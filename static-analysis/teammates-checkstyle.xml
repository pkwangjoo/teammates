<?xml version="1.0" encoding="UTF-8"?>
<!DOCTYPE module PUBLIC "-//Puppy Crawl//DTD Check Configuration 1.3//EN" "http://www.puppycrawl.com/dtds/configuration_1_3.dtd">
<module name="Checker">
  <property name="severity" value="error"/>
  <module name="TreeWalker">
    <module name="UnusedImports"/>
    <module name="WhitespaceAfter"/>
    <module name="NoWhitespaceAfter">
      <property name="tokens" value="BNOT,DEC,DOT,INC,LNOT,UNARY_MINUS,UNARY_PLUS"/>
    </module>
    <module name="NoWhitespaceBefore"/>
    <module name="WhitespaceAround">
      <property name="tokens" value="ASSIGN,BAND,BAND_ASSIGN,BOR,BOR_ASSIGN,BSR,BSR_ASSIGN,BXOR,BXOR_ASSIGN,COLON,DIV,DIV_ASSIGN,DO_WHILE,EQUAL,GE,GT,LAND,LCURLY,LE,LITERAL_ASSERT,LITERAL_CATCH,LITERAL_DO,LITERAL_ELSE,LITERAL_FINALLY,LITERAL_FOR,LITERAL_IF,LITERAL_RETURN,LITERAL_SYNCHRONIZED,LITERAL_TRY,LITERAL_WHILE,LOR,LT,MINUS,MINUS_ASSIGN,MOD,MOD_ASSIGN,NOT_EQUAL,PLUS,PLUS_ASSIGN,QUESTION,RCURLY,SL,SLIST,SL_ASSIGN,SR,SR_ASSIGN,STAR,STAR_ASSIGN,TYPE_EXTENSION_AND"/>
      <property name="allowEmptyMethods" value="true"/>
      <property name="allowEmptyTypes" value="true"/>
    </module>
<<<<<<< HEAD
    <module name="MethodParamPad">
      <property name="tokens" value="CTOR_DEF,ENUM_CONSTANT_DEF,METHOD_CALL,METHOD_DEF,LITERAL_NEW,SUPER_CTOR_CALL"/>
    </module>
=======
    <module name="GenericWhitespace"/>
>>>>>>> a2614eb8
  </module>
  <module name="FileTabCharacter"/>
</module><|MERGE_RESOLUTION|>--- conflicted
+++ resolved
@@ -14,13 +14,10 @@
       <property name="allowEmptyMethods" value="true"/>
       <property name="allowEmptyTypes" value="true"/>
     </module>
-<<<<<<< HEAD
     <module name="MethodParamPad">
       <property name="tokens" value="CTOR_DEF,ENUM_CONSTANT_DEF,METHOD_CALL,METHOD_DEF,LITERAL_NEW,SUPER_CTOR_CALL"/>
     </module>
-=======
     <module name="GenericWhitespace"/>
->>>>>>> a2614eb8
   </module>
   <module name="FileTabCharacter"/>
 </module>