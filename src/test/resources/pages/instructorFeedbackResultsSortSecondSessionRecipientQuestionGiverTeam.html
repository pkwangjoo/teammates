--- conflicted
+++ resolved
@@ -574,13 +574,8 @@
                                 <input class="btn btn-default btn-xs" data-original-title="Edit the responses given by this student" data-toggle="tooltip" title="" type="submit" value="Moderate Response">
                                 <input name="courseid" type="hidden" value="CFResultsUiT.CS2104">
                                 <input name="fsname" type="hidden" value="Second Session">
-<<<<<<< HEAD
-                                <input name="moderatedquestion" type="hidden" value="12">
+                                <input name="moderatedquestionid" type="hidden" value="${question.id}">
                                 <input name="moderatedperson" type="hidden" value="Team 1</td></div>'&quot;">
-=======
-                                <input name="moderatedquestionid" type="hidden" value="${question.id}">
-                                <input name="moderatedstudent" type="hidden" value="Team 1</td></div>'&quot;">
->>>>>>> ad3f28f4
                               </form>
                             </td>
                           </tr>
@@ -607,13 +602,8 @@
                                 <input class="btn btn-default btn-xs" data-original-title="Edit the responses given by this student" data-toggle="tooltip" title="" type="submit" value="Moderate Response">
                                 <input name="courseid" type="hidden" value="CFResultsUiT.CS2104">
                                 <input name="fsname" type="hidden" value="Second Session">
-<<<<<<< HEAD
-                                <input name="moderatedquestion" type="hidden" value="12">
+                                <input name="moderatedquestionid" type="hidden" value="${question.id}">
                                 <input name="moderatedperson" type="hidden" value="Team 2">
-=======
-                                <input name="moderatedquestionid" type="hidden" value="${question.id}">
-                                <input name="moderatedstudent" type="hidden" value="Team 2">
->>>>>>> ad3f28f4
                               </form>
                             </td>
                           </tr>
@@ -640,13 +630,8 @@
                                 <input class="btn btn-default btn-xs" data-original-title="Edit the responses given by this student" data-toggle="tooltip" title="" type="submit" value="Moderate Response">
                                 <input name="courseid" type="hidden" value="CFResultsUiT.CS2104">
                                 <input name="fsname" type="hidden" value="Second Session">
-<<<<<<< HEAD
-                                <input name="moderatedquestion" type="hidden" value="12">
+                                <input name="moderatedquestionid" type="hidden" value="${question.id}">
                                 <input name="moderatedperson" type="hidden" value="Team 3">
-=======
-                                <input name="moderatedquestionid" type="hidden" value="${question.id}">
-                                <input name="moderatedstudent" type="hidden" value="Team 3">
->>>>>>> ad3f28f4
                               </form>
                             </td>
                           </tr>
@@ -826,13 +811,8 @@
                                 <input class="btn btn-default btn-xs" data-original-title="Edit the responses given by this student" data-toggle="tooltip" title="" type="submit" value="Moderate Response">
                                 <input name="courseid" type="hidden" value="CFResultsUiT.CS2104">
                                 <input name="fsname" type="hidden" value="Second Session">
-<<<<<<< HEAD
-                                <input name="moderatedquestion" type="hidden" value="2">
+                                <input name="moderatedquestionid" type="hidden" value="${question.id}">
                                 <input name="moderatedperson" type="hidden" value="CFResultsUiT.alice.b@gmail.tmt">
-=======
-                                <input name="moderatedquestionid" type="hidden" value="${question.id}">
-                                <input name="moderatedstudent" type="hidden" value="CFResultsUiT.alice.b@gmail.tmt">
->>>>>>> ad3f28f4
                               </form>
                             </td>
                           </tr>
@@ -976,13 +956,8 @@
                                 <input class="btn btn-default btn-xs" data-original-title="Edit the responses given by this student" data-toggle="tooltip" title="" type="submit" value="Moderate Response">
                                 <input name="courseid" type="hidden" value="CFResultsUiT.CS2104">
                                 <input name="fsname" type="hidden" value="Second Session">
-<<<<<<< HEAD
-                                <input name="moderatedquestion" type="hidden" value="3">
+                                <input name="moderatedquestionid" type="hidden" value="${question.id}">
                                 <input name="moderatedperson" type="hidden" value="CFResultsUiT.alice.b@gmail.tmt">
-=======
-                                <input name="moderatedquestionid" type="hidden" value="${question.id}">
-                                <input name="moderatedstudent" type="hidden" value="CFResultsUiT.alice.b@gmail.tmt">
->>>>>>> ad3f28f4
                               </form>
                             </td>
                           </tr>
@@ -1136,13 +1111,8 @@
                                 <input class="btn btn-default btn-xs" data-original-title="Edit the responses given by this student" data-toggle="tooltip" title="" type="submit" value="Moderate Response">
                                 <input name="courseid" type="hidden" value="CFResultsUiT.CS2104">
                                 <input name="fsname" type="hidden" value="Second Session">
-<<<<<<< HEAD
-                                <input name="moderatedquestion" type="hidden" value="4">
+                                <input name="moderatedquestionid" type="hidden" value="${question.id}">
                                 <input name="moderatedperson" type="hidden" value="CFResultsUiT.alice.b@gmail.tmt">
-=======
-                                <input name="moderatedquestionid" type="hidden" value="${question.id}">
-                                <input name="moderatedstudent" type="hidden" value="CFResultsUiT.alice.b@gmail.tmt">
->>>>>>> ad3f28f4
                               </form>
                             </td>
                           </tr>
@@ -1299,13 +1269,8 @@
                                 <input class="btn btn-default btn-xs" data-original-title="Edit the responses given by this student" data-toggle="tooltip" title="" type="submit" value="Moderate Response">
                                 <input name="courseid" type="hidden" value="CFResultsUiT.CS2104">
                                 <input name="fsname" type="hidden" value="Second Session">
-<<<<<<< HEAD
-                                <input name="moderatedquestion" type="hidden" value="5">
+                                <input name="moderatedquestionid" type="hidden" value="${question.id}">
                                 <input name="moderatedperson" type="hidden" value="CFResultsUiT.alice.b@gmail.tmt">
-=======
-                                <input name="moderatedquestionid" type="hidden" value="${question.id}">
-                                <input name="moderatedstudent" type="hidden" value="CFResultsUiT.alice.b@gmail.tmt">
->>>>>>> ad3f28f4
                               </form>
                             </td>
                           </tr>
@@ -1445,13 +1410,8 @@
                                 <input class="btn btn-default btn-xs" data-original-title="Edit the responses given by this student" data-toggle="tooltip" title="" type="submit" value="Moderate Response">
                                 <input name="courseid" type="hidden" value="CFResultsUiT.CS2104">
                                 <input name="fsname" type="hidden" value="Second Session">
-<<<<<<< HEAD
-                                <input name="moderatedquestion" type="hidden" value="6">
+                                <input name="moderatedquestionid" type="hidden" value="${question.id}">
                                 <input name="moderatedperson" type="hidden" value="CFResultsUiT.alice.b@gmail.tmt">
-=======
-                                <input name="moderatedquestionid" type="hidden" value="${question.id}">
-                                <input name="moderatedstudent" type="hidden" value="CFResultsUiT.alice.b@gmail.tmt">
->>>>>>> ad3f28f4
                               </form>
                             </td>
                           </tr>
@@ -1480,13 +1440,8 @@
                                 <input class="btn btn-default btn-xs" data-original-title="Edit the responses given by this student" data-toggle="tooltip" title="" type="submit" value="Moderate Response">
                                 <input name="courseid" type="hidden" value="CFResultsUiT.CS2104">
                                 <input name="fsname" type="hidden" value="Second Session">
-<<<<<<< HEAD
-                                <input name="moderatedquestion" type="hidden" value="6">
+                                <input name="moderatedquestionid" type="hidden" value="${question.id}">
                                 <input name="moderatedperson" type="hidden" value="CFResultsUiT.benny.c@gmail.tmt">
-=======
-                                <input name="moderatedquestionid" type="hidden" value="${question.id}">
-                                <input name="moderatedstudent" type="hidden" value="CFResultsUiT.benny.c@gmail.tmt">
->>>>>>> ad3f28f4
                               </form>
                             </td>
                           </tr>
@@ -1578,13 +1533,8 @@
                                 <input class="btn btn-default btn-xs" data-original-title="Edit the responses given by this student" data-toggle="tooltip" title="" type="submit" value="Moderate Response">
                                 <input name="courseid" type="hidden" value="CFResultsUiT.CS2104">
                                 <input name="fsname" type="hidden" value="Second Session">
-<<<<<<< HEAD
-                                <input name="moderatedquestion" type="hidden" value="7">
+                                <input name="moderatedquestionid" type="hidden" value="${question.id}">
                                 <input name="moderatedperson" type="hidden" value="CFResultsUiT.alice.b@gmail.tmt">
-=======
-                                <input name="moderatedquestionid" type="hidden" value="${question.id}">
-                                <input name="moderatedstudent" type="hidden" value="CFResultsUiT.alice.b@gmail.tmt">
->>>>>>> ad3f28f4
                               </form>
                             </td>
                           </tr>
@@ -1613,13 +1563,8 @@
                                 <input class="btn btn-default btn-xs" data-original-title="Edit the responses given by this student" data-toggle="tooltip" title="" type="submit" value="Moderate Response">
                                 <input name="courseid" type="hidden" value="CFResultsUiT.CS2104">
                                 <input name="fsname" type="hidden" value="Second Session">
-<<<<<<< HEAD
-                                <input name="moderatedquestion" type="hidden" value="7">
+                                <input name="moderatedquestionid" type="hidden" value="${question.id}">
                                 <input name="moderatedperson" type="hidden" value="CFResultsUiT.benny.c@gmail.tmt">
-=======
-                                <input name="moderatedquestionid" type="hidden" value="${question.id}">
-                                <input name="moderatedstudent" type="hidden" value="CFResultsUiT.benny.c@gmail.tmt">
->>>>>>> ad3f28f4
                               </form>
                             </td>
                           </tr>
@@ -1725,13 +1670,8 @@
                                 <input class="btn btn-default btn-xs" data-original-title="Edit the responses given by this student" data-toggle="tooltip" title="" type="submit" value="Moderate Response">
                                 <input name="courseid" type="hidden" value="CFResultsUiT.CS2104">
                                 <input name="fsname" type="hidden" value="Second Session">
-<<<<<<< HEAD
-                                <input name="moderatedquestion" type="hidden" value="8">
+                                <input name="moderatedquestionid" type="hidden" value="${question.id}">
                                 <input name="moderatedperson" type="hidden" value="CFResultsUiT.alice.b@gmail.tmt">
-=======
-                                <input name="moderatedquestionid" type="hidden" value="${question.id}">
-                                <input name="moderatedstudent" type="hidden" value="CFResultsUiT.alice.b@gmail.tmt">
->>>>>>> ad3f28f4
                               </form>
                             </td>
                           </tr>
@@ -1816,13 +1756,8 @@
                                 <input class="btn btn-default btn-xs" data-original-title="Edit the responses given by this student" data-toggle="tooltip" title="" type="submit" value="Moderate Response">
                                 <input name="courseid" type="hidden" value="CFResultsUiT.CS2104">
                                 <input name="fsname" type="hidden" value="Second Session">
-<<<<<<< HEAD
-                                <input name="moderatedquestion" type="hidden" value="10">
+                                <input name="moderatedquestionid" type="hidden" value="${question.id}">
                                 <input name="moderatedperson" type="hidden" value="CFResultsUiT.alice.b@gmail.tmt">
-=======
-                                <input name="moderatedquestionid" type="hidden" value="${question.id}">
-                                <input name="moderatedstudent" type="hidden" value="CFResultsUiT.alice.b@gmail.tmt">
->>>>>>> ad3f28f4
                               </form>
                             </td>
                           </tr>
@@ -1928,13 +1863,8 @@
                                 <input class="btn btn-default btn-xs" data-original-title="Edit the responses given by this student" data-toggle="tooltip" title="" type="submit" value="Moderate Response">
                                 <input name="courseid" type="hidden" value="CFResultsUiT.CS2104">
                                 <input name="fsname" type="hidden" value="Second Session">
-<<<<<<< HEAD
-                                <input name="moderatedquestion" type="hidden" value="8">
+                                <input name="moderatedquestionid" type="hidden" value="${question.id}">
                                 <input name="moderatedperson" type="hidden" value="CFResultsUiT.alice.b@gmail.tmt">
-=======
-                                <input name="moderatedquestionid" type="hidden" value="${question.id}">
-                                <input name="moderatedstudent" type="hidden" value="CFResultsUiT.alice.b@gmail.tmt">
->>>>>>> ad3f28f4
                               </form>
                             </td>
                           </tr>
@@ -2019,13 +1949,8 @@
                                 <input class="btn btn-default btn-xs" data-original-title="Edit the responses given by this student" data-toggle="tooltip" title="" type="submit" value="Moderate Response">
                                 <input name="courseid" type="hidden" value="CFResultsUiT.CS2104">
                                 <input name="fsname" type="hidden" value="Second Session">
-<<<<<<< HEAD
-                                <input name="moderatedquestion" type="hidden" value="10">
+                                <input name="moderatedquestionid" type="hidden" value="${question.id}">
                                 <input name="moderatedperson" type="hidden" value="CFResultsUiT.alice.b@gmail.tmt">
-=======
-                                <input name="moderatedquestionid" type="hidden" value="${question.id}">
-                                <input name="moderatedstudent" type="hidden" value="CFResultsUiT.alice.b@gmail.tmt">
->>>>>>> ad3f28f4
                               </form>
                             </td>
                           </tr>
@@ -2190,13 +2115,8 @@
                                 <input class="btn btn-default btn-xs" data-original-title="Edit the responses given by this student" data-toggle="tooltip" title="" type="submit" value="Moderate Response">
                                 <input name="courseid" type="hidden" value="CFResultsUiT.CS2104">
                                 <input name="fsname" type="hidden" value="Second Session">
-<<<<<<< HEAD
-                                <input name="moderatedquestion" type="hidden" value="6">
+                                <input name="moderatedquestionid" type="hidden" value="${question.id}">
                                 <input name="moderatedperson" type="hidden" value="CFResultsUiT.alice.b@gmail.tmt">
-=======
-                                <input name="moderatedquestionid" type="hidden" value="${question.id}">
-                                <input name="moderatedstudent" type="hidden" value="CFResultsUiT.alice.b@gmail.tmt">
->>>>>>> ad3f28f4
                               </form>
                             </td>
                           </tr>
@@ -2225,13 +2145,8 @@
                                 <input class="btn btn-default btn-xs" data-original-title="Edit the responses given by this student" data-toggle="tooltip" title="" type="submit" value="Moderate Response">
                                 <input name="courseid" type="hidden" value="CFResultsUiT.CS2104">
                                 <input name="fsname" type="hidden" value="Second Session">
-<<<<<<< HEAD
-                                <input name="moderatedquestion" type="hidden" value="6">
+                                <input name="moderatedquestionid" type="hidden" value="${question.id}">
                                 <input name="moderatedperson" type="hidden" value="CFResultsUiT.benny.c@gmail.tmt">
-=======
-                                <input name="moderatedquestionid" type="hidden" value="${question.id}">
-                                <input name="moderatedstudent" type="hidden" value="CFResultsUiT.benny.c@gmail.tmt">
->>>>>>> ad3f28f4
                               </form>
                             </td>
                           </tr>
@@ -2316,13 +2231,8 @@
                                 <input class="btn btn-default btn-xs" data-original-title="Edit the responses given by this student" data-toggle="tooltip" title="" type="submit" value="Moderate Response">
                                 <input name="courseid" type="hidden" value="CFResultsUiT.CS2104">
                                 <input name="fsname" type="hidden" value="Second Session">
-<<<<<<< HEAD
-                                <input name="moderatedquestion" type="hidden" value="7">
+                                <input name="moderatedquestionid" type="hidden" value="${question.id}">
                                 <input name="moderatedperson" type="hidden" value="CFResultsUiT.alice.b@gmail.tmt">
-=======
-                                <input name="moderatedquestionid" type="hidden" value="${question.id}">
-                                <input name="moderatedstudent" type="hidden" value="CFResultsUiT.alice.b@gmail.tmt">
->>>>>>> ad3f28f4
                               </form>
                             </td>
                           </tr>
@@ -2358,13 +2268,8 @@
                                 <input class="btn btn-default btn-xs" data-original-title="Edit the responses given by this student" data-toggle="tooltip" title="" type="submit" value="Moderate Response">
                                 <input name="courseid" type="hidden" value="CFResultsUiT.CS2104">
                                 <input name="fsname" type="hidden" value="Second Session">
-<<<<<<< HEAD
-                                <input name="moderatedquestion" type="hidden" value="7">
+                                <input name="moderatedquestionid" type="hidden" value="${question.id}">
                                 <input name="moderatedperson" type="hidden" value="CFResultsUiT.benny.c@gmail.tmt">
-=======
-                                <input name="moderatedquestionid" type="hidden" value="${question.id}">
-                                <input name="moderatedstudent" type="hidden" value="CFResultsUiT.benny.c@gmail.tmt">
->>>>>>> ad3f28f4
                               </form>
                             </td>
                           </tr>
@@ -2529,13 +2434,8 @@
                                 <input class="btn btn-default btn-xs" data-original-title="Edit the responses given by this student" data-toggle="tooltip" title="" type="submit" value="Moderate Response">
                                 <input name="courseid" type="hidden" value="CFResultsUiT.CS2104">
                                 <input name="fsname" type="hidden" value="Second Session">
-<<<<<<< HEAD
-                                <input name="moderatedquestion" type="hidden" value="6">
+                                <input name="moderatedquestionid" type="hidden" value="${question.id}">
                                 <input name="moderatedperson" type="hidden" value="CFResultsUiT.alice.b@gmail.tmt">
-=======
-                                <input name="moderatedquestionid" type="hidden" value="${question.id}">
-                                <input name="moderatedstudent" type="hidden" value="CFResultsUiT.alice.b@gmail.tmt">
->>>>>>> ad3f28f4
                               </form>
                             </td>
                           </tr>
@@ -2564,13 +2464,8 @@
                                 <input class="btn btn-default btn-xs" data-original-title="Edit the responses given by this student" data-toggle="tooltip" title="" type="submit" value="Moderate Response">
                                 <input name="courseid" type="hidden" value="CFResultsUiT.CS2104">
                                 <input name="fsname" type="hidden" value="Second Session">
-<<<<<<< HEAD
-                                <input name="moderatedquestion" type="hidden" value="6">
+                                <input name="moderatedquestionid" type="hidden" value="${question.id}">
                                 <input name="moderatedperson" type="hidden" value="CFResultsUiT.charlie.d@gmail.tmt">
-=======
-                                <input name="moderatedquestionid" type="hidden" value="${question.id}">
-                                <input name="moderatedstudent" type="hidden" value="CFResultsUiT.charlie.d@gmail.tmt">
->>>>>>> ad3f28f4
                               </form>
                             </td>
                           </tr>
@@ -2599,13 +2494,8 @@
                                 <input class="btn btn-default btn-xs" data-original-title="Edit the responses given by this student" data-toggle="tooltip" title="" type="submit" value="Moderate Response">
                                 <input name="courseid" type="hidden" value="CFResultsUiT.CS2104">
                                 <input name="fsname" type="hidden" value="Second Session">
-<<<<<<< HEAD
-                                <input name="moderatedquestion" type="hidden" value="6">
+                                <input name="moderatedquestionid" type="hidden" value="${question.id}">
                                 <input name="moderatedperson" type="hidden" value="CFResultsUiT.danny.e@gmail.tmt">
-=======
-                                <input name="moderatedquestionid" type="hidden" value="${question.id}">
-                                <input name="moderatedstudent" type="hidden" value="CFResultsUiT.danny.e@gmail.tmt">
->>>>>>> ad3f28f4
                               </form>
                             </td>
                           </tr>
@@ -2634,13 +2524,8 @@
                                 <input class="btn btn-default btn-xs" data-original-title="Edit the responses given by this student" data-toggle="tooltip" title="" type="submit" value="Moderate Response">
                                 <input name="courseid" type="hidden" value="CFResultsUiT.CS2104">
                                 <input name="fsname" type="hidden" value="Second Session">
-<<<<<<< HEAD
-                                <input name="moderatedquestion" type="hidden" value="6">
+                                <input name="moderatedquestionid" type="hidden" value="${question.id}">
                                 <input name="moderatedperson" type="hidden" value="drop.out@gmail.tmt">
-=======
-                                <input name="moderatedquestionid" type="hidden" value="${question.id}">
-                                <input name="moderatedstudent" type="hidden" value="drop.out@gmail.tmt">
->>>>>>> ad3f28f4
                               </form>
                             </td>
                           </tr>
@@ -2669,13 +2554,8 @@
                                 <input class="btn btn-default btn-xs" data-original-title="Edit the responses given by this student" data-toggle="tooltip" title="" type="submit" value="Moderate Response">
                                 <input name="courseid" type="hidden" value="CFResultsUiT.CS2104">
                                 <input name="fsname" type="hidden" value="Second Session">
-<<<<<<< HEAD
-                                <input name="moderatedquestion" type="hidden" value="6">
+                                <input name="moderatedquestionid" type="hidden" value="${question.id}">
                                 <input name="moderatedperson" type="hidden" value="extra.guy@gmail.tmt">
-=======
-                                <input name="moderatedquestionid" type="hidden" value="${question.id}">
-                                <input name="moderatedstudent" type="hidden" value="extra.guy@gmail.tmt">
->>>>>>> ad3f28f4
                               </form>
                             </td>
                           </tr>
@@ -2840,13 +2720,8 @@
                                 <input class="btn btn-default btn-xs" data-original-title="Edit the responses given by this student" data-toggle="tooltip" title="" type="submit" value="Moderate Response">
                                 <input name="courseid" type="hidden" value="CFResultsUiT.CS2104">
                                 <input name="fsname" type="hidden" value="Second Session">
-<<<<<<< HEAD
-                                <input name="moderatedquestion" type="hidden" value="6">
+                                <input name="moderatedquestionid" type="hidden" value="${question.id}">
                                 <input name="moderatedperson" type="hidden" value="CFResultsUiT.alice.b@gmail.tmt">
-=======
-                                <input name="moderatedquestionid" type="hidden" value="${question.id}">
-                                <input name="moderatedstudent" type="hidden" value="CFResultsUiT.alice.b@gmail.tmt">
->>>>>>> ad3f28f4
                               </form>
                             </td>
                           </tr>
@@ -2875,13 +2750,8 @@
                                 <input class="btn btn-default btn-xs" data-original-title="Edit the responses given by this student" data-toggle="tooltip" title="" type="submit" value="Moderate Response">
                                 <input name="courseid" type="hidden" value="CFResultsUiT.CS2104">
                                 <input name="fsname" type="hidden" value="Second Session">
-<<<<<<< HEAD
-                                <input name="moderatedquestion" type="hidden" value="6">
+                                <input name="moderatedquestionid" type="hidden" value="${question.id}">
                                 <input name="moderatedperson" type="hidden" value="CFResultsUiT.charlie.d@gmail.tmt">
-=======
-                                <input name="moderatedquestionid" type="hidden" value="${question.id}">
-                                <input name="moderatedstudent" type="hidden" value="CFResultsUiT.charlie.d@gmail.tmt">
->>>>>>> ad3f28f4
                               </form>
                             </td>
                           </tr>
@@ -2910,13 +2780,8 @@
                                 <input class="btn btn-default btn-xs" data-original-title="Edit the responses given by this student" data-toggle="tooltip" title="" type="submit" value="Moderate Response">
                                 <input name="courseid" type="hidden" value="CFResultsUiT.CS2104">
                                 <input name="fsname" type="hidden" value="Second Session">
-<<<<<<< HEAD
-                                <input name="moderatedquestion" type="hidden" value="6">
+                                <input name="moderatedquestionid" type="hidden" value="${question.id}">
                                 <input name="moderatedperson" type="hidden" value="CFResultsUiT.danny.e@gmail.tmt">
-=======
-                                <input name="moderatedquestionid" type="hidden" value="${question.id}">
-                                <input name="moderatedstudent" type="hidden" value="CFResultsUiT.danny.e@gmail.tmt">
->>>>>>> ad3f28f4
                               </form>
                             </td>
                           </tr>
@@ -2945,13 +2810,8 @@
                                 <input class="btn btn-default btn-xs" data-original-title="Edit the responses given by this student" data-toggle="tooltip" title="" type="submit" value="Moderate Response">
                                 <input name="courseid" type="hidden" value="CFResultsUiT.CS2104">
                                 <input name="fsname" type="hidden" value="Second Session">
-<<<<<<< HEAD
-                                <input name="moderatedquestion" type="hidden" value="6">
+                                <input name="moderatedquestionid" type="hidden" value="${question.id}">
                                 <input name="moderatedperson" type="hidden" value="drop.out@gmail.tmt">
-=======
-                                <input name="moderatedquestionid" type="hidden" value="${question.id}">
-                                <input name="moderatedstudent" type="hidden" value="drop.out@gmail.tmt">
->>>>>>> ad3f28f4
                               </form>
                             </td>
                           </tr>
@@ -2980,13 +2840,8 @@
                                 <input class="btn btn-default btn-xs" data-original-title="Edit the responses given by this student" data-toggle="tooltip" title="" type="submit" value="Moderate Response">
                                 <input name="courseid" type="hidden" value="CFResultsUiT.CS2104">
                                 <input name="fsname" type="hidden" value="Second Session">
-<<<<<<< HEAD
-                                <input name="moderatedquestion" type="hidden" value="6">
+                                <input name="moderatedquestionid" type="hidden" value="${question.id}">
                                 <input name="moderatedperson" type="hidden" value="extra.guy@gmail.tmt">
-=======
-                                <input name="moderatedquestionid" type="hidden" value="${question.id}">
-                                <input name="moderatedstudent" type="hidden" value="extra.guy@gmail.tmt">
->>>>>>> ad3f28f4
                               </form>
                             </td>
                           </tr>
@@ -3079,13 +2934,8 @@
                                 <input class="btn btn-default btn-xs" data-original-title="Edit the responses given by this student" data-toggle="tooltip" title="" type="submit" value="Moderate Response">
                                 <input name="courseid" type="hidden" value="CFResultsUiT.CS2104">
                                 <input name="fsname" type="hidden" value="Second Session">
-<<<<<<< HEAD
-                                <input name="moderatedquestion" type="hidden" value="11">
+                                <input name="moderatedquestionid" type="hidden" value="${question.id}">
                                 <input name="moderatedperson" type="hidden" value="Team 1</td></div>'&quot;">
-=======
-                                <input name="moderatedquestionid" type="hidden" value="${question.id}">
-                                <input name="moderatedstudent" type="hidden" value="Team 1</td></div>'&quot;">
->>>>>>> ad3f28f4
                               </form>
                             </td>
                           </tr>
