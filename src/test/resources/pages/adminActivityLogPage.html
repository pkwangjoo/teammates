
   <html>
      <head>
         <title>
            TEAMMATES - Administrator
         </title>
         <link href="/favicon.png" rel="shortcut icon"/>
                  <meta content="text/html; charset=UTF-8" http-equiv="Content-Type"/>
                  <meta content="width=device-width, initial-scale=1.0" name="viewport"/>
                  <link href="/bootstrap/css/bootstrap.min.css" rel="stylesheet" type="text/css"/>
                  <link href="/bootstrap/css/bootstrap-theme.min.css" rel="stylesheet" type="text/css"/>
                  <link href="/stylesheets/teammatesCommon.css" rel="stylesheet" type="text/css"/>
                  <!---->
         <script async="" src="https://ssl.google-analytics.com/ga.js" type="text/javascript">
         </script>
         <script src="/js/googleAnalytics.js" type="text/javascript">
         </script>
         <script src="{*}/jquery.min.js" type="text/javascript">
         </script>
         <script src="{*}/jquery-ui.min.js" type="text/javascript">
         </script>
         <script src="/js/common.js" type="text/javascript">
         </script>
         <script src="/bootstrap/js/bootstrap.min.js" type="text/javascript">
         </script>
         <script src="/js/administrator.js" type="text/javascript">
         </script>
         <script src="/js/adminActivityLog.js" type="text/javascript">
         </script>
      </head>
      <body>
         <div class="navbar navbar-inverse navbar-fixed-top" role="navigation">
            <div class="container">
               <div class="navbar-header">
                  <button class="navbar-toggle" data-target=".navbar-collapse" data-toggle="collapse" type="button">
                     <span class="sr-only">
                        Toggle navigation
                     </span>
                     <span class="icon-bar">
                     </span>
                     <span class="icon-bar">
                     </span>
                     <span class="icon-bar">
                     </span>
                  </button>
                  <a class="navbar-brand" href="/index.html">
                     TEAMMATES
                  </a>
               </div>
               <div class="collapse navbar-collapse" id="contentLinks">
                  <ul class="nav navbar-nav">
                     <li>
                        <a href="/admin/adminHomePage">
                           Create Instructor
                        </a>
                     </li>
                     <li>
                        <a href="/admin/adminAccountManagementPage">
                           Account Management
                        </a>
                     </li>
                     <li>
                        <a href="/admin/adminSearchPage">
                           Search
                        </a>
                     </li>
                     <li class="active">
                        <a href="/admin/adminActivityLogPage">
                           Activity Log
                        </a>
                     </li>
                     <li>
                        <a href="/admin/adminSessionsPage">
                           Sessions
                        </a>
                     </li>
                     <li class="dropdown">
                        <a aria-expanded="false" class="dropdown-toggle" data-toggle="dropdown" href="#" role="button">
                           Email
                           <span class="caret">
                           </span>
                        </a>
                        <ul class="dropdown-menu" role="menu">
                           <li>
                              <a href="/admin/adminEmailComposePage">
                                 Email
                              </a>
                           </li>
                           <li class="divider">
                           </li>
                           <li>
                              <a href="/admin/adminEmailLogPage">
                                 Email Log
                              </a>
                           </li>
                        </ul>
                     </li>
                  </ul>
                  <ul class="nav navbar-nav pull-right">
                     <li>
                        <a class="nav logout" href="/logout.jsp">
                           <span class="glyphicon glyphicon-user">
                           </span>
                           Logout
                        
<<<<<<< HEAD
                        (
                           <span class="text-info" data-original-title="defaultAdmin" data-placement="bottom" data-toggle="tooltip" title="">
                              defaultAdmin
                           </span>
                           )
                        </a>
                     </li>
                  </ul>
               </div>
            </div>
         </div>
         <div class="container" id="mainContent">
            <div id="topOfPage">
            </div>
            <h1>
               Admin Activity Log
            </h1>
            <br/>
                        <div class="well well-plain">
               <form action="/admin/adminActivityLogPage" class="form-horizontal" id="activityLogFilter" method="post" role="form">
                  <div class="panel-heading" id="filterForm">
                     <div class="form-group">
                        <div class="row">
                           <div class="col-md-12">
                              <div class="input-group">
                                 <span class="input-group-btn">
                                    <button class="btn btn-default" name="search_submit" type="submit">
                                       Filter
                                    </button>
                                 </span>
                                 <input class="form-control" id="filterQuery" name="filterQuery" type="text" value=""/>
                                                               </div>
                           </div>
                        </div>
                     </div>
                     <div class="form-group">
                        <a class="btn btn-link center-block" href="#" onclick="toggleReference()">
                           <span id="referenceText">
                              Show Reference
                           </span>
                           <br/>
                                                      <span class="glyphicon glyphicon-chevron-down" id="detailButton">
                           </span>
                        </a>
                     </div>
                     <div id="filterReference" style="display: none;">
                        <div class="form-group">
                           <div class="col-md-12">
                              <h4 class="text-center">
                                 <span class="label label-primary">
                                    Append "?all=true" to URL to show all logs, omit to exclude following requests.
                                 </span>
                              </h4>
                              <div class="text-center">
                                 <ul class="list-group">
                                    <li class="list-group-item">
                                       [feedbackSessionStatsPage
                                    </li>
                                    <li class="list-group-item">
                                       logCompilation]
                                    </li>
                                 </ul>
                              </div>
                              <div class="alert alert-success">
                                 <p class="text-center">
                                    <span class="glyphicon glyphicon-filter">
                                    </span>
                                    A query is formed by a list of filters. Each filter is in the format
                                    <strong>
                                        [filter label]: [value1, value2, value3....]
                                    </strong>
                                    <br/>
                                                                     </p>
                              </div>
                              <p class="text-center">
                                 <span class="glyphicon glyphicon-hand-right">
                                 </span>
                                 Combine filters with the
                                 <span class="label label-warning">
                                    AND
                                 </span>
                                 keyword or the
                                 <span class="label label-warning">
                                    |
                                 </span>
                                 separator.
                              </p>
                           </div>
                        </div>
                        <small>
                           <div class="form-group">
                              <div class="col-md-12">
                                 <div class="form-control-static">
                                    <strong>
                                       Sample Queries:
                                    </strong>
                                    <br/>
                                                                        <ul>
                                       <li>
                                          E.g. role: Instructor AND request: InstructorCourse, InstructorEval AND from: 15/03/13
                                       </li>
                                       <li>
                                          E.g. from: 13/3/13 AND to: 17/3/13 AND person: teammates.test AND response: Pageload, System Error Report, Servlet Action Failure
                                       </li>
                                    </ul>
                                 </div>
                              </div>
                           </div>
                           <div class="form-group">
                              <div class="col-md-12">
                                 <div class="form-control-static">
                                    <strong>
                                       Possible Labels:
                                    </strong>
                                     from, to, person, role, request, response, version,time,info
                                    <br/>
                                                                        <ul>
                                       <li>
                                          E.g. from: 13/03/13
                                       </li>
                                       <li>
                                          E.g. to: 13/03/13
                                       </li>
                                       <li>
                                          E.g. person: teammates.coord
                                       </li>
                                       <li>
                                          E.g. role: Instructor, Student, Unregistered
                                       </li>
                                       <li>
                                          E.g. request: InstructorEval, StudentHome, evaluationclosingreminders
                                       </li>
                                       <li>
                                          E.g. response: Pageload, System Error Report, Delete Course
                                       </li>
                                       <li>
                                          E.g. version: 4.15, 4.16
                                       </li>
                                       <li>
                                          E.g. version: 4-15, 4.16 (both "." and "-" are acceptable)
                                       </li>
                                       <li>
                                          E.g. time: 1000 (means 1000ms)
                                       </li>
                                       <li>
                                          E.g. info: Admin Account Management Page Load
                                       </li>
                                       <li>
                                          E.g. info: Admin Account Management Page Load, Total, 90 (Use "," to search multiple key strings)
                                       </li>
                                    </ul>
                                 </div>
                              </div>
                           </div>
                           <div class="form-group">
                              <div class="col-md-12">
                                 <p class="form-control-static">
                                    <strong>
                                       Possible Roles:
                                    </strong>
                                    Instructor, Student, Unknown
                                 </p>
                              </div>
                           </div>
                           <div class="form-group">
                              <div class="col-md-12">
                                 <p class="form-control-static">
                                    <strong>
                                       Possible Servlets Requests:
                                    </strong>
                                    <br/>
                                                                        <br/>
                                                                     </p>
                                 <div class="table-responsive">
                                    <table class="table table-condensed">
                                       <tbody>
                                          <tr>
                                             <td>
                                                <ul class="list-group">
                                                   <li class="list-group-item list-group-item-danger">
                                                      login
                                                   </li>
                                                   <li class="list-group-item list-group-item">
                                                      instructorHomePage
                                                   </li>
                                                   <li class="list-group-item list-group-item">
                                                      instructorCoursesPage
                                                   </li>
                                                   <li class="list-group-item list-group-item">
                                                      instructorCourseAdd
                                                   </li>
                                                   <li class="list-group-item list-group-item">
                                                      instructorCourseDelete
                                                   </li>
                                                   <li class="list-group-item list-group-item">
                                                      instructorCourseArchive
                                                   </li>
                                                   <li class="list-group-item list-group-item">
                                                      instructorCourseDetailsPage
                                                   </li>
                                                   <li class="list-group-item list-group-item">
                                                      instructorCourseEditPage
                                                   </li>
                                                   <li class="list-group-item list-group-item">
                                                      instructorCourseEditSave
                                                   </li>
                                                   <li class="list-group-item list-group-item">
                                                      instructorCourseStudentDetailsPage
                                                   </li>
                                                   <li class="list-group-item list-group-item">
                                                      instructorCourseStudentDetailsEdit
                                                   </li>
                                                   <li class="list-group-item list-group-item">
                                                      instructorCourseStudentDetailsEditSave
                                                   </li>
                                                   <li class="list-group-item list-group-item">
                                                      instructorCourseStudentDelete
                                                   </li>
                                                   <li class="list-group-item list-group-item">
                                                      instructorCourseStudentListDownload
                                                   </li>
                                                   <li class="list-group-item list-group-item">
                                                      instructorCourseEnrollPage
                                                   </li>
                                                   <li class="list-group-item list-group-item">
                                                      instructorCourseEnrollSave
                                                   </li>
                                                   <li class="list-group-item list-group-item">
                                                      instructorCourseRemind
                                                   </li>
                                                   <li class="list-group-item list-group-item">
                                                      instructorCourseInstructorAdd
                                                   </li>
                                                   <li class="list-group-item list-group-item">
                                                      instructorCourseInstructorEditSave
                                                   </li>
                                                   <li class="list-group-item list-group-item">
                                                      instructorCourseInstructorDelete
                                                   </li>
                                                   <li class="list-group-item list-group-item">
                                                      instructorCourseJoin
                                                   </li>
                                                   <li class="list-group-item list-group-item">
                                                      instructorCourseJoinAuthenticated
                                                   </li>
                                                   <li class="list-group-item list-group-item">
                                                      instructorSearchPage
                                                   </li>
                                                   <li class="list-group-item list-group-item">
                                                      instructorStudentListPage
                                                   </li>
                                                   <li class="list-group-item list-group-item">
                                                      instructorStudentListAjaxPage
                                                   </li>
                                                   <li class="list-group-item list-group-item">
                                                      instructorStudentRecordsPage
                                                   </li>
                                                   <li class="list-group-item list-group-item">
                                                      instructorStudentRecordsAjaxPage
                                                   </li>
                                                   <li class="list-group-item list-group-item">
                                                      instructorStudentCommentAdd
                                                   </li>
                                                   <li class="list-group-item list-group-item">
                                                      instructorStudentCommentEdit
                                                   </li>
                                                   <li class="list-group-item list-group-item">
                                                      instructorStudentCommentClearPending
                                                   </li>
=======
                        (<span title="" data-placement="bottom" data-toggle="tooltip" class="text-info" data-original-title="${test.admin}">
                                ${test.truncatedAdmin}
                        </span>)
                    </a>  
                </li>
            </ul>

        </div>
    </div>
</div>

    <div id="mainContent" class="container">
                <div id="topOfPage"></div>
                <h1>Admin Activity Log</h1>
                <br />

                <div class="well well-plain">
                    <form role="form" id="activityLogFilter" action="/admin/adminActivityLogPage" method="post" class="form-horizontal">

                        <div id="filterForm" class="panel-heading">

                            <div class="form-group">
                                <div class="row">
                                    <div class="col-md-12">
                                        <div class="input-group">
                                            <span class="input-group-btn">
                                                <button name="search_submit" type="submit" class="btn btn-default">Filter</button>
                                            </span> <input type="text" value="" name="filterQuery" id="filterQuery" class="form-control" />
                                        </div>
                                    </div>
                                </div>
                            </div>

                            <div class="form-group">
                                <a onclick="toggleReference()" class="btn btn-link center-block" href="#"><span id="referenceText"> Show Reference</span><br /> <span id="detailButton" class="glyphicon glyphicon-chevron-down"></span> </a>

                            </div>

                            <div id="filterReference" style="display: none;">
                                <div class="form-group">

                                    <div class="col-md-12">
                                        <h4 class="text-center">
                                            <span class="label label-primary">Append "?all=true" to URL to show all logs, omit to exclude following requests.
                                                
                                            </span> </h4>                                          
                                            <div class="text-center">                                          
                                            <ul class="list-group">
                                            
                                            
                                             <li class="list-group-item">
                                                    [feedbackSessionStatsPage
                                              </li>
                                            
                                             <li class="list-group-item">
                                                    logCompilation]
                                              </li>
                                            
                                                
                                            </ul>
                                            </div>
                                        
                                        
                                        
                                        
                                        <div class="alert alert-success">
                                            <p class="text-center">
                                                <span class="glyphicon glyphicon-filter"></span>
                                                A query is formed by a list of filters. Each filter is in the format
                                                <strong> [filter label]: [value1, value2, value3....]</strong><br />
                                            </p>
                                        </div>


                                        <p class="text-center">
                                            <span class="glyphicon glyphicon-hand-right"></span>
                                            Combine filters with the <span class="label label-warning">
                                                AND</span> keyword or the <span class="label label-warning">|</span>
                                            separator.

                                        </p>
                                    </div>

                                </div>
                                <small>
                                    <div class="form-group">
                                        <div class="col-md-12">

                                            <div class="form-control-static">
                                                <strong>Sample Queries:</strong> <br />
                                                <ul>
                                                    <li>E.g. role: Instructor AND request: InstructorCourse, InstructorEval AND from: 15/03/13</li>
                                                    <li>E.g. from: 13/3/13 AND to: 17/3/13 AND person: teammates.test AND response: Pageload, System Error Report, Servlet Action Failure</li>
>>>>>>> 36128dad
                                                </ul>
                                             </td>
                                             <td>
                                                <ul class="list-group">
                                                   <li class="list-group-item list-group-item">
                                                      instructorCommentsPage
                                                   </li>
                                                   <li class="list-group-item list-group-item">
                                                      instructorEditStudentFeedbackPage
                                                   </li>
                                                   <li class="list-group-item list-group-item">
                                                      instructorEditStudentFeedbackSave
                                                   </li>
                                                   <li class="list-group-item list-group-item">
                                                      instructorFeedbacksPage
                                                   </li>
                                                   <li class="list-group-item list-group-item">
                                                      instructorFeedbackAdd
                                                   </li>
                                                   <li class="list-group-item list-group-item">
                                                      instructorFeedbackCopy
                                                   </li>
                                                   <li class="list-group-item list-group-item">
                                                      instructorFeedbackDelete
                                                   </li>
                                                   <li class="list-group-item list-group-item">
                                                      instructorFeedbackRemind
                                                   </li>
                                                   <li class="list-group-item list-group-item">
                                                      instructorFeedbackRemindParticularStudentsPage
                                                   </li>
                                                   <li class="list-group-item list-group-item">
                                                      instructorFeedbackRemindParticularStudents
                                                   </li>
                                                   <li class="list-group-item list-group-item">
                                                      instructorFeedbackPublish
                                                   </li>
                                                   <li class="list-group-item list-group-item">
                                                      instructorFeedbackUnpublish
                                                   </li>
                                                   <li class="list-group-item list-group-item">
                                                      instructorFeedbackEditCopyPage
                                                   </li>
                                                   <li class="list-group-item list-group-item">
                                                      instructorFeedbackEditCopy
                                                   </li>
                                                   <li class="list-group-item list-group-item">
                                                      instructorFeedbackEditPage
                                                   </li>
                                                   <li class="list-group-item list-group-item">
                                                      instructorFeedbackEditSave
                                                   </li>
                                                   <li class="list-group-item list-group-item">
                                                      instructorFeedbackResultsPage
                                                   </li>
                                                   <li class="list-group-item list-group-item">
                                                      instructorFeedbackResultsDownload
                                                   </li>
                                                   <li class="list-group-item list-group-item">
                                                      instructorFeedbackPreviewAsStudent
                                                   </li>
                                                   <li class="list-group-item list-group-item">
                                                      instructorFeedbackPreviewAsInstructor
                                                   </li>
                                                   <li class="list-group-item list-group-item">
                                                      instructorFeedbackResultsAjaxResponseRate
                                                   </li>
                                                   <li class="list-group-item list-group-item">
                                                      instructorFeedbackQuestionAdd
                                                   </li>
                                                   <li class="list-group-item list-group-item">
                                                      instructorFeedbackQuestionCopy
                                                   </li>
                                                   <li class="list-group-item list-group-item">
                                                      instructorFeedbackQuestionEdit
                                                   </li>
                                                   <li class="list-group-item list-group-item">
                                                      instructorFeedbackQuestionvisibilityMessage
                                                   </li>
                                                   <li class="list-group-item list-group-item">
                                                      instructorFeedbackResponseCommentAdd
                                                   </li>
                                                   <li class="list-group-item list-group-item">
                                                      instructorFeedbackResponseCommentEdit
                                                   </li>
                                                   <li class="list-group-item list-group-item">
                                                      instructorFeedbackResponseCommentDelete
                                                   </li>
                                                   <li class="list-group-item list-group-item">
                                                      instructorFeedbackResponseCommentsLoad
                                                   </li>
                                                   <li class="list-group-item list-group-item-danger">
                                                      feedbackSessionStatsPage
                                                   </li>
                                                </ul>
                                             </td>
                                             <td>
                                                <ul class="list-group">
                                                   <li class="list-group-item list-group-item">
                                                      instructorFeedbackSubmissionEditPage
                                                   </li>
                                                   <li class="list-group-item list-group-item">
                                                      instructorFeedbackSubmissionEditSave
                                                   </li>
                                                   <li class="list-group-item list-group-item">
                                                      instructorFeedbackQuestionSubmissionEditPage
                                                   </li>
                                                   <li class="list-group-item list-group-item">
                                                      instructorFeedbackQuestionSubmissionEditSave
                                                   </li>
                                                   <li class="list-group-item list-group-item-success">
                                                      studentHomePage
                                                   </li>
                                                   <li class="list-group-item list-group-item-success">
                                                      studentCourseJoin
                                                   </li>
                                                   <li class="list-group-item list-group-item-success">
                                                      studentCourseJoinAuthentication
                                                   </li>
                                                   <li class="list-group-item list-group-item-success">
                                                      studentCourseJoinAuthenticated
                                                   </li>
                                                   <li class="list-group-item list-group-item-success">
                                                      studentCommentsPage
                                                   </li>
                                                   <li class="list-group-item list-group-item-success">
                                                      studentCourseDetailsPage
                                                   </li>
                                                   <li class="list-group-item list-group-item-success">
                                                      studentFeedbackSubmissionEditPage
                                                   </li>
                                                   <li class="list-group-item list-group-item-success">
                                                      studentFeedbackSubmissionEditSave
                                                   </li>
                                                   <li class="list-group-item list-group-item-success">
                                                      studentFeedbackQuestionSubmissionEditPage
                                                   </li>
                                                   <li class="list-group-item list-group-item-success">
                                                      studentFeedbackQuestionSubmissionEditSave
                                                   </li>
                                                   <li class="list-group-item list-group-item-success">
                                                      studentFeedbackResultsPage
                                                   </li>
                                                   <li class="list-group-item list-group-item-success">
                                                      studentProfilePage
                                                   </li>
                                                   <li class="list-group-item list-group-item-success">
                                                      studentProfileEditSave
                                                   </li>
                                                   <li class="list-group-item list-group-item-success">
                                                      studentProfilePic
                                                   </li>
                                                   <li class="list-group-item list-group-item-success">
                                                      studentProfilePictureUpload
                                                   </li>
                                                   <li class="list-group-item list-group-item-success">
                                                      studentProfilePictureEdit
                                                   </li>
                                                   <li class="list-group-item list-group-item-success">
                                                      studentProfileCreateFormUrl
                                                   </li>
                                                   <li class="list-group-item list-group-item-warning">
                                                      adminEmailLogPage
                                                   </li>
                                                   <li class="list-group-item list-group-item-warning">
                                                      adminHomePage
                                                   </li>
                                                   <li class="list-group-item list-group-item-warning">
                                                      adminInstructorAccountAdd
                                                   </li>
                                                   <li class="list-group-item list-group-item-warning">
                                                      adminAccountManagementPage
                                                   </li>
                                                   <li class="list-group-item list-group-item-warning">
                                                      adminAccountDetailsPage
                                                   </li>
                                                   <li class="list-group-item list-group-item-warning">
                                                      adminAccountDelete
                                                   </li>
                                                   <li class="list-group-item list-group-item-warning">
                                                      adminExceptionTest
                                                   </li>
                                                   <li class="list-group-item list-group-item-warning">
                                                      adminActivityLogPage
                                                   </li>
                                                   <li class="list-group-item list-group-item-warning">
                                                      adminSessionsPage
                                                   </li>
                                                </ul>
                                             </td>
                                             <td>
                                                <ul class="list-group">
                                                   <li class="list-group-item list-group-item-warning">
                                                      adminSearchPage
                                                   </li>
                                                   <li class="list-group-item list-group-item-warning">
                                                      adminEmailComposePage
                                                   </li>
                                                   <li class="list-group-item list-group-item-warning">
                                                      adminEmailComposeSave
                                                   </li>
                                                   <li class="list-group-item list-group-item-warning">
                                                      adminEmailComposeSend
                                                   </li>
                                                   <li class="list-group-item list-group-item-warning">
                                                      adminEmailSentPage
                                                   </li>
                                                   <li class="list-group-item list-group-item-warning">
                                                      adminEmailTrashPage
                                                   </li>
                                                   <li class="list-group-item list-group-item-warning">
                                                      adminEmailTrashDelete
                                                   </li>
                                                   <li class="list-group-item list-group-item-warning">
                                                      adminEmailDraftPage
                                                   </li>
                                                   <li class="list-group-item list-group-item-warning">
                                                      adminEmailMoveToTrash
                                                   </li>
                                                   <li class="list-group-item list-group-item-warning">
                                                      adminEmailMoveOutTrash
                                                   </li>
                                                   <li class="list-group-item list-group-item-warning">
                                                      adminEmailImageUpload
                                                   </li>
                                                   <li class="list-group-item list-group-item-warning">
                                                      adminEmailCreateImageUploadUrl
                                                   </li>
                                                   <li class="list-group-item list-group-item-warning">
                                                      adminEmailGroupReceiverListUpload
                                                   </li>
                                                   <li class="list-group-item list-group-item-warning">
                                                      adminEmailCreateGroupReceiverListUploadUrl
                                                   </li>
                                                   <li class="list-group-item list-group-item-danger">
                                                      publicEmailImageServe
                                                   </li>
                                                   <li class="list-group-item list-group-item-warning">
                                                      adminStudentGoogleIdReset
                                                   </li>
                                                   <li class="list-group-item list-group-item-danger">
                                                      feedbackSessionOpeningReminders
                                                   </li>
                                                   <li class="list-group-item list-group-item-danger">
                                                      feedbackSessionClosingReminders
                                                   </li>
                                                   <li class="list-group-item list-group-item-danger">
                                                      feedbackSessionPublishedReminders
                                                   </li>
                                                   <li class="list-group-item list-group-item-danger">
                                                      compileLogs
                                                   </li>
                                                   <li class="list-group-item list-group-item-danger">
                                                      backdoor
                                                   </li>
                                                   <li class="list-group-item list-group-item-danger">
                                                      emailWorker
                                                   </li>
                                                   <li class="list-group-item list-group-item-warning">
                                                      adminEmailWorker
                                                   </li>
                                                   <li class="list-group-item list-group-item-warning">
                                                      adminEmailPrepareTaskQueueWorker
                                                   </li>
                                                   <li class="list-group-item list-group-item-danger">
                                                      submissionWorker
                                                   </li>
                                                   <li class="list-group-item list-group-item-danger">
                                                      feedbackSubmissionAdjustmentWorker
                                                   </li>
                                                   <li class="list-group-item list-group-item-danger">
                                                      feedbackRemindEmailWorker
                                                   </li>
                                                   <li class="list-group-item list-group-item-danger">
                                                      feedbackRemindEmailParticularUsersWorker
                                                   </li>
                                                   <li class="list-group-item list-group-item-danger">
                                                      sendEmailWorker
                                                   </li>
                                                </ul>
                                             </td>
                                          </tr>
                                       </tbody>
                                    </table>
                                 </div>
                                 <p>
                                 </p>
                              </div>
                           </div>
                           <div class="form-group">
                              <div class="col-md-12">
                                 <p class="form-control-static">
                                    <strong>
                                       Possible Responses:
                                    </strong>
                                    <br/>
                                                                        <br/>
                                                                     </p>
                                 <div class="table-responsive">
                                    <table class="table table-condensed">
                                       <tbody>
                                          <tr>
                                             <td>
                                                <ul class="list-group">
                                                   <li class="list-group-item">
                                                      Remind Students About Evaluation
                                                   </li>
                                                   <li class="list-group-item">
                                                      Send Evaluation Closing reminders
                                                   </li>
                                                   <li class="list-group-item">
                                                      Send Evaluation Opening reminders
                                                   </li>
                                                </ul>
                                             </td>
                                             <td>
                                                <ul class="list-group">
                                                   <li class="list-group-item">
                                                      Publish Evaluation
                                                   </li>
                                                   <li class="list-group-item">
                                                      Unpublish Evaluation
                                                   </li>
                                                   <li class="list-group-item">
                                                      Send Registration
                                                   </li>
                                                </ul>
                                             </td>
                                             <td>
                                                <ul class="list-group">
                                                   <li class="list-group-item">
                                                      Pageload
                                                   </li>
                                                   <li class="list-group-item">
                                                      System Error Report
                                                   </li>
                                                   <li class="list-group-item">
                                                      Servlet Action Failure
                                                   </li>
                                                </ul>
                                             </td>
                                          </tr>
                                          <tr>
                                             <td>
                                                <ul class="list-group">
                                                   <li class="list-group-item">
                                                      Add New Course
                                                   </li>
                                                   <li class="list-group-item">
                                                      Delete Course
                                                   </li>
                                                   <li class="list-group-item">
                                                      Edit Course Info
                                                   </li>
                                                </ul>
                                             </td>
                                             <td>
                                                <ul class="list-group">
                                                   <li class="list-group-item">
                                                      Enroll Students
                                                   </li>
                                                   <li class="list-group-item">
                                                      Edit Student Details
                                                   </li>
                                                   <li class="list-group-item">
                                                      Delete Student
                                                   </li>
                                                   <li class="list-group-item">
                                                      Student Joining Course
                                                   </li>
                                                </ul>
                                             </td>
                                             <td>
                                                <ul class="list-group">
                                                   <li class="list-group-item">
                                                      Create New Evaluation
                                                   </li>
                                                   <li class="list-group-item">
                                                      Edit Evaluation Info
                                                   </li>
                                                   <li class="list-group-item">
                                                      Delete Evaluation
                                                   </li>
                                                   <li class="list-group-item">
                                                      Edit Submission
                                                   </li>
                                                </ul>
                                             </td>
                                          </tr>
                                       </tbody>
                                    </table>
                                 </div>
                                 <p>
                                 </p>
                              </div>
                           </div>
                        </small>
                     </div>
                  </div>
                  <input name="pageChange" type="hidden" value="true"/>
                                    <input name="all" type="hidden" value="false"/>
                                    <input name="testdata" type="hidden" value="false"/>
                                 </form>
               <form id="ajaxLoaderDataForm">
                  <input name="offset" type="hidden" value=""/>
                                    <input name="all" type="hidden" value="false"/>
                                    <input name="testdata" type="hidden" value="false"/>
                                    <input id="filterQuery" name="filterQuery" type="hidden" value=""/>
                                 </form>
            </div>
            <br/>
                        <br/>
                        <div class="panel panel-primary">
               <div class="panel-heading">
                  <strong>
                     Activity Log
                  </strong>
               </div>
               <div class="table-responsive">
                  <table class="table table-condensed dataTable" id="logsTable">
                     <thead>
                        <tr>
                           <th width="10%">
                              Date [Timing]
                           </th>
                           <th>
                              [Role][Action][Google ID][Name][Email]
                           </th>
                        </tr>
                     </thead>
                     <tbody>
                        <tr id="first-row">
                           <td class="" style="vertical-align: middle;">
                              <span>
                                 <a onclick="submitLocalTimeAjaxRequest('{*}','{*}','{*}',this);">
                                    {*}
                                 </a>
                                 <p class="localTime">
                                 </p>
                              </span>
                              <p class="">
                                 <strong>
                                    {*}
                                 </strong>
                              </p>
                           </td>
                           <td class="">
                              <form action="/admin/adminActivityLogPage" method="get">
                                 <h4 class="list-group-item-heading">
                                    {*} 
                                    <a class="text-success bold" href="{*}" target="_blank">
                                       {*}
                                    </a>
                                     
                                    <small>
                                       {*}
                                       <button class="btn btn-info btn-xs" type="submit">
                                          <span class="glyphicon glyphicon-zoom-in">
                                          </span>
                                       </button>
                                       <input name="filterQuery" type="hidden" value="{*}"/>
                                                                              <input class="ifShowAll_for_person" name="all" type="hidden" value="false"/>
                                                                              <input class="ifShowTestData_for_person" name="testdata" type="hidden" value="false"/>
                                                                           </small>
                                 </h4>
                                 <div>
                                    {*}
                                 </div>
                              </form>
                           </td>
                        </tr>
                        {*}
                     </tbody>
                  </table>
               </div>
            </div>
            <div class="alert alert-info" id="statusMessage">
                 Total Logs gone through in last search: {*}
               <input id="ifShowAll" type="hidden" value="false"/>
                              <input id="ifShowTestData" type="hidden" value="false"/>
                           </div>
            <br/>
                        <a class="back-to-top-left" href="#">
               <span class="glyphicon glyphicon-arrow-up">
               </span>
                Top
            </a>
            <a class="back-to-top-right" href="#">
               Top 
               <span class="glyphicon glyphicon-arrow-up">
               </span>
            </a>
            <br/>
                        <br/>
                     </div>
         <div class="container-fluid" id="footerComponent">
            <div class="container">
               <div class="row">
                  <div class="col-md-2">
                     <span>
                        [
                        <a href="/index.html">
                           TEAMMATES
                        </a>
                        V${version}]
                     </span>
                  </div>
                  <div class="col-md-8">
                  </div>
                  <div class="col-md-2">
                     <span>
                        [Send
                        <a class="link" href="../contact.html" target="_blank">
                           Feedback
                        </a>
                        ]
                     </span>
                  </div>
               </div>
            </div>
         </div>
      </body>
   </html>
<|MERGE_RESOLUTION|>--- conflicted
+++ resolved
@@ -103,10 +103,8 @@
                            </span>
                            Logout
                         
-<<<<<<< HEAD
-                        (
-                           <span class="text-info" data-original-title="defaultAdmin" data-placement="bottom" data-toggle="tooltip" title="">
-                              defaultAdmin
+                        (<span title="" data-placement="bottom" data-toggle="tooltip" class="text-info" data-original-title="${test.admin}">
+                                ${test.truncatedAdmin}
                            </span>
                            )
                         </a>
@@ -373,101 +371,6 @@
                                                    <li class="list-group-item list-group-item">
                                                       instructorStudentCommentClearPending
                                                    </li>
-=======
-                        (<span title="" data-placement="bottom" data-toggle="tooltip" class="text-info" data-original-title="${test.admin}">
-                                ${test.truncatedAdmin}
-                        </span>)
-                    </a>  
-                </li>
-            </ul>
-
-        </div>
-    </div>
-</div>
-
-    <div id="mainContent" class="container">
-                <div id="topOfPage"></div>
-                <h1>Admin Activity Log</h1>
-                <br />
-
-                <div class="well well-plain">
-                    <form role="form" id="activityLogFilter" action="/admin/adminActivityLogPage" method="post" class="form-horizontal">
-
-                        <div id="filterForm" class="panel-heading">
-
-                            <div class="form-group">
-                                <div class="row">
-                                    <div class="col-md-12">
-                                        <div class="input-group">
-                                            <span class="input-group-btn">
-                                                <button name="search_submit" type="submit" class="btn btn-default">Filter</button>
-                                            </span> <input type="text" value="" name="filterQuery" id="filterQuery" class="form-control" />
-                                        </div>
-                                    </div>
-                                </div>
-                            </div>
-
-                            <div class="form-group">
-                                <a onclick="toggleReference()" class="btn btn-link center-block" href="#"><span id="referenceText"> Show Reference</span><br /> <span id="detailButton" class="glyphicon glyphicon-chevron-down"></span> </a>
-
-                            </div>
-
-                            <div id="filterReference" style="display: none;">
-                                <div class="form-group">
-
-                                    <div class="col-md-12">
-                                        <h4 class="text-center">
-                                            <span class="label label-primary">Append "?all=true" to URL to show all logs, omit to exclude following requests.
-                                                
-                                            </span> </h4>                                          
-                                            <div class="text-center">                                          
-                                            <ul class="list-group">
-                                            
-                                            
-                                             <li class="list-group-item">
-                                                    [feedbackSessionStatsPage
-                                              </li>
-                                            
-                                             <li class="list-group-item">
-                                                    logCompilation]
-                                              </li>
-                                            
-                                                
-                                            </ul>
-                                            </div>
-                                        
-                                        
-                                        
-                                        
-                                        <div class="alert alert-success">
-                                            <p class="text-center">
-                                                <span class="glyphicon glyphicon-filter"></span>
-                                                A query is formed by a list of filters. Each filter is in the format
-                                                <strong> [filter label]: [value1, value2, value3....]</strong><br />
-                                            </p>
-                                        </div>
-
-
-                                        <p class="text-center">
-                                            <span class="glyphicon glyphicon-hand-right"></span>
-                                            Combine filters with the <span class="label label-warning">
-                                                AND</span> keyword or the <span class="label label-warning">|</span>
-                                            separator.
-
-                                        </p>
-                                    </div>
-
-                                </div>
-                                <small>
-                                    <div class="form-group">
-                                        <div class="col-md-12">
-
-                                            <div class="form-control-static">
-                                                <strong>Sample Queries:</strong> <br />
-                                                <ul>
-                                                    <li>E.g. role: Instructor AND request: InstructorCourse, InstructorEval AND from: 15/03/13</li>
-                                                    <li>E.g. from: 13/3/13 AND to: 17/3/13 AND person: teammates.test AND response: Pageload, System Error Report, Servlet Action Failure</li>
->>>>>>> 36128dad
                                                 </ul>
                                              </td>
                                              <td>
