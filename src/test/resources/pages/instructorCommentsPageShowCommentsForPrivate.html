<div class="container" id="mainContent">
        


<div id="topOfPage"></div>

    <h1>Comments from Instructors</h1>
    <br>

        
        
    








<div class="well well-plain">
    <div class="row">
        <div class="col-md-12">
			<form method="get" action="/page/instructorSearchPage?user=comments.idOfInstructor1OfCourse1" name="search_form">
			    <div class="input-group">
			        <input name="searchkey" title="Search for comment" class="form-control" placeholder="Any info related to comments" id="searchBox" type="text"> 
			        <span class="input-group-btn">
			            <button class="btn btn-default" type="submit" value="Search" id="buttonSearch">
			                Search
			            </button>
			        </span>
			    </div>
			    <input name="searchcommentforstudents" value="true" type="hidden">
			    <input name="searchcommentforresponses" value="true" type="hidden">
			    <input name="user" value="comments.idOfInstructor1OfCourse1" type="hidden">
			</form>
			





<div class="well well-plain">
    <div class="row">
        <div class="col-md-2">
            <div class="checkbox">
                <input id="option-check" type="checkbox">
                <label for="option-check">
                    Show More Options
                </label>
            </div>
        </div>
        <div class="col-md-3">
            <div class="checkbox">
                <input id="displayArchivedCourses_check" type="checkbox">
                <label for="displayArchivedCourses_check">
                    Include Archived Courses
                </label>
                <div id="displayArchivedCourses_link" style="display:none;">
                    <a href="/page/instructorCommentsPage?user=comments.idOfInstructor1OfCourse1">link back to the page</a>
                </div>
            </div>
        </div>
    </div>
    <div class="row">
        <div style="display: block;" id="more-options" class="well well-plain">
            <form class="form-horizontal" role="form">
                <div class="row">
                    <div class="col-sm-4">
                        <div class="text-color-primary">
                            <strong>Show comments for: </strong>
                        </div>
                        <br>
                        <div class="checkbox">
                            <input id="panel_all" checked="checked" type="checkbox">
                            <label for="panel_all"><strong>All</strong></label>
                        </div>
                        <br>
                        
                         
                            
                            <div class="checkbox">
                                <input id="panel_check-1" checked="checked" type="checkbox"> 
                                <label for="panel_check-1">
                                    Students 
                                </label>
                            </div>
                        
                         
                            
                            <div class="checkbox">
                                <input id="panel_check-2" checked="checked" type="checkbox"> 
                                <label for="panel_check-2">
                                    Session: comments.First feedback session
                                </label>
                            </div>
                        
                    </div>
                    <div style="display: block;" class="col-sm-4">
                        <div class="text-color-primary">
                            <strong>Show comments from: </strong>
                        </div>
                        <br>
                        <div class="checkbox">
                            <input value="" id="giver_all" checked="checked" type="checkbox"> 
                            <label for="giver_all">
                                <strong>All</strong>
                            </label>
                        </div>
                        <br>
                        <div class="checkbox">
                            <input id="giver_check-by-you" checked="checked" type="checkbox">
                            <label for="giver_check-by-you">
                                You
                            </label>
                        </div>
                        <div class="checkbox">
                            <input id="giver_check-by-others" checked="checked" type="checkbox">
                            <label for="giver_check-by-others">
                                Others
                            </label>
                        </div>
                    </div>
                    <div style="display: block;" class="col-sm-4">
                        <div class="text-color-primary">
                            <strong>Show comments with status: </strong>
                        </div>
                        <br>
                        <div class="checkbox">
                            <input value="" id="status_all" checked="checked" type="checkbox"> 
                            <label for="status_all">
                                <strong>All</strong>
                            </label>
                        </div>
                        <br>
                        <div class="checkbox">
                            <input id="status_check-public" checked="checked" type="checkbox">
                            <label for="status_check-public">
                                Public
                            </label>
                        </div>
                        <div class="checkbox">
                            <input id="status_check-private" checked="checked" type="checkbox">
                            <label for="status_check-private">
                                Private
                            </label>
                        </div>
                    </div>
                </div>
            </form>
        </div>
    </div>
</div>
		</div>
	</div>
</div>
    <br>
    





    
    
        <div id="statusMessage" style="display: none;"></div>
    

    
    
        



<ul class="pagination">
    <li><a href="javascript:;">«</a></li>
    
        <li class="active">
            <a href="/page/instructorCommentsPage?user=comments.idOfInstructor1OfCourse1&amp;courseid=comments.idOfTypicalCourse1">comments.idOfTypicalCourse1</a>
        </li>
    
    <li><a href="javascript:;">»</a></li>
</ul>
        <div class="well well-plain">
            <div class="row">
                <h4 class="col-sm-9 text-color-primary">
                    <strong>
                        comments.idOfTypicalCourse1 : Typical Course 1 with 2 Evals
                    </strong>
                </h4>
                



<div class="btn-group pull-right" style="display:none">
    <a data-original-title="Send email notification to 0 recipient(s) of comments pending notification" type="button" class="btn btn-sm btn-info" data-toggle="tooltip" style="margin-right: 17px;" href="/page/instructorStudentCommentClearPending?courseid=comments.idOfTypicalCourse1&amp;user=comments.idOfInstructor1OfCourse1" title="">
        <span class="badge" style="margin-right: 5px">0</span>
        <span class="glyphicon glyphicon-comment"></span>
        <span class="glyphicon glyphicon-arrow-right"></span>
        <span class="glyphicon glyphicon-envelope"></span>
    </a>
</div>
            </div>
            <div id="no-comment-panel" style="display: none;">
                <br>
                <div class="panel">
                    <div class="panel-body">
                        You don't have any comment in this course.
                    </div>
                </div>
            </div>
            
              
                
                <div style="display: block;" id="panel_display-1">
                    <br>
                    










    
    
    
        
    

<div class="panel panel-primary">
    <div class="panel-heading">
        <strong>Comments for students</strong>
    </div>
    <div style="display: block;" class="panel-body">
        
        
        
            <div style="display: block;" class="panel panel-info student-record-comments giver_display-by-you">
                <div class="panel-heading">
                    From <b>You (comments.idOfTypicalCourse1)</b>
                    
                </div>
                <ul class="list-group comments"> 
                    
                        
                        
<<<<<<< HEAD





<li style="display: block;" class="list-group-item list-group-item-warning status_display-public">
    <div id="commentBar-1">
        <span class="text-muted">
            To <b>All students in this course</b> [Fri, 01 Jun 2012, 19:20:00 UTC] 
        </span>
        
            <span data-original-title="This comment is visible to the whole class" class="glyphicon glyphicon-eye-open" data-toggle="tooltip" data-placement="top" style="margin-left: 5px;" title=""></span>
        
        
        
        
            <a data-original-title="Delete this comment" type="button" id="commentdelete-1" class="btn btn-default btn-xs icon-button pull-right" onclick="return deleteComment('1');" data-toggle="tooltip" data-placement="top" title="" style="display: none;"> 
                <span class="glyphicon glyphicon-trash glyphicon-primary"></span>
            </a>
            <a data-original-title="Edit this comment" type="button" id="commentedit-1" class="btn btn-default btn-xs icon-button pull-right" onclick="return enableEdit('1', '0');" data-toggle="tooltip" data-placement="top" title="" style="display: none;">
                <span class="glyphicon glyphicon-pencil glyphicon-primary"></span>
            </a>
        
=======
                        <li style="display: block;" class="list-group-item list-group-item-warning status_display-public">
                                <div id="commentBar-1">
                                    
                                    <span class="text-muted">
                                        To <b>all students in this course</b> [Fri, 01 Jun 2012, 19:20:00 UTC] 
                                    </span>
                                    
                                        <span data-original-title="This comment is visible to the whole class" class="glyphicon glyphicon-eye-open" data-toggle="tooltip" style="margin-left: 5px;" data-placement="top" title=""></span>
                                    
                                    
                                     
                                        <a data-original-title="Delete this comment" type="button" id="commentdelete-1" class="btn btn-default btn-xs icon-button pull-right" onclick="return deleteComment('1');" data-toggle="tooltip" data-placement="top" title="" style="display: none;">
                                            <span class="glyphicon glyphicon-trash glyphicon-primary"></span>
                                        </a> 
                                        <a data-original-title="Edit this comment" type="button" id="commentedit-1" class="btn btn-default btn-xs icon-button pull-right" onclick="return enableEdit('1', '0');" data-toggle="tooltip" data-placement="top" title="" style="display: none;">
                                            <span class="glyphicon glyphicon-pencil glyphicon-primary"></span>
                                        </a>
                                     
                                </div>
                                <div style="margin-left: 15px;" id="plainCommentText1">Students in this course can see this comment</div>
                                 
                                    







<form method="post" action="/page/instructorStudentCommentEdit" name="form_commentedit" class="form_comment" id="form_commentedit-1">
<div id="commentTextEdit1" style="display: none;">
    <div class="form-group form-inline">
        <div class="form-group text-muted">
            <p>
                Comment about all students in this course:
            </p>
            You may change comment's visibility using the visibility options on the right hand side.
        </div>
        <a id="visibility-options-trigger1" class="btn btn-sm btn-info pull-right">
            <span class="glyphicon glyphicon-eye-close"></span>
            Show Visibility Options
        </a>
    </div>
    <div id="visibility-options1" class="panel panel-default" style="display: none;">
        <div class="panel-heading">Visibility Options</div>
        <table class="table text-center" style="color: #000;">
            <tbody>
                <tr>
                    <th class="text-center">User/Group</th>
                    <th class="text-center">Can see your comment</th>
                    <th class="text-center">Can see giver's name</th>
                    <th class="text-center">Can see recipient's name</th>
                </tr>
                
                
                
                <tr id="recipient-course1">
                    <td class="text-left">
                        <div data-toggle="tooltip" data-placement="top" title="" data-original-title="Control what other students in this course can view">
                            Students in this course</div>
                    </td>
                    <td>
                        <input class="visibilityCheckbox answerCheckbox" value="COURSE" checked="checked" type="checkbox">
                    </td>
                    <td>
                        <input class="visibilityCheckbox giverCheckbox" value="COURSE" checked="checked" type="checkbox">
                    </td>
                    <td>
                        <input class="visibilityCheckbox recipientCheckbox" value="COURSE" disabled="disabled" type="checkbox">
                    </td>
                </tr>
                <tr>
                    <td class="text-left">
                        <div data-toggle="tooltip" data-placement="top" title="" data-original-title="Control what instructors can view">
                            Instructors
                        </div>
                    </td>
                    <td>
                        <input class="visibilityCheckbox answerCheckbox" value="INSTRUCTOR" type="checkbox">
                    </td>
                    <td>
                        <input class="visibilityCheckbox giverCheckbox" value="INSTRUCTOR" type="checkbox">
                    </td>
                    <td>
                        <input class="visibilityCheckbox recipientCheckbox" value="INSTRUCTOR" type="checkbox">
                    </td>
                </tr>
            </tbody>
        </table>
    </div>
    <div class="form-group">
        <!-- Do not add whitespace between the opening and closing tags-->
        <textarea class="form-control" rows="3" placeholder="Your comment about this student" name="commenttext" id="commentText1">Students in this course can see this comment</textarea>
    </div>
    <div class="col-sm-offset-5">
        <input id="commentsave-1" title="Save comment" onclick="return submitCommentForm('1');" class="btn btn-primary" value="Save" type="submit">
        <input class="btn btn-default" value="Cancel" onclick="return disableComment('1');" type="button">
>>>>>>> 4ac50cf8
    </div>
    
    <div style="margin-left: 15px;" id="plainCommentText1">Students in this course can see this comment</div>
    
        <form method="post" action="/page/instructorStudentCommentEdit" name="form_commentedit" class="form_comment" id="form_commentedit-1">
            <div id="commentTextEdit1" style="display: none;">
                <div class="form-group form-inline">
                    <div class="form-group text-muted">
                    <p>
                        Comment about All students in this course:
                    </p>
                    You may change comment's visibility using the visibility options on the right hand side.
                    </div>
                    <a id="visibility-options-trigger1" class="btn btn-sm btn-info pull-right">
                        <span class="glyphicon glyphicon-eye-close"></span>
                        Show Visibility Options
                    </a>
                </div>
                <div id="visibility-options1" class="panel panel-default" style="display: none;">
                    <div class="panel-heading">
                        Visibility Options
                    </div>
                    <table class="table text-center" style="color: #000;">
                        <tbody>
                            <tr>
                                <th class="text-center">User/Group</th>
                                <th class="text-center">Can see your comment</th>
                                <th class="text-center">Can see giver's name</th>
                                <th class="text-center">Can see recipient's name</th>
                            </tr>
                            
                            
                            
                            <tr id="recipient-course1">
                                <td class="text-left">
                                    <div data-toggle="tooltip" data-placement="top" title="" data-original-title="Control what other students in this course can view">
                                        
                                            
                                                Students in this course
                                            
                                            
                                        
                                    </div>
                                </td>
                                <td>
                                    <input class="visibilityCheckbox answerCheckbox" value="COURSE" checked="checked" type="checkbox">
                                </td>
                                <td>
                                    <input class="visibilityCheckbox giverCheckbox" value="COURSE" checked="checked" type="checkbox">
                                </td>
                                <td>
                                    <input class="visibilityCheckbox recipientCheckbox" value="COURSE" disabled="disabled" type="checkbox">
                                </td>
                            </tr>
                            <tr>
                                <td class="text-left">
                                    <div data-toggle="tooltip" data-placement="top" title="" data-original-title="Control what instructors can view">
                                        Instructors
                                    </div>
                                </td>
                                <td>
                                    <input class="visibilityCheckbox answerCheckbox" value="INSTRUCTOR" type="checkbox">
                                </td>
                                <td>
                                    <input class="visibilityCheckbox giverCheckbox" value="INSTRUCTOR" type="checkbox">
                                </td>
                                <td>
                                    <input class="visibilityCheckbox recipientCheckbox" value="INSTRUCTOR" type="checkbox">
                                </td>
                            </tr>
                        </tbody>
                    </table>
                </div>
                <div class="form-group">
                    
                    <textarea class="form-control" rows="3" placeholder="Your comment about this student" name="commenttext" id="commentText1">Students in this course can see this comment</textarea>
                </div>
                <div class="col-sm-offset-5">
                    <input id="commentsave-1" title="Save comment" onclick="return submitCommentForm('1');" class="btn btn-primary" value="Save" type="submit">
                    <input class="btn btn-default" value="Cancel" onclick="return disableComment('1');" type="button">
                </div>
            </div>
            <input name="commentedittype" id="commentedittype-1" value="edit" type="hidden">
            <input name="commentid" value="{*}" type="hidden">
            <input name="courseid" value="comments.idOfTypicalCourse1" type="hidden">
            <input name="commentpage" value="true" type="hidden">
            
            <input name="showcommentsto" value="COURSE" type="hidden">
            <input name="showgiverto" value="COURSE" type="hidden">
            <input name="showrecipientto" value="" type="hidden">
            <input name="user" value="comments.idOfInstructor1OfCourse1" type="hidden">
        </form>
    
</li>
                    
                        
                        





<li style="display: block;" class="list-group-item list-group-item-warning status_display-public">
    <div id="commentBar-2">
        <span class="text-muted">
            To <b>Team 1.1</b> [Mon, 07 May 2012, 08:54:00 UTC] 
        </span>
        
            <span data-original-title="This comment is visible to recipient team" class="glyphicon glyphicon-eye-open" data-toggle="tooltip" data-placement="top" style="margin-left: 5px;" title=""></span>
        
        
        
        
            <a data-original-title="Delete this comment" type="button" id="commentdelete-2" class="btn btn-default btn-xs icon-button pull-right" onclick="return deleteComment('2');" data-toggle="tooltip" data-placement="top" title="" style="display: none;"> 
                <span class="glyphicon glyphicon-trash glyphicon-primary"></span>
            </a>
            <a data-original-title="Edit this comment" type="button" id="commentedit-2" class="btn btn-default btn-xs icon-button pull-right" onclick="return enableEdit('2', '0');" data-toggle="tooltip" data-placement="top" title="" style="display: none;">
                <span class="glyphicon glyphicon-pencil glyphicon-primary"></span>
            </a>
        
    </div>
    
    <div style="margin-left: 15px;" id="plainCommentText2">team can see this comment without giver's name</div>
    
        <form method="post" action="/page/instructorStudentCommentEdit" name="form_commentedit" class="form_comment" id="form_commentedit-2">
            <div id="commentTextEdit2" style="display: none;">
                <div class="form-group form-inline">
                    <div class="form-group text-muted">
                    <p>
                        Comment about Team 1.1:
                    </p>
                    You may change comment's visibility using the visibility options on the right hand side.
                    </div>
                    <a id="visibility-options-trigger2" class="btn btn-sm btn-info pull-right">
                        <span class="glyphicon glyphicon-eye-close"></span>
                        Show Visibility Options
                    </a>
                </div>
                <div id="visibility-options2" class="panel panel-default" style="display: none;">
                    <div class="panel-heading">
                        Visibility Options
                    </div>
                    <table class="table text-center" style="color: #000;">
                        <tbody>
                            <tr>
                                <th class="text-center">User/Group</th>
                                <th class="text-center">Can see your comment</th>
                                <th class="text-center">Can see giver's name</th>
                                <th class="text-center">Can see recipient's name</th>
                            </tr>
                            
                            
                                <tr id="recipient-team2">
                                    <td class="text-left">
                                        <div data-toggle="tooltip" data-placement="top" title="" data-original-title="Control what team members of comment recipients can view">
                                            
                                                
                                                    Recipient Team
                                                
                                                
                                            
                                        </div>
                                    </td>
                                    <td>
                                        <input class="visibilityCheckbox answerCheckbox" value="TEAM" checked="checked" type="checkbox">
                                    </td>
                                    <td>
                                        <input class="visibilityCheckbox giverCheckbox" value="TEAM" type="checkbox">
                                    </td>
                                    <td>
                                        <input class="visibilityCheckbox recipientCheckbox" value="TEAM" disabled="disabled" type="checkbox">
                                    </td>
                                </tr>
                            
                            
                                <tr id="recipient-section2">
                                    <td class="text-left">
                                        <div data-toggle="tooltip" data-placement="top" title="" data-original-title="Control what other students in the same section can view">
                                            
                                                
                                                
                                                    Recipient's Section
                                                
                                            
                                        </div>
                                    </td>
                                    <td>
                                        <input class="visibilityCheckbox answerCheckbox" value="SECTION" type="checkbox">
                                    </td>
                                    <td>
                                        <input class="visibilityCheckbox giverCheckbox" value="SECTION" type="checkbox">
                                    </td>
                                    <td>
                                        <input class="visibilityCheckbox recipientCheckbox" value="SECTION" type="checkbox">
                                    </td>
                                </tr>
                            
                            <tr id="recipient-course2">
                                <td class="text-left">
                                    <div data-toggle="tooltip" data-placement="top" title="" data-original-title="Control what other students in this course can view">
                                        
                                            
                                            
                                                Other students in this course
                                            
                                        
                                    </div>
                                </td>
                                <td>
                                    <input class="visibilityCheckbox answerCheckbox" value="COURSE" type="checkbox">
                                </td>
                                <td>
                                    <input class="visibilityCheckbox giverCheckbox" value="COURSE" type="checkbox">
                                </td>
                                <td>
                                    <input class="visibilityCheckbox recipientCheckbox" value="COURSE" type="checkbox">
                                </td>
                            </tr>
                            <tr>
                                <td class="text-left">
                                    <div data-toggle="tooltip" data-placement="top" title="" data-original-title="Control what instructors can view">
                                        Instructors
                                    </div>
                                </td>
                                <td>
                                    <input class="visibilityCheckbox answerCheckbox" value="INSTRUCTOR" type="checkbox">
                                </td>
                                <td>
                                    <input class="visibilityCheckbox giverCheckbox" value="INSTRUCTOR" type="checkbox">
                                </td>
                                <td>
                                    <input class="visibilityCheckbox recipientCheckbox" value="INSTRUCTOR" type="checkbox">
                                </td>
                            </tr>
                        </tbody>
                    </table>
                </div>
                <div class="form-group">
                    
                    <textarea class="form-control" rows="3" placeholder="Your comment about this student" name="commenttext" id="commentText2">team can see this comment without giver's name</textarea>
                </div>
                <div class="col-sm-offset-5">
                    <input id="commentsave-2" title="Save comment" onclick="return submitCommentForm('2');" class="btn btn-primary" value="Save" type="submit">
                    <input class="btn btn-default" value="Cancel" onclick="return disableComment('2');" type="button">
                </div>
            </div>
            <input name="commentedittype" id="commentedittype-2" value="edit" type="hidden">
            <input name="commentid" value="{*}" type="hidden">
            <input name="courseid" value="comments.idOfTypicalCourse1" type="hidden">
            <input name="commentpage" value="true" type="hidden">
            
            <input name="showcommentsto" value="TEAM" type="hidden">
            <input name="showgiverto" value="" type="hidden">
            <input name="showrecipientto" value="" type="hidden">
            <input name="user" value="comments.idOfInstructor1OfCourse1" type="hidden">
        </form>
    
</li>
                    
                        
                        





<li style="display: block;" class="list-group-item list-group-item-warning status_display-public">
    <div id="commentBar-3">
        <span class="text-muted">
            To <b>student1 In Course1 (Team 1.1, comments.student1InCourse1@gmail.tmt)</b> [Sun, 06 May 2012, 08:55:00 UTC] 
        </span>
        
            <span data-original-title="This comment is visible to other students in this course" class="glyphicon glyphicon-eye-open" data-toggle="tooltip" data-placement="top" style="margin-left: 5px;" title=""></span>
        
        
        
        
            <a data-original-title="Delete this comment" type="button" id="commentdelete-3" class="btn btn-default btn-xs icon-button pull-right" onclick="return deleteComment('3');" data-toggle="tooltip" data-placement="top" title="" style="display: none;"> 
                <span class="glyphicon glyphicon-trash glyphicon-primary"></span>
            </a>
            <a data-original-title="Edit this comment" type="button" id="commentedit-3" class="btn btn-default btn-xs icon-button pull-right" onclick="return enableEdit('3', '0');" data-toggle="tooltip" data-placement="top" title="" style="display: none;">
                <span class="glyphicon glyphicon-pencil glyphicon-primary"></span>
            </a>
        
    </div>
    
    <div style="margin-left: 15px;" id="plainCommentText3">Other students in this course can see this comment without giver and recipient's name</div>
    
        <form method="post" action="/page/instructorStudentCommentEdit" name="form_commentedit" class="form_comment" id="form_commentedit-3">
            <div id="commentTextEdit3" style="display: none;">
                <div class="form-group form-inline">
                    <div class="form-group text-muted">
                    <p>
                        Comment about student1 In Course1 (Team 1.1, comments.student1InCourse1@gmail.tmt):
                    </p>
                    You may change comment's visibility using the visibility options on the right hand side.
                    </div>
                    <a id="visibility-options-trigger3" class="btn btn-sm btn-info pull-right">
                        <span class="glyphicon glyphicon-eye-close"></span>
                        Show Visibility Options
                    </a>
                </div>
                <div id="visibility-options3" class="panel panel-default" style="display: none;">
                    <div class="panel-heading">
                        Visibility Options
                    </div>
                    <table class="table text-center" style="color: #000;">
                        <tbody>
                            <tr>
                                <th class="text-center">User/Group</th>
                                <th class="text-center">Can see your comment</th>
                                <th class="text-center">Can see giver's name</th>
                                <th class="text-center">Can see recipient's name</th>
                            </tr>
                            
                                <tr id="recipient-person3">
                                    <td class="text-left">
                                        <div data-toggle="tooltip" data-placement="top" title="" data-original-title="Control what comment recipient(s) can view">
                                            Recipient(s)
                                        </div>
                                    </td>
                                    <td>
                                        <input class="visibilityCheckbox answerCheckbox centered" name="receiverLeaderCheckbox" value="PERSON" type="checkbox">
                                    </td>
                                    <td>
                                        <input class="visibilityCheckbox giverCheckbox" value="PERSON" type="checkbox">
                                    </td>
                                    <td>
                                        <input class="visibilityCheckbox recipientCheckbox" name="receiverFollowerCheckbox" value="PERSON" disabled="disabled" type="checkbox">
                                    </td>
                                </tr>
                            
                            
                                <tr id="recipient-team3">
                                    <td class="text-left">
                                        <div data-toggle="tooltip" data-placement="top" title="" data-original-title="Control what team members of comment recipients can view">
                                            
                                                
                                                
                                                    Recipient's Team
                                                
                                            
                                        </div>
                                    </td>
                                    <td>
                                        <input class="visibilityCheckbox answerCheckbox" value="TEAM" type="checkbox">
                                    </td>
                                    <td>
                                        <input class="visibilityCheckbox giverCheckbox" value="TEAM" type="checkbox">
                                    </td>
                                    <td>
                                        <input class="visibilityCheckbox recipientCheckbox" value="TEAM" type="checkbox">
                                    </td>
                                </tr>
                            
                            
                                <tr id="recipient-section3">
                                    <td class="text-left">
                                        <div data-toggle="tooltip" data-placement="top" title="" data-original-title="Control what other students in the same section can view">
                                            
                                                
                                                
                                                    Recipient's Section
                                                
                                            
                                        </div>
                                    </td>
                                    <td>
                                        <input class="visibilityCheckbox answerCheckbox" value="SECTION" type="checkbox">
                                    </td>
                                    <td>
                                        <input class="visibilityCheckbox giverCheckbox" value="SECTION" type="checkbox">
                                    </td>
                                    <td>
                                        <input class="visibilityCheckbox recipientCheckbox" value="SECTION" type="checkbox">
                                    </td>
                                </tr>
                            
                            <tr id="recipient-course3">
                                <td class="text-left">
                                    <div data-toggle="tooltip" data-placement="top" title="" data-original-title="Control what other students in this course can view">
                                        
                                            
                                            
                                                Other students in this course
                                            
                                        
                                    </div>
                                </td>
                                <td>
                                    <input class="visibilityCheckbox answerCheckbox" value="COURSE" checked="checked" type="checkbox">
                                </td>
                                <td>
                                    <input class="visibilityCheckbox giverCheckbox" value="COURSE" type="checkbox">
                                </td>
                                <td>
                                    <input class="visibilityCheckbox recipientCheckbox" value="COURSE" type="checkbox">
                                </td>
                            </tr>
                            <tr>
                                <td class="text-left">
                                    <div data-toggle="tooltip" data-placement="top" title="" data-original-title="Control what instructors can view">
                                        Instructors
                                    </div>
                                </td>
                                <td>
                                    <input class="visibilityCheckbox answerCheckbox" value="INSTRUCTOR" type="checkbox">
                                </td>
                                <td>
                                    <input class="visibilityCheckbox giverCheckbox" value="INSTRUCTOR" type="checkbox">
                                </td>
                                <td>
                                    <input class="visibilityCheckbox recipientCheckbox" value="INSTRUCTOR" type="checkbox">
                                </td>
                            </tr>
                        </tbody>
                    </table>
                </div>
                <div class="form-group">
                    
                    <textarea class="form-control" rows="3" placeholder="Your comment about this student" name="commenttext" id="commentText3">Other students in this course can see this comment without giver and recipient's name</textarea>
                </div>
                <div class="col-sm-offset-5">
                    <input id="commentsave-3" title="Save comment" onclick="return submitCommentForm('3');" class="btn btn-primary" value="Save" type="submit">
                    <input class="btn btn-default" value="Cancel" onclick="return disableComment('3');" type="button">
                </div>
            </div>
            <input name="commentedittype" id="commentedittype-3" value="edit" type="hidden">
            <input name="commentid" value="{*}" type="hidden">
            <input name="courseid" value="comments.idOfTypicalCourse1" type="hidden">
            <input name="commentpage" value="true" type="hidden">
            
            <input name="showcommentsto" value="COURSE" type="hidden">
            <input name="showgiverto" value="" type="hidden">
            <input name="showrecipientto" value="" type="hidden">
            <input name="user" value="comments.idOfInstructor1OfCourse1" type="hidden">
        </form>
    
</li>
                    
                        
                        





<li style="display: block;" class="list-group-item list-group-item-warning status_display-public">
    <div id="commentBar-4">
        <span class="text-muted">
            To <b>Team 1.1</b> [Sat, 05 May 2012, 08:53:00 UTC] (last edited by comments.instructor1@course1.tmt at Sat, 05 May 2012, 08:54:00 UTC)
        </span>
        
            <span data-original-title="This comment is visible to recipient team" class="glyphicon glyphicon-eye-open" data-toggle="tooltip" data-placement="top" style="margin-left: 5px;" title=""></span>
        
        
        
        
            <a data-original-title="Delete this comment" type="button" id="commentdelete-4" class="btn btn-default btn-xs icon-button pull-right" onclick="return deleteComment('4');" data-toggle="tooltip" data-placement="top" title="" style="display: none;"> 
                <span class="glyphicon glyphicon-trash glyphicon-primary"></span>
            </a>
            <a data-original-title="Edit this comment" type="button" id="commentedit-4" class="btn btn-default btn-xs icon-button pull-right" onclick="return enableEdit('4', '0');" data-toggle="tooltip" data-placement="top" title="" style="display: none;">
                <span class="glyphicon glyphicon-pencil glyphicon-primary"></span>
            </a>
        
    </div>
    
    <div style="margin-left: 15px;" id="plainCommentText4">team can see this comment with giver and recipient's name</div>
    
        <form method="post" action="/page/instructorStudentCommentEdit" name="form_commentedit" class="form_comment" id="form_commentedit-4">
            <div id="commentTextEdit4" style="display: none;">
                <div class="form-group form-inline">
                    <div class="form-group text-muted">
                    <p>
                        Comment about Team 1.1:
                    </p>
                    You may change comment's visibility using the visibility options on the right hand side.
                    </div>
                    <a id="visibility-options-trigger4" class="btn btn-sm btn-info pull-right">
                        <span class="glyphicon glyphicon-eye-close"></span>
                        Show Visibility Options
                    </a>
                </div>
                <div id="visibility-options4" class="panel panel-default" style="display: none;">
                    <div class="panel-heading">
                        Visibility Options
                    </div>
                    <table class="table text-center" style="color: #000;">
                        <tbody>
                            <tr>
                                <th class="text-center">User/Group</th>
                                <th class="text-center">Can see your comment</th>
                                <th class="text-center">Can see giver's name</th>
                                <th class="text-center">Can see recipient's name</th>
                            </tr>
                            
                            
                                <tr id="recipient-team4">
                                    <td class="text-left">
                                        <div data-toggle="tooltip" data-placement="top" title="" data-original-title="Control what team members of comment recipients can view">
                                            
                                                
                                                    Recipient Team
                                                
                                                
                                            
                                        </div>
                                    </td>
                                    <td>
                                        <input class="visibilityCheckbox answerCheckbox" value="TEAM" checked="checked" type="checkbox">
                                    </td>
                                    <td>
                                        <input class="visibilityCheckbox giverCheckbox" value="TEAM" checked="checked" type="checkbox">
                                    </td>
                                    <td>
                                        <input class="visibilityCheckbox recipientCheckbox" value="TEAM" disabled="disabled" type="checkbox">
                                    </td>
                                </tr>
                            
                            
                                <tr id="recipient-section4">
                                    <td class="text-left">
                                        <div data-toggle="tooltip" data-placement="top" title="" data-original-title="Control what other students in the same section can view">
                                            
                                                
                                                
                                                    Recipient's Section
                                                
                                            
                                        </div>
                                    </td>
                                    <td>
                                        <input class="visibilityCheckbox answerCheckbox" value="SECTION" type="checkbox">
                                    </td>
                                    <td>
                                        <input class="visibilityCheckbox giverCheckbox" value="SECTION" type="checkbox">
                                    </td>
                                    <td>
                                        <input class="visibilityCheckbox recipientCheckbox" value="SECTION" type="checkbox">
                                    </td>
                                </tr>
                            
                            <tr id="recipient-course4">
                                <td class="text-left">
                                    <div data-toggle="tooltip" data-placement="top" title="" data-original-title="Control what other students in this course can view">
                                        
                                            
                                            
                                                Other students in this course
                                            
                                        
                                    </div>
                                </td>
                                <td>
                                    <input class="visibilityCheckbox answerCheckbox" value="COURSE" type="checkbox">
                                </td>
                                <td>
                                    <input class="visibilityCheckbox giverCheckbox" value="COURSE" type="checkbox">
                                </td>
                                <td>
                                    <input class="visibilityCheckbox recipientCheckbox" value="COURSE" type="checkbox">
                                </td>
                            </tr>
                            <tr>
                                <td class="text-left">
                                    <div data-toggle="tooltip" data-placement="top" title="" data-original-title="Control what instructors can view">
                                        Instructors
                                    </div>
                                </td>
                                <td>
                                    <input class="visibilityCheckbox answerCheckbox" value="INSTRUCTOR" type="checkbox">
                                </td>
                                <td>
                                    <input class="visibilityCheckbox giverCheckbox" value="INSTRUCTOR" type="checkbox">
                                </td>
                                <td>
                                    <input class="visibilityCheckbox recipientCheckbox" value="INSTRUCTOR" type="checkbox">
                                </td>
                            </tr>
                        </tbody>
                    </table>
                </div>
                <div class="form-group">
                    
                    <textarea class="form-control" rows="3" placeholder="Your comment about this student" name="commenttext" id="commentText4">team can see this comment with giver and recipient's name</textarea>
                </div>
                <div class="col-sm-offset-5">
                    <input id="commentsave-4" title="Save comment" onclick="return submitCommentForm('4');" class="btn btn-primary" value="Save" type="submit">
                    <input class="btn btn-default" value="Cancel" onclick="return disableComment('4');" type="button">
                </div>
            </div>
            <input name="commentedittype" id="commentedittype-4" value="edit" type="hidden">
            <input name="commentid" value="{*}" type="hidden">
            <input name="courseid" value="comments.idOfTypicalCourse1" type="hidden">
            <input name="commentpage" value="true" type="hidden">
            
            <input name="showcommentsto" value="TEAM" type="hidden">
            <input name="showgiverto" value="TEAM" type="hidden">
            <input name="showrecipientto" value="" type="hidden">
            <input name="user" value="comments.idOfInstructor1OfCourse1" type="hidden">
        </form>
    
</li>
                    
                        
                        





<li style="display: block;" class="list-group-item list-group-item-warning status_display-public">
    <div id="commentBar-5">
        <span class="text-muted">
            To <b>student1 In Course1 (Team 1.1, comments.student1InCourse1@gmail.tmt)</b> [Fri, 04 May 2012, 08:52:00 UTC] 
        </span>
        
            <span data-original-title="This comment is visible to recipient's team" class="glyphicon glyphicon-eye-open" data-toggle="tooltip" data-placement="top" style="margin-left: 5px;" title=""></span>
        
        
        
        
            <a data-original-title="Delete this comment" type="button" id="commentdelete-5" class="btn btn-default btn-xs icon-button pull-right" onclick="return deleteComment('5');" data-toggle="tooltip" data-placement="top" title="" style="display: none;"> 
                <span class="glyphicon glyphicon-trash glyphicon-primary"></span>
            </a>
            <a data-original-title="Edit this comment" type="button" id="commentedit-5" class="btn btn-default btn-xs icon-button pull-right" onclick="return enableEdit('5', '0');" data-toggle="tooltip" data-placement="top" title="" style="display: none;">
                <span class="glyphicon glyphicon-pencil glyphicon-primary"></span>
            </a>
        
    </div>
    
    <div style="margin-left: 15px;" id="plainCommentText5">teammates can see this comment without giver and recipient's name</div>
    
        <form method="post" action="/page/instructorStudentCommentEdit" name="form_commentedit" class="form_comment" id="form_commentedit-5">
            <div id="commentTextEdit5" style="display: none;">
                <div class="form-group form-inline">
                    <div class="form-group text-muted">
                    <p>
                        Comment about student1 In Course1 (Team 1.1, comments.student1InCourse1@gmail.tmt):
                    </p>
                    You may change comment's visibility using the visibility options on the right hand side.
                    </div>
                    <a id="visibility-options-trigger5" class="btn btn-sm btn-info pull-right">
                        <span class="glyphicon glyphicon-eye-close"></span>
                        Show Visibility Options
                    </a>
                </div>
                <div id="visibility-options5" class="panel panel-default" style="display: none;">
                    <div class="panel-heading">
                        Visibility Options
                    </div>
                    <table class="table text-center" style="color: #000;">
                        <tbody>
                            <tr>
                                <th class="text-center">User/Group</th>
                                <th class="text-center">Can see your comment</th>
                                <th class="text-center">Can see giver's name</th>
                                <th class="text-center">Can see recipient's name</th>
                            </tr>
                            
                                <tr id="recipient-person5">
                                    <td class="text-left">
                                        <div data-toggle="tooltip" data-placement="top" title="" data-original-title="Control what comment recipient(s) can view">
                                            Recipient(s)
                                        </div>
                                    </td>
                                    <td>
                                        <input class="visibilityCheckbox answerCheckbox centered" name="receiverLeaderCheckbox" value="PERSON" type="checkbox">
                                    </td>
                                    <td>
                                        <input class="visibilityCheckbox giverCheckbox" value="PERSON" type="checkbox">
                                    </td>
                                    <td>
                                        <input class="visibilityCheckbox recipientCheckbox" name="receiverFollowerCheckbox" value="PERSON" disabled="disabled" type="checkbox">
                                    </td>
                                </tr>
                            
                            
                                <tr id="recipient-team5">
                                    <td class="text-left">
                                        <div data-toggle="tooltip" data-placement="top" title="" data-original-title="Control what team members of comment recipients can view">
                                            
                                                
                                                
                                                    Recipient's Team
                                                
                                            
                                        </div>
                                    </td>
                                    <td>
                                        <input class="visibilityCheckbox answerCheckbox" value="TEAM" checked="checked" type="checkbox">
                                    </td>
                                    <td>
                                        <input class="visibilityCheckbox giverCheckbox" value="TEAM" type="checkbox">
                                    </td>
                                    <td>
                                        <input class="visibilityCheckbox recipientCheckbox" value="TEAM" type="checkbox">
                                    </td>
                                </tr>
                            
                            
                                <tr id="recipient-section5">
                                    <td class="text-left">
                                        <div data-toggle="tooltip" data-placement="top" title="" data-original-title="Control what other students in the same section can view">
                                            
                                                
                                                
                                                    Recipient's Section
                                                
                                            
                                        </div>
                                    </td>
                                    <td>
                                        <input class="visibilityCheckbox answerCheckbox" value="SECTION" type="checkbox">
                                    </td>
                                    <td>
                                        <input class="visibilityCheckbox giverCheckbox" value="SECTION" type="checkbox">
                                    </td>
                                    <td>
                                        <input class="visibilityCheckbox recipientCheckbox" value="SECTION" type="checkbox">
                                    </td>
                                </tr>
                            
                            <tr id="recipient-course5">
                                <td class="text-left">
                                    <div data-toggle="tooltip" data-placement="top" title="" data-original-title="Control what other students in this course can view">
                                        
                                            
                                            
                                                Other students in this course
                                            
                                        
                                    </div>
                                </td>
                                <td>
                                    <input class="visibilityCheckbox answerCheckbox" value="COURSE" type="checkbox">
                                </td>
                                <td>
                                    <input class="visibilityCheckbox giverCheckbox" value="COURSE" type="checkbox">
                                </td>
                                <td>
                                    <input class="visibilityCheckbox recipientCheckbox" value="COURSE" type="checkbox">
                                </td>
                            </tr>
                            <tr>
                                <td class="text-left">
                                    <div data-toggle="tooltip" data-placement="top" title="" data-original-title="Control what instructors can view">
                                        Instructors
                                    </div>
                                </td>
                                <td>
                                    <input class="visibilityCheckbox answerCheckbox" value="INSTRUCTOR" type="checkbox">
                                </td>
                                <td>
                                    <input class="visibilityCheckbox giverCheckbox" value="INSTRUCTOR" type="checkbox">
                                </td>
                                <td>
                                    <input class="visibilityCheckbox recipientCheckbox" value="INSTRUCTOR" type="checkbox">
                                </td>
                            </tr>
                        </tbody>
                    </table>
                </div>
                <div class="form-group">
                    
                    <textarea class="form-control" rows="3" placeholder="Your comment about this student" name="commenttext" id="commentText5">teammates can see this comment without giver and recipient's name</textarea>
                </div>
                <div class="col-sm-offset-5">
                    <input id="commentsave-5" title="Save comment" onclick="return submitCommentForm('5');" class="btn btn-primary" value="Save" type="submit">
                    <input class="btn btn-default" value="Cancel" onclick="return disableComment('5');" type="button">
                </div>
            </div>
            <input name="commentedittype" id="commentedittype-5" value="edit" type="hidden">
            <input name="commentid" value="{*}" type="hidden">
            <input name="courseid" value="comments.idOfTypicalCourse1" type="hidden">
            <input name="commentpage" value="true" type="hidden">
            
            <input name="showcommentsto" value="TEAM" type="hidden">
            <input name="showgiverto" value="" type="hidden">
            <input name="showrecipientto" value="" type="hidden">
            <input name="user" value="comments.idOfInstructor1OfCourse1" type="hidden">
        </form>
    
</li>
                    
                        
                        





<li style="display: block;" class="list-group-item list-group-item-warning status_display-public">
    <div id="commentBar-6">
        <span class="text-muted">
            To <b>student1 In Course1 (Team 1.1, comments.student1InCourse1@gmail.tmt)</b> [Thu, 03 May 2012, 08:51:00 UTC] 
        </span>
        
            <span data-original-title="This comment is visible to recipient's team" class="glyphicon glyphicon-eye-open" data-toggle="tooltip" data-placement="top" style="margin-left: 5px;" title=""></span>
        
        
        
        
            <a data-original-title="Delete this comment" type="button" id="commentdelete-6" class="btn btn-default btn-xs icon-button pull-right" onclick="return deleteComment('6');" data-toggle="tooltip" data-placement="top" title="" style="display: none;"> 
                <span class="glyphicon glyphicon-trash glyphicon-primary"></span>
            </a>
            <a data-original-title="Edit this comment" type="button" id="commentedit-6" class="btn btn-default btn-xs icon-button pull-right" onclick="return enableEdit('6', '0');" data-toggle="tooltip" data-placement="top" title="" style="display: none;">
                <span class="glyphicon glyphicon-pencil glyphicon-primary"></span>
            </a>
        
    </div>
    
    <div style="margin-left: 15px;" id="plainCommentText6">teammates can see this comment with giver and recipient's name</div>
    
        <form method="post" action="/page/instructorStudentCommentEdit" name="form_commentedit" class="form_comment" id="form_commentedit-6">
            <div id="commentTextEdit6" style="display: none;">
                <div class="form-group form-inline">
                    <div class="form-group text-muted">
                    <p>
                        Comment about student1 In Course1 (Team 1.1, comments.student1InCourse1@gmail.tmt):
                    </p>
                    You may change comment's visibility using the visibility options on the right hand side.
                    </div>
                    <a id="visibility-options-trigger6" class="btn btn-sm btn-info pull-right">
                        <span class="glyphicon glyphicon-eye-close"></span>
                        Show Visibility Options
                    </a>
                </div>
                <div id="visibility-options6" class="panel panel-default" style="display: none;">
                    <div class="panel-heading">
                        Visibility Options
                    </div>
                    <table class="table text-center" style="color: #000;">
                        <tbody>
                            <tr>
                                <th class="text-center">User/Group</th>
                                <th class="text-center">Can see your comment</th>
                                <th class="text-center">Can see giver's name</th>
                                <th class="text-center">Can see recipient's name</th>
                            </tr>
                            
                                <tr id="recipient-person6">
                                    <td class="text-left">
                                        <div data-toggle="tooltip" data-placement="top" title="" data-original-title="Control what comment recipient(s) can view">
                                            Recipient(s)
                                        </div>
                                    </td>
                                    <td>
                                        <input class="visibilityCheckbox answerCheckbox centered" name="receiverLeaderCheckbox" value="PERSON" type="checkbox">
                                    </td>
                                    <td>
                                        <input class="visibilityCheckbox giverCheckbox" value="PERSON" type="checkbox">
                                    </td>
                                    <td>
                                        <input class="visibilityCheckbox recipientCheckbox" name="receiverFollowerCheckbox" value="PERSON" disabled="disabled" type="checkbox">
                                    </td>
                                </tr>
                            
                            
                                <tr id="recipient-team6">
                                    <td class="text-left">
                                        <div data-toggle="tooltip" data-placement="top" title="" data-original-title="Control what team members of comment recipients can view">
                                            
                                                
                                                
                                                    Recipient's Team
                                                
                                            
                                        </div>
                                    </td>
                                    <td>
                                        <input class="visibilityCheckbox answerCheckbox" value="TEAM" checked="checked" type="checkbox">
                                    </td>
                                    <td>
                                        <input class="visibilityCheckbox giverCheckbox" value="TEAM" checked="checked" type="checkbox">
                                    </td>
                                    <td>
                                        <input class="visibilityCheckbox recipientCheckbox" value="TEAM" checked="checked" type="checkbox">
                                    </td>
                                </tr>
                            
                            
                                <tr id="recipient-section6">
                                    <td class="text-left">
                                        <div data-toggle="tooltip" data-placement="top" title="" data-original-title="Control what other students in the same section can view">
                                            
                                                
                                                
                                                    Recipient's Section
                                                
                                            
                                        </div>
                                    </td>
                                    <td>
                                        <input class="visibilityCheckbox answerCheckbox" value="SECTION" type="checkbox">
                                    </td>
                                    <td>
                                        <input class="visibilityCheckbox giverCheckbox" value="SECTION" type="checkbox">
                                    </td>
                                    <td>
                                        <input class="visibilityCheckbox recipientCheckbox" value="SECTION" type="checkbox">
                                    </td>
                                </tr>
                            
                            <tr id="recipient-course6">
                                <td class="text-left">
                                    <div data-toggle="tooltip" data-placement="top" title="" data-original-title="Control what other students in this course can view">
                                        
                                            
                                            
                                                Other students in this course
                                            
                                        
                                    </div>
                                </td>
                                <td>
                                    <input class="visibilityCheckbox answerCheckbox" value="COURSE" type="checkbox">
                                </td>
                                <td>
                                    <input class="visibilityCheckbox giverCheckbox" value="COURSE" type="checkbox">
                                </td>
                                <td>
                                    <input class="visibilityCheckbox recipientCheckbox" value="COURSE" type="checkbox">
                                </td>
                            </tr>
                            <tr>
                                <td class="text-left">
                                    <div data-toggle="tooltip" data-placement="top" title="" data-original-title="Control what instructors can view">
                                        Instructors
                                    </div>
                                </td>
                                <td>
                                    <input class="visibilityCheckbox answerCheckbox" value="INSTRUCTOR" type="checkbox">
                                </td>
                                <td>
                                    <input class="visibilityCheckbox giverCheckbox" value="INSTRUCTOR" type="checkbox">
                                </td>
                                <td>
                                    <input class="visibilityCheckbox recipientCheckbox" value="INSTRUCTOR" type="checkbox">
                                </td>
                            </tr>
                        </tbody>
                    </table>
                </div>
                <div class="form-group">
                    
                    <textarea class="form-control" rows="3" placeholder="Your comment about this student" name="commenttext" id="commentText6">teammates can see this comment with giver and recipient's name</textarea>
                </div>
                <div class="col-sm-offset-5">
                    <input id="commentsave-6" title="Save comment" onclick="return submitCommentForm('6');" class="btn btn-primary" value="Save" type="submit">
                    <input class="btn btn-default" value="Cancel" onclick="return disableComment('6');" type="button">
                </div>
            </div>
            <input name="commentedittype" id="commentedittype-6" value="edit" type="hidden">
            <input name="commentid" value="{*}" type="hidden">
            <input name="courseid" value="comments.idOfTypicalCourse1" type="hidden">
            <input name="commentpage" value="true" type="hidden">
            
            <input name="showcommentsto" value="TEAM" type="hidden">
            <input name="showgiverto" value="TEAM" type="hidden">
            <input name="showrecipientto" value="TEAM" type="hidden">
            <input name="user" value="comments.idOfInstructor1OfCourse1" type="hidden">
        </form>
    
</li>
                    
                        
                        





<li style="display: block;" class="list-group-item list-group-item-warning status_display-public">
    <div id="commentBar-7">
        <span class="text-muted">
            To <b>student1 In Course1 (Team 1.1, comments.student1InCourse1@gmail.tmt)</b> [Wed, 02 May 2012, 08:50:00 UTC] (last edited by comments.instructor1@course1.tmt at Wed, 02 May 2012, 08:51:00 UTC)
        </span>
        
            <span data-original-title="This comment is visible to recipient" class="glyphicon glyphicon-eye-open" data-toggle="tooltip" data-placement="top" style="margin-left: 5px;" title=""></span>
        
        
        
        
            <a data-original-title="Delete this comment" type="button" id="commentdelete-7" class="btn btn-default btn-xs icon-button pull-right" onclick="return deleteComment('7');" data-toggle="tooltip" data-placement="top" title="" style="display: none;"> 
                <span class="glyphicon glyphicon-trash glyphicon-primary"></span>
            </a>
            <a data-original-title="Edit this comment" type="button" id="commentedit-7" class="btn btn-default btn-xs icon-button pull-right" onclick="return enableEdit('7', '0');" data-toggle="tooltip" data-placement="top" title="" style="display: none;">
                <span class="glyphicon glyphicon-pencil glyphicon-primary"></span>
            </a>
        
    </div>
    
    <div style="margin-left: 15px;" id="plainCommentText7">recipient can see this comment without giver's name</div>
    
        <form method="post" action="/page/instructorStudentCommentEdit" name="form_commentedit" class="form_comment" id="form_commentedit-7">
            <div id="commentTextEdit7" style="display: none;">
                <div class="form-group form-inline">
                    <div class="form-group text-muted">
                    <p>
                        Comment about student1 In Course1 (Team 1.1, comments.student1InCourse1@gmail.tmt):
                    </p>
                    You may change comment's visibility using the visibility options on the right hand side.
                    </div>
                    <a id="visibility-options-trigger7" class="btn btn-sm btn-info pull-right">
                        <span class="glyphicon glyphicon-eye-close"></span>
                        Show Visibility Options
                    </a>
                </div>
                <div id="visibility-options7" class="panel panel-default" style="display: none;">
                    <div class="panel-heading">
                        Visibility Options
                    </div>
                    <table class="table text-center" style="color: #000;">
                        <tbody>
                            <tr>
                                <th class="text-center">User/Group</th>
                                <th class="text-center">Can see your comment</th>
                                <th class="text-center">Can see giver's name</th>
                                <th class="text-center">Can see recipient's name</th>
                            </tr>
                            
                                <tr id="recipient-person7">
                                    <td class="text-left">
                                        <div data-toggle="tooltip" data-placement="top" title="" data-original-title="Control what comment recipient(s) can view">
                                            Recipient(s)
                                        </div>
                                    </td>
                                    <td>
                                        <input class="visibilityCheckbox answerCheckbox centered" name="receiverLeaderCheckbox" value="PERSON" checked="checked" type="checkbox">
                                    </td>
                                    <td>
                                        <input class="visibilityCheckbox giverCheckbox" value="PERSON" type="checkbox">
                                    </td>
                                    <td>
                                        <input class="visibilityCheckbox recipientCheckbox" name="receiverFollowerCheckbox" value="PERSON" disabled="disabled" type="checkbox">
                                    </td>
                                </tr>
                            
                            
                                <tr id="recipient-team7">
                                    <td class="text-left">
                                        <div data-toggle="tooltip" data-placement="top" title="" data-original-title="Control what team members of comment recipients can view">
                                            
                                                
                                                
                                                    Recipient's Team
                                                
                                            
                                        </div>
                                    </td>
                                    <td>
                                        <input class="visibilityCheckbox answerCheckbox" value="TEAM" type="checkbox">
                                    </td>
                                    <td>
                                        <input class="visibilityCheckbox giverCheckbox" value="TEAM" type="checkbox">
                                    </td>
                                    <td>
                                        <input class="visibilityCheckbox recipientCheckbox" value="TEAM" type="checkbox">
                                    </td>
                                </tr>
                            
                            
                                <tr id="recipient-section7">
                                    <td class="text-left">
                                        <div data-toggle="tooltip" data-placement="top" title="" data-original-title="Control what other students in the same section can view">
                                            
                                                
                                                
                                                    Recipient's Section
                                                
                                            
                                        </div>
                                    </td>
                                    <td>
                                        <input class="visibilityCheckbox answerCheckbox" value="SECTION" type="checkbox">
                                    </td>
                                    <td>
                                        <input class="visibilityCheckbox giverCheckbox" value="SECTION" type="checkbox">
                                    </td>
                                    <td>
                                        <input class="visibilityCheckbox recipientCheckbox" value="SECTION" type="checkbox">
                                    </td>
                                </tr>
                            
                            <tr id="recipient-course7">
                                <td class="text-left">
                                    <div data-toggle="tooltip" data-placement="top" title="" data-original-title="Control what other students in this course can view">
                                        
                                            
                                            
                                                Other students in this course
                                            
                                        
                                    </div>
                                </td>
                                <td>
                                    <input class="visibilityCheckbox answerCheckbox" value="COURSE" type="checkbox">
                                </td>
                                <td>
                                    <input class="visibilityCheckbox giverCheckbox" value="COURSE" type="checkbox">
                                </td>
                                <td>
                                    <input class="visibilityCheckbox recipientCheckbox" value="COURSE" type="checkbox">
                                </td>
                            </tr>
                            <tr>
                                <td class="text-left">
                                    <div data-toggle="tooltip" data-placement="top" title="" data-original-title="Control what instructors can view">
                                        Instructors
                                    </div>
                                </td>
                                <td>
                                    <input class="visibilityCheckbox answerCheckbox" value="INSTRUCTOR" type="checkbox">
                                </td>
                                <td>
                                    <input class="visibilityCheckbox giverCheckbox" value="INSTRUCTOR" type="checkbox">
                                </td>
                                <td>
                                    <input class="visibilityCheckbox recipientCheckbox" value="INSTRUCTOR" type="checkbox">
                                </td>
                            </tr>
                        </tbody>
                    </table>
                </div>
                <div class="form-group">
                    
                    <textarea class="form-control" rows="3" placeholder="Your comment about this student" name="commenttext" id="commentText7">recipient can see this comment without giver's name</textarea>
                </div>
                <div class="col-sm-offset-5">
                    <input id="commentsave-7" title="Save comment" onclick="return submitCommentForm('7');" class="btn btn-primary" value="Save" type="submit">
                    <input class="btn btn-default" value="Cancel" onclick="return disableComment('7');" type="button">
                </div>
            </div>
            <input name="commentedittype" id="commentedittype-7" value="edit" type="hidden">
            <input name="commentid" value="{*}" type="hidden">
            <input name="courseid" value="comments.idOfTypicalCourse1" type="hidden">
            <input name="commentpage" value="true" type="hidden">
            
            <input name="showcommentsto" value="PERSON" type="hidden">
            <input name="showgiverto" value="" type="hidden">
            <input name="showrecipientto" value="" type="hidden">
            <input name="user" value="comments.idOfInstructor1OfCourse1" type="hidden">
        </form>
    
</li>
                    
                        
                        





<li style="display: block;" class="list-group-item list-group-item-warning status_display-public">
    <div id="commentBar-8">
        <span class="text-muted">
            To <b>student1 In Course1 (Team 1.1, comments.student1InCourse1@gmail.tmt)</b> [Tue, 01 May 2012, 08:49:00 UTC] 
        </span>
        
            <span data-original-title="This comment is visible to recipient" class="glyphicon glyphicon-eye-open" data-toggle="tooltip" data-placement="top" style="margin-left: 5px;" title=""></span>
        
        
        
        
            <a data-original-title="Delete this comment" type="button" id="commentdelete-8" class="btn btn-default btn-xs icon-button pull-right" onclick="return deleteComment('8');" data-toggle="tooltip" data-placement="top" title="" style="display: none;"> 
                <span class="glyphicon glyphicon-trash glyphicon-primary"></span>
            </a>
            <a data-original-title="Edit this comment" type="button" id="commentedit-8" class="btn btn-default btn-xs icon-button pull-right" onclick="return enableEdit('8', '0');" data-toggle="tooltip" data-placement="top" title="" style="display: none;">
                <span class="glyphicon glyphicon-pencil glyphicon-primary"></span>
            </a>
        
    </div>
    
    <div style="margin-left: 15px;" id="plainCommentText8">recipient can see this comment with giver and recipient's name</div>
    
        <form method="post" action="/page/instructorStudentCommentEdit" name="form_commentedit" class="form_comment" id="form_commentedit-8">
            <div id="commentTextEdit8" style="display: none;">
                <div class="form-group form-inline">
                    <div class="form-group text-muted">
                    <p>
                        Comment about student1 In Course1 (Team 1.1, comments.student1InCourse1@gmail.tmt):
                    </p>
                    You may change comment's visibility using the visibility options on the right hand side.
                    </div>
                    <a id="visibility-options-trigger8" class="btn btn-sm btn-info pull-right">
                        <span class="glyphicon glyphicon-eye-close"></span>
                        Show Visibility Options
                    </a>
                </div>
                <div id="visibility-options8" class="panel panel-default" style="display: none;">
                    <div class="panel-heading">
                        Visibility Options
                    </div>
                    <table class="table text-center" style="color: #000;">
                        <tbody>
                            <tr>
                                <th class="text-center">User/Group</th>
                                <th class="text-center">Can see your comment</th>
                                <th class="text-center">Can see giver's name</th>
                                <th class="text-center">Can see recipient's name</th>
                            </tr>
                            
                                <tr id="recipient-person8">
                                    <td class="text-left">
                                        <div data-toggle="tooltip" data-placement="top" title="" data-original-title="Control what comment recipient(s) can view">
                                            Recipient(s)
                                        </div>
                                    </td>
                                    <td>
                                        <input class="visibilityCheckbox answerCheckbox centered" name="receiverLeaderCheckbox" value="PERSON" checked="checked" type="checkbox">
                                    </td>
                                    <td>
                                        <input class="visibilityCheckbox giverCheckbox" value="PERSON" checked="checked" type="checkbox">
                                    </td>
                                    <td>
                                        <input class="visibilityCheckbox recipientCheckbox" name="receiverFollowerCheckbox" value="PERSON" disabled="disabled" type="checkbox">
                                    </td>
                                </tr>
                            
                            
                                <tr id="recipient-team8">
                                    <td class="text-left">
                                        <div data-toggle="tooltip" data-placement="top" title="" data-original-title="Control what team members of comment recipients can view">
                                            
                                                
                                                
                                                    Recipient's Team
                                                
                                            
                                        </div>
                                    </td>
                                    <td>
                                        <input class="visibilityCheckbox answerCheckbox" value="TEAM" type="checkbox">
                                    </td>
                                    <td>
                                        <input class="visibilityCheckbox giverCheckbox" value="TEAM" type="checkbox">
                                    </td>
                                    <td>
                                        <input class="visibilityCheckbox recipientCheckbox" value="TEAM" type="checkbox">
                                    </td>
                                </tr>
                            
                            
                                <tr id="recipient-section8">
                                    <td class="text-left">
                                        <div data-toggle="tooltip" data-placement="top" title="" data-original-title="Control what other students in the same section can view">
                                            
                                                
                                                
                                                    Recipient's Section
                                                
                                            
                                        </div>
                                    </td>
                                    <td>
                                        <input class="visibilityCheckbox answerCheckbox" value="SECTION" type="checkbox">
                                    </td>
                                    <td>
                                        <input class="visibilityCheckbox giverCheckbox" value="SECTION" type="checkbox">
                                    </td>
                                    <td>
                                        <input class="visibilityCheckbox recipientCheckbox" value="SECTION" type="checkbox">
                                    </td>
                                </tr>
                            
                            <tr id="recipient-course8">
                                <td class="text-left">
                                    <div data-toggle="tooltip" data-placement="top" title="" data-original-title="Control what other students in this course can view">
                                        
                                            
                                            
                                                Other students in this course
                                            
                                        
                                    </div>
                                </td>
                                <td>
                                    <input class="visibilityCheckbox answerCheckbox" value="COURSE" type="checkbox">
                                </td>
                                <td>
                                    <input class="visibilityCheckbox giverCheckbox" value="COURSE" type="checkbox">
                                </td>
                                <td>
                                    <input class="visibilityCheckbox recipientCheckbox" value="COURSE" type="checkbox">
                                </td>
                            </tr>
                            <tr>
                                <td class="text-left">
                                    <div data-toggle="tooltip" data-placement="top" title="" data-original-title="Control what instructors can view">
                                        Instructors
                                    </div>
                                </td>
                                <td>
                                    <input class="visibilityCheckbox answerCheckbox" value="INSTRUCTOR" type="checkbox">
                                </td>
                                <td>
                                    <input class="visibilityCheckbox giverCheckbox" value="INSTRUCTOR" type="checkbox">
                                </td>
                                <td>
                                    <input class="visibilityCheckbox recipientCheckbox" value="INSTRUCTOR" type="checkbox">
                                </td>
                            </tr>
                        </tbody>
                    </table>
                </div>
                <div class="form-group">
                    
                    <textarea class="form-control" rows="3" placeholder="Your comment about this student" name="commenttext" id="commentText8">recipient can see this comment with giver and recipient's name</textarea>
                </div>
                <div class="col-sm-offset-5">
                    <input id="commentsave-8" title="Save comment" onclick="return submitCommentForm('8');" class="btn btn-primary" value="Save" type="submit">
                    <input class="btn btn-default" value="Cancel" onclick="return disableComment('8');" type="button">
                </div>
            </div>
            <input name="commentedittype" id="commentedittype-8" value="edit" type="hidden">
            <input name="commentid" value="{*}" type="hidden">
            <input name="courseid" value="comments.idOfTypicalCourse1" type="hidden">
            <input name="commentpage" value="true" type="hidden">
            
            <input name="showcommentsto" value="PERSON" type="hidden">
            <input name="showgiverto" value="PERSON" type="hidden">
            <input name="showrecipientto" value="" type="hidden">
            <input name="user" value="comments.idOfInstructor1OfCourse1" type="hidden">
        </form>
    
</li>
                    
                        
                        





<li style="display: block;" class="list-group-item list-group-item-warning status_display-private">
    <div id="commentBar-9">
        <span class="text-muted">
            To <b>student1 In Course1 (Team 1.1, comments.student1InCourse1@gmail.tmt)</b> [Sun, 01 Apr 2012, 23:59:00 UTC] 
        </span>
        
        
        
        
            <a data-original-title="Delete this comment" type="button" id="commentdelete-9" class="btn btn-default btn-xs icon-button pull-right" onclick="return deleteComment('9');" data-toggle="tooltip" data-placement="top" title="" style="display: none;"> 
                <span class="glyphicon glyphicon-trash glyphicon-primary"></span>
            </a>
            <a data-original-title="Edit this comment" type="button" id="commentedit-9" class="btn btn-default btn-xs icon-button pull-right" onclick="return enableEdit('9', '0');" data-toggle="tooltip" data-placement="top" title="" style="display: none;">
                <span class="glyphicon glyphicon-pencil glyphicon-primary"></span>
            </a>
        
    </div>
    
    <div style="margin-left: 15px;" id="plainCommentText9">private comment</div>
    
        <form method="post" action="/page/instructorStudentCommentEdit" name="form_commentedit" class="form_comment" id="form_commentedit-9">
            <div id="commentTextEdit9" style="display: none;">
                <div class="form-group form-inline">
                    <div class="form-group text-muted">
                    <p>
                        Comment about student1 In Course1 (Team 1.1, comments.student1InCourse1@gmail.tmt):
                    </p>
                    You may change comment's visibility using the visibility options on the right hand side.
                    </div>
                    <a id="visibility-options-trigger9" class="btn btn-sm btn-info pull-right">
                        <span class="glyphicon glyphicon-eye-close"></span>
                        Show Visibility Options
                    </a>
                </div>
                <div id="visibility-options9" class="panel panel-default" style="display: none;">
                    <div class="panel-heading">
                        Visibility Options
                    </div>
                    <table class="table text-center" style="color: #000;">
                        <tbody>
                            <tr>
                                <th class="text-center">User/Group</th>
                                <th class="text-center">Can see your comment</th>
                                <th class="text-center">Can see giver's name</th>
                                <th class="text-center">Can see recipient's name</th>
                            </tr>
                            
                                <tr id="recipient-person9">
                                    <td class="text-left">
                                        <div data-toggle="tooltip" data-placement="top" title="" data-original-title="Control what comment recipient(s) can view">
                                            Recipient(s)
                                        </div>
                                    </td>
                                    <td>
                                        <input class="visibilityCheckbox answerCheckbox centered" name="receiverLeaderCheckbox" value="PERSON" type="checkbox">
                                    </td>
                                    <td>
                                        <input class="visibilityCheckbox giverCheckbox" value="PERSON" type="checkbox">
                                    </td>
                                    <td>
                                        <input class="visibilityCheckbox recipientCheckbox" name="receiverFollowerCheckbox" value="PERSON" disabled="disabled" type="checkbox">
                                    </td>
                                </tr>
                            
                            
                                <tr id="recipient-team9">
                                    <td class="text-left">
                                        <div data-toggle="tooltip" data-placement="top" title="" data-original-title="Control what team members of comment recipients can view">
                                            
                                                
                                                
                                                    Recipient's Team
                                                
                                            
                                        </div>
                                    </td>
                                    <td>
                                        <input class="visibilityCheckbox answerCheckbox" value="TEAM" type="checkbox">
                                    </td>
                                    <td>
                                        <input class="visibilityCheckbox giverCheckbox" value="TEAM" type="checkbox">
                                    </td>
                                    <td>
                                        <input class="visibilityCheckbox recipientCheckbox" value="TEAM" type="checkbox">
                                    </td>
                                </tr>
                            
                            
                                <tr id="recipient-section9">
                                    <td class="text-left">
                                        <div data-toggle="tooltip" data-placement="top" title="" data-original-title="Control what other students in the same section can view">
                                            
                                                
                                                
                                                    Recipient's Section
                                                
                                            
                                        </div>
                                    </td>
                                    <td>
                                        <input class="visibilityCheckbox answerCheckbox" value="SECTION" type="checkbox">
                                    </td>
                                    <td>
                                        <input class="visibilityCheckbox giverCheckbox" value="SECTION" type="checkbox">
                                    </td>
                                    <td>
                                        <input class="visibilityCheckbox recipientCheckbox" value="SECTION" type="checkbox">
                                    </td>
                                </tr>
                            
                            <tr id="recipient-course9">
                                <td class="text-left">
                                    <div data-toggle="tooltip" data-placement="top" title="" data-original-title="Control what other students in this course can view">
                                        
                                            
                                            
                                                Other students in this course
                                            
                                        
                                    </div>
                                </td>
                                <td>
                                    <input class="visibilityCheckbox answerCheckbox" value="COURSE" type="checkbox">
                                </td>
                                <td>
                                    <input class="visibilityCheckbox giverCheckbox" value="COURSE" type="checkbox">
                                </td>
                                <td>
                                    <input class="visibilityCheckbox recipientCheckbox" value="COURSE" type="checkbox">
                                </td>
                            </tr>
                            <tr>
                                <td class="text-left">
                                    <div data-toggle="tooltip" data-placement="top" title="" data-original-title="Control what instructors can view">
                                        Instructors
                                    </div>
                                </td>
                                <td>
                                    <input class="visibilityCheckbox answerCheckbox" value="INSTRUCTOR" type="checkbox">
                                </td>
                                <td>
                                    <input class="visibilityCheckbox giverCheckbox" value="INSTRUCTOR" type="checkbox">
                                </td>
                                <td>
                                    <input class="visibilityCheckbox recipientCheckbox" value="INSTRUCTOR" type="checkbox">
                                </td>
                            </tr>
                        </tbody>
                    </table>
                </div>
                <div class="form-group">
                    
                    <textarea class="form-control" rows="3" placeholder="Your comment about this student" name="commenttext" id="commentText9">private comment</textarea>
                </div>
                <div class="col-sm-offset-5">
                    <input id="commentsave-9" title="Save comment" onclick="return submitCommentForm('9');" class="btn btn-primary" value="Save" type="submit">
                    <input class="btn btn-default" value="Cancel" onclick="return disableComment('9');" type="button">
                </div>
            </div>
            <input name="commentedittype" id="commentedittype-9" value="edit" type="hidden">
            <input name="commentid" value="{*}" type="hidden">
            <input name="courseid" value="comments.idOfTypicalCourse1" type="hidden">
            <input name="commentpage" value="true" type="hidden">
            
            <input name="showcommentsto" value="" type="hidden">
            <input name="showgiverto" value="" type="hidden">
            <input name="showrecipientto" value="" type="hidden">
            <input name="user" value="comments.idOfInstructor1OfCourse1" type="hidden">
        </form>
    
</li>
                    
                    
                </ul>
            </div>
        
            <div style="display: block;" class="panel panel-info student-record-comments giver_display-by-others">
                <div class="panel-heading">
                    From <b>Anonymous (comments.idOfTypicalCourse1)</b>
                    
                </div>
                <ul class="list-group comments"> 
                    
                        
                        





<li style="display: block;" class="list-group-item list-group-item-warning status_display-public">
    <div id="commentBar-10">
        <span class="text-muted">
            To <b>Anonymous</b> [Sat, 02 Jun 2012, 19:21:00 UTC] (last edited at Sat, 02 Jun 2012, 19:22:00 UTC)
        </span>
        
            <span data-original-title="This comment is visible to instructors" class="glyphicon glyphicon-eye-open" data-toggle="tooltip" data-placement="top" style="margin-left: 5px;" title=""></span>
        
        
        
        
            <a data-original-title="Delete this comment" type="button" id="commentdelete-10" class="btn btn-default btn-xs icon-button pull-right" onclick="return deleteComment('10');" data-toggle="tooltip" data-placement="top" title="" style="display: none;"> 
                <span class="glyphicon glyphicon-trash glyphicon-primary"></span>
            </a>
            <a data-original-title="Edit this comment" type="button" id="commentedit-10" class="btn btn-default btn-xs icon-button pull-right" onclick="return enableEdit('10', '0');" data-toggle="tooltip" data-placement="top" title="" style="display: none;">
                <span class="glyphicon glyphicon-pencil glyphicon-primary"></span>
            </a>
        
    </div>
    
    <div style="margin-left: 15px;" id="plainCommentText10">Other instructors in this course can see this comment without names</div>
    
        <form method="post" action="/page/instructorStudentCommentEdit" name="form_commentedit" class="form_comment" id="form_commentedit-10">
            <div id="commentTextEdit10" style="display: none;">
                <div class="form-group form-inline">
                    <div class="form-group text-muted">
                    <p>
                        Comment about Anonymous:
                    </p>
                    You may change comment's visibility using the visibility options on the right hand side.
                    </div>
                    <a id="visibility-options-trigger10" class="btn btn-sm btn-info pull-right">
                        <span class="glyphicon glyphicon-eye-close"></span>
                        Show Visibility Options
                    </a>
                </div>
                <div id="visibility-options10" class="panel panel-default" style="display: none;">
                    <div class="panel-heading">
                        Visibility Options
                    </div>
                    <table class="table text-center" style="color: #000;">
                        <tbody>
                            <tr>
                                <th class="text-center">User/Group</th>
                                <th class="text-center">Can see your comment</th>
                                <th class="text-center">Can see giver's name</th>
                                <th class="text-center">Can see recipient's name</th>
                            </tr>
                            
                            
                            
                            <tr id="recipient-course10">
                                <td class="text-left">
                                    <div data-toggle="tooltip" data-placement="top" title="" data-original-title="Control what other students in this course can view">
                                        
                                            
                                                Students in this course
                                            
                                            
                                        
                                    </div>
                                </td>
                                <td>
                                    <input class="visibilityCheckbox answerCheckbox" value="COURSE" type="checkbox">
                                </td>
                                <td>
                                    <input class="visibilityCheckbox giverCheckbox" value="COURSE" type="checkbox">
                                </td>
                                <td>
                                    <input class="visibilityCheckbox recipientCheckbox" value="COURSE" disabled="disabled" type="checkbox">
                                </td>
                            </tr>
                            <tr>
                                <td class="text-left">
                                    <div data-toggle="tooltip" data-placement="top" title="" data-original-title="Control what instructors can view">
                                        Instructors
                                    </div>
                                </td>
                                <td>
                                    <input class="visibilityCheckbox answerCheckbox" value="INSTRUCTOR" checked="checked" type="checkbox">
                                </td>
                                <td>
                                    <input class="visibilityCheckbox giverCheckbox" value="INSTRUCTOR" type="checkbox">
                                </td>
                                <td>
                                    <input class="visibilityCheckbox recipientCheckbox" value="INSTRUCTOR" type="checkbox">
                                </td>
                            </tr>
                        </tbody>
                    </table>
                </div>
                <div class="form-group">
                    
                    <textarea class="form-control" rows="3" placeholder="Your comment about this student" name="commenttext" id="commentText10">Other instructors in this course can see this comment without names</textarea>
                </div>
                <div class="col-sm-offset-5">
                    <input id="commentsave-10" title="Save comment" onclick="return submitCommentForm('10');" class="btn btn-primary" value="Save" type="submit">
                    <input class="btn btn-default" value="Cancel" onclick="return disableComment('10');" type="button">
                </div>
            </div>
            <input name="commentedittype" id="commentedittype-10" value="edit" type="hidden">
            <input name="commentid" value="{*}" type="hidden">
            <input name="courseid" value="comments.idOfTypicalCourse1" type="hidden">
            <input name="commentpage" value="true" type="hidden">
            
            <input name="showcommentsto" value="INSTRUCTOR" type="hidden">
            <input name="showgiverto" value="" type="hidden">
            <input name="showrecipientto" value="" type="hidden">
            <input name="user" value="comments.idOfInstructor1OfCourse1" type="hidden">
        </form>
    
</li>
                    
                    
                </ul>
            </div>
        
            <div style="display: block;" class="panel panel-info student-record-comments giver_display-by-others">
                <div class="panel-heading">
                    From <b>Instructor Instructor2 Course1 (comments.idOfTypicalCourse1)</b>
                    
                </div>
                <ul class="list-group comments"> 
                    
                        
                        





<li style="display: block;" class="list-group-item list-group-item-warning status_display-public">
    <div id="commentBar-11">
        <span class="text-muted">
            To <b>All students in this course</b> [Sat, 02 Jun 2012, 19:20:00 UTC] 
        </span>
        
            <span data-original-title="This comment is visible to instructors" class="glyphicon glyphicon-eye-open" data-toggle="tooltip" data-placement="top" style="margin-left: 5px;" title=""></span>
        
        
        
        
            <a data-original-title="Delete this comment" type="button" id="commentdelete-11" class="btn btn-default btn-xs icon-button pull-right" onclick="return deleteComment('11');" data-toggle="tooltip" data-placement="top" title="" style="display: none;"> 
                <span class="glyphicon glyphicon-trash glyphicon-primary"></span>
            </a>
            <a data-original-title="Edit this comment" type="button" id="commentedit-11" class="btn btn-default btn-xs icon-button pull-right" onclick="return enableEdit('11', '0');" data-toggle="tooltip" data-placement="top" title="" style="display: none;">
                <span class="glyphicon glyphicon-pencil glyphicon-primary"></span>
            </a>
        
    </div>
    
    <div style="margin-left: 15px;" id="plainCommentText11">Other instructors in this course can see this comment</div>
    
        <form method="post" action="/page/instructorStudentCommentEdit" name="form_commentedit" class="form_comment" id="form_commentedit-11">
            <div id="commentTextEdit11" style="display: none;">
                <div class="form-group form-inline">
                    <div class="form-group text-muted">
                    <p>
                        Comment about All students in this course:
                    </p>
                    You may change comment's visibility using the visibility options on the right hand side.
                    </div>
                    <a id="visibility-options-trigger11" class="btn btn-sm btn-info pull-right">
                        <span class="glyphicon glyphicon-eye-close"></span>
                        Show Visibility Options
                    </a>
                </div>
                <div id="visibility-options11" class="panel panel-default" style="display: none;">
                    <div class="panel-heading">
                        Visibility Options
                    </div>
                    <table class="table text-center" style="color: #000;">
                        <tbody>
                            <tr>
                                <th class="text-center">User/Group</th>
                                <th class="text-center">Can see your comment</th>
                                <th class="text-center">Can see giver's name</th>
                                <th class="text-center">Can see recipient's name</th>
                            </tr>
                            
                            
                            
                            <tr id="recipient-course11">
                                <td class="text-left">
                                    <div data-toggle="tooltip" data-placement="top" title="" data-original-title="Control what other students in this course can view">
                                        
                                            
                                                Students in this course
                                            
                                            
                                        
                                    </div>
                                </td>
                                <td>
                                    <input class="visibilityCheckbox answerCheckbox" value="COURSE" type="checkbox">
                                </td>
                                <td>
                                    <input class="visibilityCheckbox giverCheckbox" value="COURSE" type="checkbox">
                                </td>
                                <td>
                                    <input class="visibilityCheckbox recipientCheckbox" value="COURSE" disabled="disabled" type="checkbox">
                                </td>
                            </tr>
                            <tr>
                                <td class="text-left">
                                    <div data-toggle="tooltip" data-placement="top" title="" data-original-title="Control what instructors can view">
                                        Instructors
                                    </div>
                                </td>
                                <td>
                                    <input class="visibilityCheckbox answerCheckbox" value="INSTRUCTOR" checked="checked" type="checkbox">
                                </td>
                                <td>
                                    <input class="visibilityCheckbox giverCheckbox" value="INSTRUCTOR" checked="checked" type="checkbox">
                                </td>
                                <td>
                                    <input class="visibilityCheckbox recipientCheckbox" value="INSTRUCTOR" checked="checked" type="checkbox">
                                </td>
                            </tr>
                        </tbody>
                    </table>
                </div>
                <div class="form-group">
                    
                    <textarea class="form-control" rows="3" placeholder="Your comment about this student" name="commenttext" id="commentText11">Other instructors in this course can see this comment</textarea>
                </div>
                <div class="col-sm-offset-5">
                    <input id="commentsave-11" title="Save comment" onclick="return submitCommentForm('11');" class="btn btn-primary" value="Save" type="submit">
                    <input class="btn btn-default" value="Cancel" onclick="return disableComment('11');" type="button">
                </div>
            </div>
            <input name="commentedittype" id="commentedittype-11" value="edit" type="hidden">
            <input name="commentid" value="{*}" type="hidden">
            <input name="courseid" value="comments.idOfTypicalCourse1" type="hidden">
            <input name="commentpage" value="true" type="hidden">
            
            <input name="showcommentsto" value="INSTRUCTOR" type="hidden">
            <input name="showgiverto" value="INSTRUCTOR" type="hidden">
            <input name="showrecipientto" value="INSTRUCTOR" type="hidden">
            <input name="user" value="comments.idOfInstructor1OfCourse1" type="hidden">
        </form>
    
</li>
                    
                    
                </ul>
            </div>
        
    </div>
</div>
                </div>
             
            
             
                
                
                <div style="display: block;" id="panel_display-2">
                    <br>
                    




<div class="panel panel-primary">
    <div class="panel-heading" onclick="loadFeedbackResponseComments('comments.idOfInstructor1OfCourse1','comments.idOfTypicalCourse1','comments.First feedback session', '1', this);" style="cursor: pointer;">
        <strong>Comments in session: comments.First feedback session</strong>
        <div class="placeholder-img-loading pull-right"></div>
    </div>
    <div class="panel-body">






    
    
        
        
            <div class="panel panel-info">
                <div class="panel-heading">
                    
                    <b>Question 1</b>:
                    What is the best selling point of your product?
                    
                </div>
                <table class="table">
                    <tbody>
                        
                            <tr style="display: table-row;">
                                <td><b>From:</b> student1 In Course1 (Team 1.1) <b>To:</b> student1 In Course1 (Team 1.1)</td>
                            </tr>
                            <tr style="display: table-row;">
                                <td><strong>Response: </strong>Student 1 self feedback.</td>
                            </tr>
                            <tr style="display: table-row;" class="active">
                                <td>Comment(s):
                                    <button data-original-title="Add comment" type="button" class="btn btn-default btn-xs icon-button pull-right" id="button_add_comment-1-1-1" onclick="showResponseCommentAddForm(1,1,1)" data-toggle="tooltip" data-placement="top" title="">
                                        <span class="glyphicon glyphicon-comment glyphicon-primary"></span>
                                    </button>
                                </td>
                            </tr>
                            <tr style="display: table-row;">
                                <td>
                                    <ul class="list-group comments" id="responseCommentTable-1-1-1">
                                        
                                            










    
        
        
    
    

<li style="display: block;" class="list-group-item list-group-item-warning giver_display-by-you status_display-private" id="responseCommentRow-1-1-1-1">
    <div id="commentBar-1-1-1-1">
        <span class="text-muted">
            From: comments.instructor1@course1.tmt [Tue Mar 01 23:59:00 UTC 2016] (last edited by comments.instructor1@course1.tmt at Wed Mar 02 23:59:00 UTC 2016)
        </span>
        
        
        
        
            <form class="responseCommentDeleteForm pull-right">
                <a data-original-title="Delete this comment" href="/page/instructorFeedbackResponseCommentDelete" type="button" id="commentdelete-1-1-1-1" class="btn btn-default btn-xs icon-button" data-toggle="tooltip" data-placement="top" title="" style="display: none;">
                    <span class="glyphicon glyphicon-trash glyphicon-primary"></span>
                </a>
                <input name="responseid" value="{*}" type="hidden">
                <input name="responsecommentid" value="{*}" type="hidden">
                <input name="courseid" value="comments.idOfTypicalCourse1" type="hidden">
                <input name="fsname" value="comments.First feedback session" type="hidden">
                <input name="user" value="comments.idOfInstructor1OfCourse1" type="hidden">
            </form>
            <a data-original-title="Edit this comment" type="button" id="commentedit-1-1-1-1" class="btn btn-default btn-xs icon-button pull-right" onclick="showResponseCommentEditForm(1,1,1,1)" data-toggle="tooltip" data-placement="top" title="" style="display: none;">
                <span class="glyphicon glyphicon-pencil glyphicon-primary"></span>
            </a>
        
    </div>
    <!-- do not add whitespace between the opening and closing tags -->
    <div id="plainCommentText-1-1-1-1" style="margin-left: 15px;">Instructor 1 comment to student 1 self feedback</div>
    
        
        
        













<form class="responseCommentEditForm" style="display: none;" id="responseCommentEditForm-1-1-1-1">
    <div class="form-group form-inline">
        <div class="form-group text-muted">
            <p>
                Giver: student1 In Course1 (Team 1.1)
                <br>
                Recipient: student1 In Course1 (Team 1.1)
            </p>
            You may change comment's visibility using the visibility options on the right hand side.
        </div>
        <a id="frComment-visibility-options-trigger-1-1-1-1" class="btn btn-sm btn-info pull-right" onclick="toggleVisibilityEditForm(1,1,1,1)">
            <span class="glyphicon glyphicon-eye-close"></span>
            Show Visibility Options
        </a>
    </div>
    <div id="visibility-options-1-1-1-1" class="panel panel-default" style="display: none;">
        <div class="panel-heading">
            Visibility Options
        </div>
        <table class="table text-center" style="color: #000;">
            <tbody>
                <tr>
                    <th class="text-center">User/Group</th>
                    <th class="text-center">Can see your comment</th>
                    <th class="text-center">Can see your name</th>
                </tr>
                <tr id="response-giver-1-1-1-1">
                    <td class="text-left">
                        <div data-toggle="tooltip" data-placement="top" title="" data-original-title="Control what response giver can view">
                            Response Giver
                        </div>
                    </td>
                    <td>
                        <input class="visibilityCheckbox answerCheckbox centered" name="receiverLeaderCheckbox" value="GIVER" type="checkbox">
                    </td>
                    <td>
                        <input class="visibilityCheckbox giverCheckbox" value="GIVER" type="checkbox">
                    </td>
                </tr>
                
                
                
                 
                
                    <tr id="response-instructors-1-1-1-1">
                        <td class="text-left">
                            <div data-toggle="tooltip" data-placement="top" title="" data-original-title="Control what instructors can view">
                                Instructors
                            </div>
                        </td>
                        <td>
                            <input class="visibilityCheckbox answerCheckbox" value="INSTRUCTORS" type="checkbox">
                        </td>
                        <td>
                            <input class="visibilityCheckbox giverCheckbox" value="INSTRUCTORS" type="checkbox">
                        </td>
                    </tr>
                
            </tbody>
        </table>
    </div>
    <div class="form-group">
        <textarea class="form-control" rows="3" placeholder="Your comment about this response" name="responsecommenttext" id="responsecommenttext-1-1-1-1">Instructor 1 comment to student 1 self feedback</textarea>
    </div>
    <div class="col-sm-offset-5">
        <a href="/page/instructorFeedbackResponseCommentEdit" type="button" class="btn btn-primary" id="button_save_comment_for_edit-1-1-1-1">
            Save
        </a>
        <input class="btn btn-default" value="Cancel" onclick="return hideResponseCommentEditForm(1,1,1,1);" type="button">
    </div>
    <input name="responsecommentid" value="{*}" type="hidden">
    
    <input name="responseid" value="{*}" type="hidden">
    <input name="courseid" value="comments.idOfTypicalCourse1" type="hidden">
    <input name="fsname" value="comments.First feedback session" type="hidden">
    <input name="user" value="comments.idOfInstructor1OfCourse1" type="hidden">
    <input name="showresponsecommentsto" value="" type="hidden">
    <input name="showresponsegiverto" value="" type="hidden">
</form>
    
</li>

                                        
                                        











<li class="list-group-item list-group-item-warning" id="showResponseCommentAddForm-1-1-1" style="display: none;">
    













<form class="responseCommentAddForm">
    <div class="form-group form-inline">
        <div class="form-group text-muted">
            <p>
                Giver: student1 In Course1 (Team 1.1)
                <br>
                Recipient: student1 In Course1 (Team 1.1)
            </p>
            You may change comment's visibility using the visibility options on the right hand side.
        </div>
        <a id="frComment-visibility-options-trigger-1-1-1" class="btn btn-sm btn-info pull-right" onclick="toggleVisibilityEditForm(1,1,1)">
            <span class="glyphicon glyphicon-eye-close"></span>
            Show Visibility Options
        </a>
    </div>
    <div id="visibility-options-1-1-1" class="panel panel-default" style="display: none;">
        <div class="panel-heading">
            Visibility Options
        </div>
        <table class="table text-center" style="color: #000;">
            <tbody>
                <tr>
                    <th class="text-center">User/Group</th>
                    <th class="text-center">Can see your comment</th>
                    <th class="text-center">Can see your name</th>
                </tr>
                <tr id="response-giver-1-1-1">
                    <td class="text-left">
                        <div data-toggle="tooltip" data-placement="top" title="" data-original-title="Control what response giver can view">
                            Response Giver
                        </div>
                    </td>
                    <td>
                        <input class="visibilityCheckbox answerCheckbox centered" name="receiverLeaderCheckbox" value="GIVER" checked="checked" type="checkbox">
                    </td>
                    <td>
                        <input class="visibilityCheckbox giverCheckbox" value="GIVER" checked="checked" type="checkbox">
                    </td>
                </tr>
                
                
                
                 
                
                    <tr id="response-instructors-1-1-1">
                        <td class="text-left">
                            <div data-toggle="tooltip" data-placement="top" title="" data-original-title="Control what instructors can view">
                                Instructors
                            </div>
                        </td>
                        <td>
                            <input class="visibilityCheckbox answerCheckbox" value="INSTRUCTORS" checked="checked" type="checkbox">
                        </td>
                        <td>
                            <input class="visibilityCheckbox giverCheckbox" value="INSTRUCTORS" checked="checked" type="checkbox">
                        </td>
                    </tr>
                
            </tbody>
        </table>
    </div>
    <div class="form-group">
        <textarea class="form-control" rows="3" placeholder="Your comment about this response" name="responsecommenttext" id="responseCommentAddForm-1-1-1"></textarea>
    </div>
    <div class="col-sm-offset-5">
        <a href="/page/instructorFeedbackResponseCommentAdd" type="button" class="btn btn-primary" id="button_save_comment_for_add-1-1-1">
            Add
        </a>
        <input class="btn btn-default" value="Cancel" onclick="return hideResponseCommentAddForm(1,1,1);" type="button">
    </div>
    
    <input name="questionid" value="{*}" type="hidden">
    <input name="responseid" value="{*}" type="hidden">
    <input name="courseid" value="comments.idOfTypicalCourse1" type="hidden">
    <input name="fsname" value="comments.First feedback session" type="hidden">
    <input name="user" value="comments.idOfInstructor1OfCourse1" type="hidden">
    <input name="showresponsecommentsto" value="GIVER,INSTRUCTORS" type="hidden">
    <input name="showresponsegiverto" value="GIVER,INSTRUCTORS" type="hidden">
</form>
</li>

                                    </ul>
                                </td>
                            </tr>
                        
                    </tbody>
                </table>
            </div>
        
            <div class="panel panel-info">
                <div class="panel-heading">
                    
                    <b>Question 2</b>:
                    Rate 1 other student's product
                    
                </div>
                <table class="table">
                    <tbody>
                        
                            <tr style="display: table-row;">
                                <td><b>From:</b> student3 In Course1 (Team 1.2) <b>To:</b> student2 In Course1 (Team 1.1)</td>
                            </tr>
                            <tr style="display: table-row;">
                                <td><strong>Response: </strong>Response from student 3 "to" student 2.
Multiline test.</td>
                            </tr>
                            <tr style="display: table-row;" class="active">
                                <td>Comment(s):
                                    <button data-original-title="Add comment" type="button" class="btn btn-default btn-xs icon-button pull-right" id="button_add_comment-1-2-1" onclick="showResponseCommentAddForm(1,2,1)" data-toggle="tooltip" data-placement="top" title="">
                                        <span class="glyphicon glyphicon-comment glyphicon-primary"></span>
                                    </button>
                                </td>
                            </tr>
                            <tr style="display: table-row;">
                                <td>
                                    <ul class="list-group comments" id="responseCommentTable-1-2-1">
                                        
                                            










    
        
        
    
    

<li style="display: block;" class="list-group-item list-group-item-warning giver_display-by-you status_display-private" id="responseCommentRow-1-2-1-1">
    <div id="commentBar-1-2-1-1">
        <span class="text-muted">
            From: comments.instructor1@course1.tmt [Mon Feb 01 23:59:00 UTC 2016] 
        </span>
        
        
        
        
            <form class="responseCommentDeleteForm pull-right">
                <a data-original-title="Delete this comment" href="/page/instructorFeedbackResponseCommentDelete" type="button" id="commentdelete-1-2-1-1" class="btn btn-default btn-xs icon-button" data-toggle="tooltip" data-placement="top" title="" style="display: none;">
                    <span class="glyphicon glyphicon-trash glyphicon-primary"></span>
                </a>
                <input name="responseid" value="{*}" type="hidden">
                <input name="responsecommentid" value="{*}" type="hidden">
                <input name="courseid" value="comments.idOfTypicalCourse1" type="hidden">
                <input name="fsname" value="comments.First feedback session" type="hidden">
                <input name="user" value="comments.idOfInstructor1OfCourse1" type="hidden">
            </form>
            <a data-original-title="Edit this comment" type="button" id="commentedit-1-2-1-1" class="btn btn-default btn-xs icon-button pull-right" onclick="showResponseCommentEditForm(1,2,1,1)" data-toggle="tooltip" data-placement="top" title="" style="display: none;">
                <span class="glyphicon glyphicon-pencil glyphicon-primary"></span>
            </a>
        
    </div>
    <!-- do not add whitespace between the opening and closing tags -->
    <div id="plainCommentText-1-2-1-1" style="margin-left: 15px;">Instructor 1 comment to feedback Question 2</div>
    
        
        
        













<form class="responseCommentEditForm" style="display: none;" id="responseCommentEditForm-1-2-1-1">
    <div class="form-group form-inline">
        <div class="form-group text-muted">
            <p>
                Giver: student3 In Course1 (Team 1.2)
                <br>
                Recipient: student2 In Course1 (Team 1.1)
            </p>
            You may change comment's visibility using the visibility options on the right hand side.
        </div>
        <a id="frComment-visibility-options-trigger-1-2-1-1" class="btn btn-sm btn-info pull-right" onclick="toggleVisibilityEditForm(1,2,1,1)">
            <span class="glyphicon glyphicon-eye-close"></span>
            Show Visibility Options
        </a>
    </div>
    <div id="visibility-options-1-2-1-1" class="panel panel-default" style="display: none;">
        <div class="panel-heading">
            Visibility Options
        </div>
        <table class="table text-center" style="color: #000;">
            <tbody>
                <tr>
                    <th class="text-center">User/Group</th>
                    <th class="text-center">Can see your comment</th>
                    <th class="text-center">Can see your name</th>
                </tr>
                <tr id="response-giver-1-2-1-1">
                    <td class="text-left">
                        <div data-toggle="tooltip" data-placement="top" title="" data-original-title="Control what response giver can view">
                            Response Giver
                        </div>
                    </td>
                    <td>
                        <input class="visibilityCheckbox answerCheckbox centered" name="receiverLeaderCheckbox" value="GIVER" type="checkbox">
                    </td>
                    <td>
                        <input class="visibilityCheckbox giverCheckbox" value="GIVER" type="checkbox">
                    </td>
                </tr>
                
                    <tr id="response-recipient-1-2-1-1">
                        <td class="text-left">
                            <div data-toggle="tooltip" data-placement="top" title="" data-original-title="Control what response recipient(s) can view">
                                Response Recipient(s)
                            </div>
                        </td>
                        <td>
                            <input class="visibilityCheckbox answerCheckbox centered" name="receiverLeaderCheckbox" value="RECEIVER" type="checkbox">
                        </td>
                        <td>
                            <input class="visibilityCheckbox giverCheckbox" value="RECEIVER" type="checkbox">
                        </td>
                    </tr>
                
                
                
                    <tr id="response-recipient-team-1-2-1-1">
                        <td class="text-left">
                            <div data-toggle="tooltip" data-placement="top" title="" data-original-title="Control what team members of response recipient(s) can view">
                                Response Recipient's Team Members
                            </div>
                        </td>
                        <td>
                            <input class="visibilityCheckbox answerCheckbox" value="RECEIVER_TEAM_MEMBERS" type="checkbox">
                        </td>
                        <td>
                            <input class="visibilityCheckbox giverCheckbox" value="RECEIVER_TEAM_MEMBERS" type="checkbox">
                        </td>
                    </tr>
                
                 
                    <tr id="response-students-1-2-1-1">
                        <td class="text-left">
                            <div data-toggle="tooltip" data-placement="top" title="" data-original-title="Control what other students in this course can view">
                                Other students in this course
                            </div>
                        </td>
                        <td>
                            <input class="visibilityCheckbox answerCheckbox" value="STUDENTS" type="checkbox">
                        </td>
                        <td>
                            <input class="visibilityCheckbox giverCheckbox" value="STUDENTS" type="checkbox">
                        </td>
                    </tr>
                
                
                    <tr id="response-instructors-1-2-1-1">
                        <td class="text-left">
                            <div data-toggle="tooltip" data-placement="top" title="" data-original-title="Control what instructors can view">
                                Instructors
                            </div>
                        </td>
                        <td>
                            <input class="visibilityCheckbox answerCheckbox" value="INSTRUCTORS" type="checkbox">
                        </td>
                        <td>
                            <input class="visibilityCheckbox giverCheckbox" value="INSTRUCTORS" type="checkbox">
                        </td>
                    </tr>
                
            </tbody>
        </table>
    </div>
    <div class="form-group">
        <textarea class="form-control" rows="3" placeholder="Your comment about this response" name="responsecommenttext" id="responsecommenttext-1-2-1-1">Instructor 1 comment to feedback Question 2</textarea>
    </div>
    <div class="col-sm-offset-5">
        <a href="/page/instructorFeedbackResponseCommentEdit" type="button" class="btn btn-primary" id="button_save_comment_for_edit-1-2-1-1">
            Save
        </a>
        <input class="btn btn-default" value="Cancel" onclick="return hideResponseCommentEditForm(1,2,1,1);" type="button">
    </div>
    <input name="responsecommentid" value="{*}" type="hidden">
    
    <input name="responseid" value="{*}" type="hidden">
    <input name="courseid" value="comments.idOfTypicalCourse1" type="hidden">
    <input name="fsname" value="comments.First feedback session" type="hidden">
    <input name="user" value="comments.idOfInstructor1OfCourse1" type="hidden">
    <input name="showresponsecommentsto" value="" type="hidden">
    <input name="showresponsegiverto" value="" type="hidden">
</form>
    
</li>

                                        
                                            










    
        
        
    
    

<li style="display: block;" class="list-group-item list-group-item-warning giver_display-by-others status_display-public" id="responseCommentRow-1-2-1-2">
    <div id="commentBar-1-2-1-2">
        <span class="text-muted">
            From: Anonymous [Tue Feb 02 23:59:00 UTC 2016] 
        </span>
        
            <span data-original-title="This response comment is visible to other students in this course, and instructors" class="glyphicon glyphicon-eye-open" data-toggle="tooltip" data-placement="top" style="margin-left: 5px;" title=""></span>
        
        
        
        
            <form class="responseCommentDeleteForm pull-right">
                <a data-original-title="Delete this comment" href="/page/instructorFeedbackResponseCommentDelete" type="button" id="commentdelete-1-2-1-2" class="btn btn-default btn-xs icon-button" data-toggle="tooltip" data-placement="top" title="" style="display: none;">
                    <span class="glyphicon glyphicon-trash glyphicon-primary"></span>
                </a>
                <input name="responseid" value="{*}" type="hidden">
                <input name="responsecommentid" value="{*}" type="hidden">
                <input name="courseid" value="comments.idOfTypicalCourse1" type="hidden">
                <input name="fsname" value="comments.First feedback session" type="hidden">
                <input name="user" value="comments.idOfInstructor1OfCourse1" type="hidden">
            </form>
            <a data-original-title="Edit this comment" type="button" id="commentedit-1-2-1-2" class="btn btn-default btn-xs icon-button pull-right" onclick="showResponseCommentEditForm(1,2,1,2)" data-toggle="tooltip" data-placement="top" title="" style="display: none;">
                <span class="glyphicon glyphicon-pencil glyphicon-primary"></span>
            </a>
        
    </div>
    <!-- do not add whitespace between the opening and closing tags -->
    <div id="plainCommentText-1-2-1-2" style="margin-left: 15px;">Anonymous comment to feedback Question 2</div>
    
        
        
        













<form class="responseCommentEditForm" style="display: none;" id="responseCommentEditForm-1-2-1-2">
    <div class="form-group form-inline">
        <div class="form-group text-muted">
            <p>
                Giver: student3 In Course1 (Team 1.2)
                <br>
                Recipient: student2 In Course1 (Team 1.1)
            </p>
            You may change comment's visibility using the visibility options on the right hand side.
        </div>
        <a id="frComment-visibility-options-trigger-1-2-1-2" class="btn btn-sm btn-info pull-right" onclick="toggleVisibilityEditForm(1,2,1,2)">
            <span class="glyphicon glyphicon-eye-close"></span>
            Show Visibility Options
        </a>
    </div>
    <div id="visibility-options-1-2-1-2" class="panel panel-default" style="display: none;">
        <div class="panel-heading">
            Visibility Options
        </div>
        <table class="table text-center" style="color: #000;">
            <tbody>
                <tr>
                    <th class="text-center">User/Group</th>
                    <th class="text-center">Can see your comment</th>
                    <th class="text-center">Can see your name</th>
                </tr>
                <tr id="response-giver-1-2-1-2">
                    <td class="text-left">
                        <div data-toggle="tooltip" data-placement="top" title="" data-original-title="Control what response giver can view">
                            Response Giver
                        </div>
                    </td>
                    <td>
                        <input class="visibilityCheckbox answerCheckbox centered" name="receiverLeaderCheckbox" value="GIVER" type="checkbox">
                    </td>
                    <td>
                        <input class="visibilityCheckbox giverCheckbox" value="GIVER" type="checkbox">
                    </td>
                </tr>
                
                    <tr id="response-recipient-1-2-1-2">
                        <td class="text-left">
                            <div data-toggle="tooltip" data-placement="top" title="" data-original-title="Control what response recipient(s) can view">
                                Response Recipient(s)
                            </div>
                        </td>
                        <td>
                            <input class="visibilityCheckbox answerCheckbox centered" name="receiverLeaderCheckbox" value="RECEIVER" type="checkbox">
                        </td>
                        <td>
                            <input class="visibilityCheckbox giverCheckbox" value="RECEIVER" type="checkbox">
                        </td>
                    </tr>
                
                
                
                    <tr id="response-recipient-team-1-2-1-2">
                        <td class="text-left">
                            <div data-toggle="tooltip" data-placement="top" title="" data-original-title="Control what team members of response recipient(s) can view">
                                Response Recipient's Team Members
                            </div>
                        </td>
                        <td>
                            <input class="visibilityCheckbox answerCheckbox" value="RECEIVER_TEAM_MEMBERS" type="checkbox">
                        </td>
                        <td>
                            <input class="visibilityCheckbox giverCheckbox" value="RECEIVER_TEAM_MEMBERS" type="checkbox">
                        </td>
                    </tr>
                
                 
                    <tr id="response-students-1-2-1-2">
                        <td class="text-left">
                            <div data-toggle="tooltip" data-placement="top" title="" data-original-title="Control what other students in this course can view">
                                Other students in this course
                            </div>
                        </td>
                        <td>
                            <input class="visibilityCheckbox answerCheckbox" value="STUDENTS" checked="checked" type="checkbox">
                        </td>
                        <td>
                            <input class="visibilityCheckbox giverCheckbox" value="STUDENTS" type="checkbox">
                        </td>
                    </tr>
                
                
                    <tr id="response-instructors-1-2-1-2">
                        <td class="text-left">
                            <div data-toggle="tooltip" data-placement="top" title="" data-original-title="Control what instructors can view">
                                Instructors
                            </div>
                        </td>
                        <td>
                            <input class="visibilityCheckbox answerCheckbox" value="INSTRUCTORS" checked="checked" type="checkbox">
                        </td>
                        <td>
                            <input class="visibilityCheckbox giverCheckbox" value="INSTRUCTORS" type="checkbox">
                        </td>
                    </tr>
                
            </tbody>
        </table>
    </div>
    <div class="form-group">
        <textarea class="form-control" rows="3" placeholder="Your comment about this response" name="responsecommenttext" id="responsecommenttext-1-2-1-2">Anonymous comment to feedback Question 2</textarea>
    </div>
    <div class="col-sm-offset-5">
        <a href="/page/instructorFeedbackResponseCommentEdit" type="button" class="btn btn-primary" id="button_save_comment_for_edit-1-2-1-2">
            Save
        </a>
        <input class="btn btn-default" value="Cancel" onclick="return hideResponseCommentEditForm(1,2,1,2);" type="button">
    </div>
    <input name="responsecommentid" value="{*}" type="hidden">
    
    <input name="responseid" value="{*}" type="hidden">
    <input name="courseid" value="comments.idOfTypicalCourse1" type="hidden">
    <input name="fsname" value="comments.First feedback session" type="hidden">
    <input name="user" value="comments.idOfInstructor1OfCourse1" type="hidden">
    <input name="showresponsecommentsto" value="STUDENTS, INSTRUCTORS" type="hidden">
    <input name="showresponsegiverto" value="" type="hidden">
</form>
    
</li>

                                        
                                            










    
        
        
    
    

<li style="display: block;" class="list-group-item list-group-item-warning giver_display-by-others status_display-public" id="responseCommentRow-1-2-1-3">
    <div id="commentBar-1-2-1-3">
        <span class="text-muted">
            From: comments.instructor2@course1.tmt [Wed Feb 03 23:59:00 UTC 2016] 
        </span>
        
            <span data-original-title="This response comment is visible to response giver, response recipient, other students in this course, and instructors" class="glyphicon glyphicon-eye-open" data-toggle="tooltip" data-placement="top" style="margin-left: 5px;" title=""></span>
        
        
        
        
            <form class="responseCommentDeleteForm pull-right">
                <a data-original-title="Delete this comment" href="/page/instructorFeedbackResponseCommentDelete" type="button" id="commentdelete-1-2-1-3" class="btn btn-default btn-xs icon-button" data-toggle="tooltip" data-placement="top" title="" style="display: none;">
                    <span class="glyphicon glyphicon-trash glyphicon-primary"></span>
                </a>
                <input name="responseid" value="{*}" type="hidden">
                <input name="responsecommentid" value="{*}" type="hidden">
                <input name="courseid" value="comments.idOfTypicalCourse1" type="hidden">
                <input name="fsname" value="comments.First feedback session" type="hidden">
                <input name="user" value="comments.idOfInstructor1OfCourse1" type="hidden">
            </form>
            <a data-original-title="Edit this comment" type="button" id="commentedit-1-2-1-3" class="btn btn-default btn-xs icon-button pull-right" onclick="showResponseCommentEditForm(1,2,1,3)" data-toggle="tooltip" data-placement="top" title="" style="display: none;">
                <span class="glyphicon glyphicon-pencil glyphicon-primary"></span>
            </a>
        
    </div>
<<<<<<< HEAD
    <!-- do not add whitespace between the opening and closing tags -->
    <div id="plainCommentText-1-2-1-3" style="margin-left: 15px;">Instructor 2 comment to feedback Question 2 (Student 3 see this as anonymous comment)</div>
    
        
        
        




=======
</div>
<input name="commentedittype" id="commentedittype-10" value="edit" type="hidden">
<input name="commentid" value="{*}" type="hidden">
<input name="courseid" value="comments.idOfTypicalCourse1" type="hidden">
<input name="commentpage" value="true" type="hidden"> 
<input name="showcommentsto" value="INSTRUCTOR" type="hidden">
<input name="showgiverto" value="" type="hidden">
<input name="showrecipientto" value="" type="hidden">
<input name="user" value="comments.idOfInstructor1OfCourse1" type="hidden">
</form>
                                 
                        </li>
                     
                </ul>
            </div>
         
            <div style="display: block;" class="panel panel-info student-record-comments giver_display-by-others">
                <div class="panel-heading">
                    From <b>Instructor Instructor2 Course1 (comments.idOfTypicalCourse1)</b>
                </div>
                <ul class="list-group comments">
                     
                        
                        <li style="display: block;" class="list-group-item list-group-item-warning status_display-public">
                                <div id="commentBar-11">
                                    
                                    <span class="text-muted">
                                        To <b>all students in this course</b> [Sat, 02 Jun 2012, 19:20:00 UTC] 
                                    </span>
                                    
                                        <span data-original-title="This comment is visible to instructors" class="glyphicon glyphicon-eye-open" data-toggle="tooltip" style="margin-left: 5px;" data-placement="top" title=""></span>
                                    
                                    
                                     
                                        <a data-original-title="Delete this comment" type="button" id="commentdelete-11" class="btn btn-default btn-xs icon-button pull-right" onclick="return deleteComment('11');" data-toggle="tooltip" data-placement="top" title="" style="display: none;">
                                            <span class="glyphicon glyphicon-trash glyphicon-primary"></span>
                                        </a> 
                                        <a data-original-title="Edit this comment" type="button" id="commentedit-11" class="btn btn-default btn-xs icon-button pull-right" onclick="return enableEdit('11', '0');" data-toggle="tooltip" data-placement="top" title="" style="display: none;">
                                            <span class="glyphicon glyphicon-pencil glyphicon-primary"></span>
                                        </a>
                                     
                                </div>
                                <div style="margin-left: 15px;" id="plainCommentText11">Other instructors in this course can see this comment</div>
                                 
                                    
>>>>>>> 4ac50cf8









<form class="responseCommentEditForm" style="display: none;" id="responseCommentEditForm-1-2-1-3">
    <div class="form-group form-inline">
        <div class="form-group text-muted">
            <p>
<<<<<<< HEAD
                Giver: student3 In Course1 (Team 1.2)
                <br>
                Recipient: student2 In Course1 (Team 1.1)
=======
                Comment about all students in this course:
>>>>>>> 4ac50cf8
            </p>
            You may change comment's visibility using the visibility options on the right hand side.
        </div>
        <a id="frComment-visibility-options-trigger-1-2-1-3" class="btn btn-sm btn-info pull-right" onclick="toggleVisibilityEditForm(1,2,1,3)">
            <span class="glyphicon glyphicon-eye-close"></span>
            Show Visibility Options
        </a>
    </div>
    <div id="visibility-options-1-2-1-3" class="panel panel-default" style="display: none;">
        <div class="panel-heading">
            Visibility Options
        </div>
        <table class="table text-center" style="color: #000;">
            <tbody>
                <tr>
                    <th class="text-center">User/Group</th>
                    <th class="text-center">Can see your comment</th>
                    <th class="text-center">Can see your name</th>
                </tr>
                <tr id="response-giver-1-2-1-3">
                    <td class="text-left">
                        <div data-toggle="tooltip" data-placement="top" title="" data-original-title="Control what response giver can view">
                            Response Giver
                        </div>
                    </td>
                    <td>
                        <input class="visibilityCheckbox answerCheckbox centered" name="receiverLeaderCheckbox" value="GIVER" checked="checked" type="checkbox">
                    </td>
                    <td>
                        <input class="visibilityCheckbox giverCheckbox" value="GIVER" type="checkbox">
                    </td>
                </tr>
                
                    <tr id="response-recipient-1-2-1-3">
                        <td class="text-left">
                            <div data-toggle="tooltip" data-placement="top" title="" data-original-title="Control what response recipient(s) can view">
                                Response Recipient(s)
                            </div>
                        </td>
                        <td>
                            <input class="visibilityCheckbox answerCheckbox centered" name="receiverLeaderCheckbox" value="RECEIVER" checked="checked" type="checkbox">
                        </td>
                        <td>
                            <input class="visibilityCheckbox giverCheckbox" value="RECEIVER" type="checkbox">
                        </td>
                    </tr>
                
                
                
                    <tr id="response-recipient-team-1-2-1-3">
                        <td class="text-left">
                            <div data-toggle="tooltip" data-placement="top" title="" data-original-title="Control what team members of response recipient(s) can view">
                                Response Recipient's Team Members
                            </div>
                        </td>
                        <td>
                            <input class="visibilityCheckbox answerCheckbox" value="RECEIVER_TEAM_MEMBERS" type="checkbox">
                        </td>
                        <td>
                            <input class="visibilityCheckbox giverCheckbox" value="RECEIVER_TEAM_MEMBERS" checked="checked" type="checkbox">
                        </td>
                    </tr>
                
                 
                    <tr id="response-students-1-2-1-3">
                        <td class="text-left">
                            <div data-toggle="tooltip" data-placement="top" title="" data-original-title="Control what other students in this course can view">
                                Other students in this course
                            </div>
                        </td>
                        <td>
                            <input class="visibilityCheckbox answerCheckbox" value="STUDENTS" checked="checked" type="checkbox">
                        </td>
                        <td>
                            <input class="visibilityCheckbox giverCheckbox" value="STUDENTS" type="checkbox">
                        </td>
                    </tr>
                
                
                    <tr id="response-instructors-1-2-1-3">
                        <td class="text-left">
                            <div data-toggle="tooltip" data-placement="top" title="" data-original-title="Control what instructors can view">
                                Instructors
                            </div>
                        </td>
                        <td>
                            <input class="visibilityCheckbox answerCheckbox" value="INSTRUCTORS" checked="checked" type="checkbox">
                        </td>
                        <td>
                            <input class="visibilityCheckbox giverCheckbox" value="INSTRUCTORS" checked="checked" type="checkbox">
                        </td>
                    </tr>
                
            </tbody>
        </table>
    </div>
    <div class="form-group">
        <textarea class="form-control" rows="3" placeholder="Your comment about this response" name="responsecommenttext" id="responsecommenttext-1-2-1-3">Instructor 2 comment to feedback Question 2 (Student 3 see this as anonymous comment)</textarea>
    </div>
    <div class="col-sm-offset-5">
        <a href="/page/instructorFeedbackResponseCommentEdit" type="button" class="btn btn-primary" id="button_save_comment_for_edit-1-2-1-3">
            Save
        </a>
        <input class="btn btn-default" value="Cancel" onclick="return hideResponseCommentEditForm(1,2,1,3);" type="button">
    </div>
    <input name="responsecommentid" value="{*}" type="hidden">
    
    <input name="responseid" value="{*}" type="hidden">
    <input name="courseid" value="comments.idOfTypicalCourse1" type="hidden">
    <input name="fsname" value="comments.First feedback session" type="hidden">
    <input name="user" value="comments.idOfInstructor1OfCourse1" type="hidden">
    <input name="showresponsecommentsto" value="GIVER, RECEIVER, STUDENTS, INSTRUCTORS" type="hidden">
    <input name="showresponsegiverto" value="INSTRUCTORS, RECEIVER_TEAM_MEMBERS" type="hidden">
</form>
    
</li>

                                        
                                        











<li class="list-group-item list-group-item-warning" id="showResponseCommentAddForm-1-2-1" style="display: none;">
    













<form class="responseCommentAddForm">
    <div class="form-group form-inline">
        <div class="form-group text-muted">
            <p>
                Giver: student3 In Course1 (Team 1.2)
                <br>
                Recipient: student2 In Course1 (Team 1.1)
            </p>
            You may change comment's visibility using the visibility options on the right hand side.
        </div>
        <a id="frComment-visibility-options-trigger-1-2-1" class="btn btn-sm btn-info pull-right" onclick="toggleVisibilityEditForm(1,2,1)">
            <span class="glyphicon glyphicon-eye-close"></span>
            Show Visibility Options
        </a>
    </div>
    <div id="visibility-options-1-2-1" class="panel panel-default" style="display: none;">
        <div class="panel-heading">
            Visibility Options
        </div>
        <table class="table text-center" style="color: #000;">
            <tbody>
                <tr>
                    <th class="text-center">User/Group</th>
                    <th class="text-center">Can see your comment</th>
                    <th class="text-center">Can see your name</th>
                </tr>
                <tr id="response-giver-1-2-1">
                    <td class="text-left">
                        <div data-toggle="tooltip" data-placement="top" title="" data-original-title="Control what response giver can view">
                            Response Giver
                        </div>
                    </td>
                    <td>
                        <input class="visibilityCheckbox answerCheckbox centered" name="receiverLeaderCheckbox" value="GIVER" checked="checked" type="checkbox">
                    </td>
                    <td>
                        <input class="visibilityCheckbox giverCheckbox" value="GIVER" checked="checked" type="checkbox">
                    </td>
                </tr>
                
                    <tr id="response-recipient-1-2-1">
                        <td class="text-left">
                            <div data-toggle="tooltip" data-placement="top" title="" data-original-title="Control what response recipient(s) can view">
                                Response Recipient(s)
                            </div>
                        </td>
                        <td>
                            <input class="visibilityCheckbox answerCheckbox centered" name="receiverLeaderCheckbox" value="RECEIVER" checked="checked" type="checkbox">
                        </td>
                        <td>
                            <input class="visibilityCheckbox giverCheckbox" value="RECEIVER" checked="checked" type="checkbox">
                        </td>
                    </tr>
                
                
                
                    <tr id="response-recipient-team-1-2-1">
                        <td class="text-left">
                            <div data-toggle="tooltip" data-placement="top" title="" data-original-title="Control what team members of response recipient(s) can view">
                                Response Recipient's Team Members
                            </div>
                        </td>
                        <td>
                            <input class="visibilityCheckbox answerCheckbox" value="RECEIVER_TEAM_MEMBERS" checked="checked" type="checkbox">
                        </td>
                        <td>
                            <input class="visibilityCheckbox giverCheckbox" value="RECEIVER_TEAM_MEMBERS" checked="checked" type="checkbox">
                        </td>
                    </tr>
                
                 
                    <tr id="response-students-1-2-1">
                        <td class="text-left">
                            <div data-toggle="tooltip" data-placement="top" title="" data-original-title="Control what other students in this course can view">
                                Other students in this course
                            </div>
                        </td>
                        <td>
                            <input class="visibilityCheckbox answerCheckbox" value="STUDENTS" checked="checked" type="checkbox">
                        </td>
                        <td>
                            <input class="visibilityCheckbox giverCheckbox" value="STUDENTS" checked="checked" type="checkbox">
                        </td>
                    </tr>
                
                
                    <tr id="response-instructors-1-2-1">
                        <td class="text-left">
                            <div data-toggle="tooltip" data-placement="top" title="" data-original-title="Control what instructors can view">
                                Instructors
                            </div>
                        </td>
                        <td>
                            <input class="visibilityCheckbox answerCheckbox" value="INSTRUCTORS" checked="checked" type="checkbox">
                        </td>
                        <td>
                            <input class="visibilityCheckbox giverCheckbox" value="INSTRUCTORS" checked="checked" type="checkbox">
                        </td>
                    </tr>
                
            </tbody>
        </table>
    </div>
    <div class="form-group">
        <textarea class="form-control" rows="3" placeholder="Your comment about this response" name="responsecommenttext" id="responseCommentAddForm-1-2-1"></textarea>
    </div>
    <div class="col-sm-offset-5">
        <a href="/page/instructorFeedbackResponseCommentAdd" type="button" class="btn btn-primary" id="button_save_comment_for_add-1-2-1">
            Add
        </a>
        <input class="btn btn-default" value="Cancel" onclick="return hideResponseCommentAddForm(1,2,1);" type="button">
    </div>
    
    <input name="questionid" value="{*}" type="hidden">
    <input name="responseid" value="{*}" type="hidden">
    <input name="courseid" value="comments.idOfTypicalCourse1" type="hidden">
    <input name="fsname" value="comments.First feedback session" type="hidden">
    <input name="user" value="comments.idOfInstructor1OfCourse1" type="hidden">
    <input name="showresponsecommentsto" value="GIVER,INSTRUCTORS, RECEIVER, RECEIVER_TEAM_MEMBERS, STUDENTS" type="hidden">
    <input name="showresponsegiverto" value="GIVER,INSTRUCTORS, RECEIVER, RECEIVER_TEAM_MEMBERS, STUDENTS" type="hidden">
</form>
</li>

                                    </ul>
                                </td>
                            </tr>
                        
                    </tbody>
                </table>
            </div>
        
    

</div>
</div>
                </div>
             
        </div>
        



<ul class="pagination">
    <li><a href="javascript:;">«</a></li>
    
        <li class="active">
            <a href="/page/instructorCommentsPage?user=comments.idOfInstructor1OfCourse1&amp;courseid=comments.idOfTypicalCourse1">comments.idOfTypicalCourse1</a>
        </li>
    
    <li><a href="javascript:;">»</a></li>
</ul>
    
    
    

    
    </div><|MERGE_RESOLUTION|>--- conflicted
+++ resolved
@@ -248,7 +248,6 @@
                     
                         
                         
-<<<<<<< HEAD
 
 
 
@@ -257,7 +256,7 @@
 <li style="display: block;" class="list-group-item list-group-item-warning status_display-public">
     <div id="commentBar-1">
         <span class="text-muted">
-            To <b>All students in this course</b> [Fri, 01 Jun 2012, 19:20:00 UTC] 
+                                        To <b>all students in this course</b> [Fri, 01 Jun 2012, 19:20:00 UTC] 
         </span>
         
             <span data-original-title="This comment is visible to the whole class" class="glyphicon glyphicon-eye-open" data-toggle="tooltip" data-placement="top" style="margin-left: 5px;" title=""></span>
@@ -272,105 +271,6 @@
                 <span class="glyphicon glyphicon-pencil glyphicon-primary"></span>
             </a>
         
-=======
-                        <li style="display: block;" class="list-group-item list-group-item-warning status_display-public">
-                                <div id="commentBar-1">
-                                    
-                                    <span class="text-muted">
-                                        To <b>all students in this course</b> [Fri, 01 Jun 2012, 19:20:00 UTC] 
-                                    </span>
-                                    
-                                        <span data-original-title="This comment is visible to the whole class" class="glyphicon glyphicon-eye-open" data-toggle="tooltip" style="margin-left: 5px;" data-placement="top" title=""></span>
-                                    
-                                    
-                                     
-                                        <a data-original-title="Delete this comment" type="button" id="commentdelete-1" class="btn btn-default btn-xs icon-button pull-right" onclick="return deleteComment('1');" data-toggle="tooltip" data-placement="top" title="" style="display: none;">
-                                            <span class="glyphicon glyphicon-trash glyphicon-primary"></span>
-                                        </a> 
-                                        <a data-original-title="Edit this comment" type="button" id="commentedit-1" class="btn btn-default btn-xs icon-button pull-right" onclick="return enableEdit('1', '0');" data-toggle="tooltip" data-placement="top" title="" style="display: none;">
-                                            <span class="glyphicon glyphicon-pencil glyphicon-primary"></span>
-                                        </a>
-                                     
-                                </div>
-                                <div style="margin-left: 15px;" id="plainCommentText1">Students in this course can see this comment</div>
-                                 
-                                    
-
-
-
-
-
-
-
-<form method="post" action="/page/instructorStudentCommentEdit" name="form_commentedit" class="form_comment" id="form_commentedit-1">
-<div id="commentTextEdit1" style="display: none;">
-    <div class="form-group form-inline">
-        <div class="form-group text-muted">
-            <p>
-                Comment about all students in this course:
-            </p>
-            You may change comment's visibility using the visibility options on the right hand side.
-        </div>
-        <a id="visibility-options-trigger1" class="btn btn-sm btn-info pull-right">
-            <span class="glyphicon glyphicon-eye-close"></span>
-            Show Visibility Options
-        </a>
-    </div>
-    <div id="visibility-options1" class="panel panel-default" style="display: none;">
-        <div class="panel-heading">Visibility Options</div>
-        <table class="table text-center" style="color: #000;">
-            <tbody>
-                <tr>
-                    <th class="text-center">User/Group</th>
-                    <th class="text-center">Can see your comment</th>
-                    <th class="text-center">Can see giver's name</th>
-                    <th class="text-center">Can see recipient's name</th>
-                </tr>
-                
-                
-                
-                <tr id="recipient-course1">
-                    <td class="text-left">
-                        <div data-toggle="tooltip" data-placement="top" title="" data-original-title="Control what other students in this course can view">
-                            Students in this course</div>
-                    </td>
-                    <td>
-                        <input class="visibilityCheckbox answerCheckbox" value="COURSE" checked="checked" type="checkbox">
-                    </td>
-                    <td>
-                        <input class="visibilityCheckbox giverCheckbox" value="COURSE" checked="checked" type="checkbox">
-                    </td>
-                    <td>
-                        <input class="visibilityCheckbox recipientCheckbox" value="COURSE" disabled="disabled" type="checkbox">
-                    </td>
-                </tr>
-                <tr>
-                    <td class="text-left">
-                        <div data-toggle="tooltip" data-placement="top" title="" data-original-title="Control what instructors can view">
-                            Instructors
-                        </div>
-                    </td>
-                    <td>
-                        <input class="visibilityCheckbox answerCheckbox" value="INSTRUCTOR" type="checkbox">
-                    </td>
-                    <td>
-                        <input class="visibilityCheckbox giverCheckbox" value="INSTRUCTOR" type="checkbox">
-                    </td>
-                    <td>
-                        <input class="visibilityCheckbox recipientCheckbox" value="INSTRUCTOR" type="checkbox">
-                    </td>
-                </tr>
-            </tbody>
-        </table>
-    </div>
-    <div class="form-group">
-        <!-- Do not add whitespace between the opening and closing tags-->
-        <textarea class="form-control" rows="3" placeholder="Your comment about this student" name="commenttext" id="commentText1">Students in this course can see this comment</textarea>
-    </div>
-    <div class="col-sm-offset-5">
-        <input id="commentsave-1" title="Save comment" onclick="return submitCommentForm('1');" class="btn btn-primary" value="Save" type="submit">
-        <input class="btn btn-default" value="Cancel" onclick="return disableComment('1');" type="button">
->>>>>>> 4ac50cf8
     </div>
     
     <div style="margin-left: 15px;" id="plainCommentText1">Students in this course can see this comment</div>
@@ -380,7 +280,7 @@
                 <div class="form-group form-inline">
                     <div class="form-group text-muted">
                     <p>
-                        Comment about All students in this course:
+                Comment about all students in this course:
                     </p>
                     You may change comment's visibility using the visibility options on the right hand side.
                     </div>
@@ -2030,7 +1930,7 @@
 <li style="display: block;" class="list-group-item list-group-item-warning status_display-public">
     <div id="commentBar-11">
         <span class="text-muted">
-            To <b>All students in this course</b> [Sat, 02 Jun 2012, 19:20:00 UTC] 
+                                        To <b>all students in this course</b> [Sat, 02 Jun 2012, 19:20:00 UTC] 
         </span>
         
             <span data-original-title="This comment is visible to instructors" class="glyphicon glyphicon-eye-open" data-toggle="tooltip" data-placement="top" style="margin-left: 5px;" title=""></span>
@@ -2054,7 +1954,7 @@
                 <div class="form-group form-inline">
                     <div class="form-group text-muted">
                     <p>
-                        Comment about All students in this course:
+                Comment about all students in this course:
                     </p>
                     You may change comment's visibility using the visibility options on the right hand side.
                     </div>
@@ -2904,7 +2804,6 @@
             </a>
         
     </div>
-<<<<<<< HEAD
     <!-- do not add whitespace between the opening and closing tags -->
     <div id="plainCommentText-1-2-1-3" style="margin-left: 15px;">Instructor 2 comment to feedback Question 2 (Student 3 see this as anonymous comment)</div>
     
@@ -2915,53 +2814,6 @@
 
 
 
-=======
-</div>
-<input name="commentedittype" id="commentedittype-10" value="edit" type="hidden">
-<input name="commentid" value="{*}" type="hidden">
-<input name="courseid" value="comments.idOfTypicalCourse1" type="hidden">
-<input name="commentpage" value="true" type="hidden"> 
-<input name="showcommentsto" value="INSTRUCTOR" type="hidden">
-<input name="showgiverto" value="" type="hidden">
-<input name="showrecipientto" value="" type="hidden">
-<input name="user" value="comments.idOfInstructor1OfCourse1" type="hidden">
-</form>
-                                 
-                        </li>
-                     
-                </ul>
-            </div>
-         
-            <div style="display: block;" class="panel panel-info student-record-comments giver_display-by-others">
-                <div class="panel-heading">
-                    From <b>Instructor Instructor2 Course1 (comments.idOfTypicalCourse1)</b>
-                </div>
-                <ul class="list-group comments">
-                     
-                        
-                        <li style="display: block;" class="list-group-item list-group-item-warning status_display-public">
-                                <div id="commentBar-11">
-                                    
-                                    <span class="text-muted">
-                                        To <b>all students in this course</b> [Sat, 02 Jun 2012, 19:20:00 UTC] 
-                                    </span>
-                                    
-                                        <span data-original-title="This comment is visible to instructors" class="glyphicon glyphicon-eye-open" data-toggle="tooltip" style="margin-left: 5px;" data-placement="top" title=""></span>
-                                    
-                                    
-                                     
-                                        <a data-original-title="Delete this comment" type="button" id="commentdelete-11" class="btn btn-default btn-xs icon-button pull-right" onclick="return deleteComment('11');" data-toggle="tooltip" data-placement="top" title="" style="display: none;">
-                                            <span class="glyphicon glyphicon-trash glyphicon-primary"></span>
-                                        </a> 
-                                        <a data-original-title="Edit this comment" type="button" id="commentedit-11" class="btn btn-default btn-xs icon-button pull-right" onclick="return enableEdit('11', '0');" data-toggle="tooltip" data-placement="top" title="" style="display: none;">
-                                            <span class="glyphicon glyphicon-pencil glyphicon-primary"></span>
-                                        </a>
-                                     
-                                </div>
-                                <div style="margin-left: 15px;" id="plainCommentText11">Other instructors in this course can see this comment</div>
-                                 
-                                    
->>>>>>> 4ac50cf8
 
 
 
@@ -2975,13 +2827,9 @@
     <div class="form-group form-inline">
         <div class="form-group text-muted">
             <p>
-<<<<<<< HEAD
                 Giver: student3 In Course1 (Team 1.2)
                 <br>
                 Recipient: student2 In Course1 (Team 1.1)
-=======
-                Comment about all students in this course:
->>>>>>> 4ac50cf8
             </p>
             You may change comment's visibility using the visibility options on the right hand side.
         </div>
