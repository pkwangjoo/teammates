<<<<<<< HEAD
<div class="container" id="frameBodyWrapper">
        <div id="topOfPage">
        </div>
=======
<div class="container" id="mainContent">
        <div id="topOfPage"></div>
>>>>>>> 8f5def2b
        <h1>Student Profile</h1>
        <br>
        




        <div id="statusMessage" style="display: none;"></div>

        <br>
        <div class="modal fade" id="studentPhotoUploader" role="dialog" aria-labelledby="myModalLabel" aria-hidden="true">
            <div class="modal-dialog modal-lg">
                <div class="modal-content">
                    <div class="modal-header">
                        <button type="button" class="close" data-dismiss="modal" aria-hidden="true">
                            ×
                        </button>
                        <h4 class="modal-title">
                            Upload/Edit Photo 
                            <small>(Use the selection in the photo to specify a crop)</small>
                        </h4>
                    </div>
                    <div class="modal-body center-block align-center">
                        <br>
                        <div class="row">
                            <div class="col-xs-4 profile-pic-edit-col">
                                <div class="center-block align-center">
                                    <form id="profilePictureUploadForm" method="post"> 
                                        <input id="studentPhoto" class="inline" name="studentprofilephoto" type="file">
                                        <p class="help-block">
                                            Max Size: 5 MB
                                        </p>
                                        <button type="button" id="profileUploadPictureSubmit" class="btn btn-primary center-block" onclick="finaliseUploadPictureForm()">
                                            Upload Picture
                                        </button>
                                        <input name="user" value="SHomeUiT.benny.c" type="hidden">
                                    </form>
                                </div>
                            </div>
                            <div class="col-xs-8 profile-pic-edit-col border-left-gray">
                                
                                    <div class="alert alert-warning">
                                        Please upload a photo to start editing.
                                    </div>
                                
                            </div>
                        </div> <!-- /.row -->
                    </div> <!-- /.modal-body -->
                    <div class="modal-footer">
                    </div>
                </div> <!-- /.modal-content -->
            </div> <!-- /.modal-dialog -->
        </div> <!-- /.modal -->
        <div id="editProfileDiv" class="well well-plain well-narrow well-sm-wide">
            <h3 id="studentName">
                <strong>Benny Charles</strong>
            </h3>
            <br>
            <div class="form-group row">
                <div data-original-title="Upload a profile picture" class="col-xs-6 col-sm-5 col-md-3 cursor-pointer" title="" data-toggle="tooltip" data-placement="top">
                    <img id="profilePic" src="/images/profile_picture_default.png" class="profile-pic" data-toggle="modal" data-target="#studentPhotoUploader" data-edit="false">
                </div>
                <div class="">
                    <button id="uploadEditPhoto" class="btn btn-primary" type="button" data-toggle="modal" data-target="#studentPhotoUploader">
                        Upload/Edit Photo
                    </button>
                </div>
            </div>
            <form class="form center-block" role="form" method="post" action="/page/studentProfileEditSave">
                <div data-original-title="This is the name you prefer to be called by" class="form-group" title="" data-toggle="tooltip" data-placement="top">
                    <label for="studentNickname">
                        The name you prefer to be called by Instructors
                    </label>
                    <input id="studentShortname" name="studentshortname" class="form-control" data-actual-value="" value="" placeholder="How the instructor should call you" type="text">
                </div>
                <div data-original-title="This is a long term contact email" class="form-group" title="" data-toggle="tooltip" data-placement="top">
                    <label for="studentEmail">
                        Long term contact email <em class="font-weight-normal emphasis text-muted small">- only visible to your instructors</em>
                    </label>
                    <input id="studentEmail" name="studentprofileemail" class="form-control" data-actual-value="" value="" placeholder="Contact Email (for your instructors to contact you beyond graduation)" type="email">
                </div>
                <div data-original-title="This is the institution that you represent" class="form-group" title="" data-toggle="tooltip" data-placement="top">
                    <label for="studentInstitution">
                        Institution
                    </label>
                    <input id="studentInstitution" name="studentprofileinstitute" class="form-control" data-actual-value="" value="" placeholder="Your Institution" type="text">
                </div>
                <div data-original-title="This is your nationality" class="form-group" title="" data-toggle="tooltip" data-placement="top">
                    <label for="studentNationality">
                        Nationality
                    </label>
                    <input id="studentNationality" name="studentnationality" class="form-control" data-actual-value="" value="" placeholder="Nationality" type="text">
                </div>
                <div class="form-group">
                    <label for="studentGender">
                        Gender
                    </label>
                    <div id="studentGender">
                        <label for="genderMale" class="radio-inline">
                            <input id="genderMale" name="studentgender" class="radio" value="male" type="radio"> Male
                        </label>
                        <label for="genderFemale" class="radio-inline">
                            <input id="genderFemale" name="studentgender" class="radio" value="female" type="radio"> Female
                        </label>
                        <label class="radio-inline" for="genderOther">
                            <input id="genderOther" name="studentgender" class="radio" value="other" checked="checked" type="radio"> Not Specified
                        </label>
                    </div>
                </div>
                <div data-original-title="You may specify miscellaneous info about yourself e.g. links to home page, online CV, portfolio etc." class="form-group" title="" data-toggle="tooltip" data-placement="top">
                    <label for="studentNationality">
                        More info about yourself
                    </label>
                    <!-- Do not add whitespace between the opening and closing tags-->
                    <textarea id="studentMoreInfo" name="studentprofilemoreinfo" rows="4" class="form-control" placeholder="You may specify miscellaneous info about yourself e.g. links to home page, online CV, portfolio etc."></textarea>
                </div>
                <br>
                <button type="submit" id="profileEditSubmit" class="btn btn-primary center-block">
                    Save Profile
                </button>
                <br>
                <p class="text-muted text-color-disclaimer">
                    <i>* This profile will be visible to all your Instructors and Coursemates</i>
                </p>
                <input name="user" value="SHomeUiT.benny.c" type="hidden">
            </form>
        </div>
    </div><|MERGE_RESOLUTION|>--- conflicted
+++ resolved
@@ -1,11 +1,5 @@
-<<<<<<< HEAD
-<div class="container" id="frameBodyWrapper">
-        <div id="topOfPage">
-        </div>
-=======
 <div class="container" id="mainContent">
         <div id="topOfPage"></div>
->>>>>>> 8f5def2b
         <h1>Student Profile</h1>
         <br>
         
