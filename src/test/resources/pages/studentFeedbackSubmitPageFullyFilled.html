<div id="frameBodyWrapper" class="container">
        <div id="topOfPage"></div>
        <h1>Submit Feedback</h1>
        <br>
        
        <form method="post" name="form_student_submit_response" action="/page/studentFeedbackSubmissionEditSave">
            









    
    <input name="fsname" value="First Session" type="hidden">
    <input name="courseid" value="SFSubmitUiT.CS2104" type="hidden">
    
        <input name="user" value="SFSubmitUiT.alice.b" type="hidden">
    <div id="statusMessage" style="display: none;">
         </div>
    <div class="well well-plain" id="course1">
            <div class="panel-body">
                <div class="form-horizontal">
                    <div class="panel-heading">
                        <div class="form-group">
                            <label class="col-sm-2 control-label">Course ID:</label>
                            <div class="col-sm-10">
                                <p class="form-control-static">SFSubmitUiT.CS2104</p>
                            </div>
                        </div> 
                        <div class="form-group">
                            <label class="col-sm-2 control-label">Session:</label>
                            <div class="col-sm-10">
                                <p class="form-control-static">First Session</p>
                            </div>
                        </div>  
                        <div class="form-group">
                            <label class="col-sm-2 control-label">Opening time:</label>
                            <div class="col-sm-10">
                                <p class="form-control-static">Sun, 01 Apr 2012, 23:59</p>
                            </div>
                        </div>
                        <div class="form-group">
                            <label class="col-sm-2 control-label">Closing time:</label>
                            <div class="col-sm-10">
                                <p class="form-control-static">Sat, 30 Apr 2016, 23:59</p>
                            </div>
                        </div>
                        <div class="form-group">
                            <label class="col-sm-2 control-label">Instructions:</label>
                            <div class="col-sm-10">
                                <p class="form-control-static text-preserve-space">Instructions for first session</p>
                            </div>
                        </div> 
                    </div> 
                </div>
            </div>
        </div>
    




<<<<<<< HEAD
=======
        <div id="statusMessage" style="display: none;"></div>
>>>>>>> 1095b520

    <br>
    

        <input name="questiontype-1" value="TEXT" type="hidden">
        <input name="questionid-1" value="{*}" type="hidden">
        <input name="questionresponsetotal-1" value="1" type="hidden">
        <div class="form-horizontal">
            <div class="panel panel-primary">
                <div class="panel-heading">Question 1:<br>
                    <span class="text-preserve-space">What is the best selling point of your product?</span></div>
                <div class="panel-body">
                    <p class="text-muted">Only the following persons can see your responses: </p>
                    <ul class="text-muted">
                    
                            <li class="unordered">You can see your own feedback in the results page later on.</li>
                    
                            <li class="unordered">Your team members can see your response, but not the name of the recipient, or your name.</li>
                    
                            <li class="unordered">Other students in the course can see your response, but not the name of the recipient, or your name.</li>
                    
                            <li class="unordered">Instructors in this course can see your response, the name of the recipient, and your name.</li>
                    
                    </ul>
        
                <br>
                <div class="form-group margin-0">
                    <div class="col-sm-2 form-inline" style="display:none">
                        <label for="input">To: </label>
                        <select class="participantSelect middlealign form-control" name="responserecipient-1-0" style="display:none;max-width:125px">
                        <option value=""></option>
<option value="SFSubmitUiT.alice.b@gmail.tmt" selected="selected">Myself</option>

                        </select><span> Myself</span>
                    </div>
                    <div class="col-sm-12">
                        <textarea rows="4" cols="100%" class="form-control" name="responsetext-1-0">Test Self Feedback</textarea>
                        <input name="responseid-1-0" value="{*}" type="hidden">
                    </div>
                </div>
        </div></div>
        </div>
        <br><br>

        <input name="questiontype-2" value="TEXT" type="hidden">
        <input name="questionid-2" value="{*}" type="hidden">
        <input name="questionresponsetotal-2" value="3" type="hidden">
        <div class="form-horizontal">
            <div class="panel panel-primary">
                <div class="panel-heading">Question 2:<br>
                    <span class="text-preserve-space">Rate 3 other students' products</span></div>
                <div class="panel-body">
                    <p class="text-muted">Only the following persons can see your responses: </p>
                    <ul class="text-muted">
                    
                            <li class="unordered">Instructors in this course can see your response, the name of the recipient, and your name.</li>
                    
                            <li class="unordered">The receiving students can see your response, but not your name.</li>
                    
                            <li class="unordered">Your team members can see your response, and your name, but not the name of the recipient.</li>
                    
                    </ul>
        
                <br>
                <div class="form-group margin-0">
                    <div class="col-sm-2 form-inline" style="text-align:right;">
                        <label for="input">To: </label>
                        <select class="participantSelect middlealign form-control" name="responserecipient-2-0" style="max-width:125px">
                        <option value=""></option>
<option value="SFSubmitUiT.benny.c@gmail.tmt" selected="selected">Benny Charles</option>
<option value="SFSubmitUiT.charlie.d@gmail.tmt">Charlie Davis</option>
<option value="SFSubmitUiT.danny.e@gmail.tmt">Danny Engrid</option>
<option style="display: none;" value="drop.out@gmail.tmt">Drop out</option>
<option value="SFSubmitUiT.emily.f@gmail.tmt">Emily</option>
<option style="display: none;" value="extra.guy@gmail.tmt">Extra guy</option>

                        </select>
                    </div>
                    <div class="col-sm-10">
                        <textarea rows="4" cols="100%" class="form-control" name="responsetext-2-0">Edited response to Benny.</textarea>
                        <input name="responseid-2-0" value="{*}" type="hidden">
                    </div>
                </div>
        
                <br>
                <div class="form-group margin-0">
                    <div class="col-sm-2 form-inline" style="text-align:right;">
                        <label for="input">To: </label>
                        <select class="participantSelect middlealign form-control" name="responserecipient-2-1" style="max-width:125px">
                        <option value=""></option>
<option style="display: none;" value="SFSubmitUiT.benny.c@gmail.tmt">Benny Charles</option>
<option value="SFSubmitUiT.charlie.d@gmail.tmt">Charlie Davis</option>
<option value="SFSubmitUiT.danny.e@gmail.tmt">Danny Engrid</option>
<option value="drop.out@gmail.tmt" selected="selected">Drop out</option>
<option value="SFSubmitUiT.emily.f@gmail.tmt">Emily</option>
<option style="display: none;" value="extra.guy@gmail.tmt">Extra guy</option>

                        </select>
                    </div>
                    <div class="col-sm-10">
                        <textarea rows="4" cols="100%" class="form-control" name="responsetext-2-1">Response to student who is going to drop out.</textarea>
                        <input name="responseid-2-1" value="{*}" type="hidden">
                    </div>
                </div>
        
                <br>
                <div class="form-group margin-0">
                    <div class="col-sm-2 form-inline" style="text-align:right;">
                        <label for="input">To: </label>
                        <select class="participantSelect middlealign form-control" name="responserecipient-2-2" style="max-width:125px">
                        <option value=""></option>
<option style="display: none;" value="SFSubmitUiT.benny.c@gmail.tmt">Benny Charles</option>
<option value="SFSubmitUiT.charlie.d@gmail.tmt">Charlie Davis</option>
<option value="SFSubmitUiT.danny.e@gmail.tmt">Danny Engrid</option>
<option style="display: none;" value="drop.out@gmail.tmt">Drop out</option>
<option value="SFSubmitUiT.emily.f@gmail.tmt">Emily</option>
<option value="extra.guy@gmail.tmt" selected="selected">Extra guy</option>

                        </select>
                    </div>
                    <div class="col-sm-10">
                        <textarea rows="4" cols="100%" class="form-control" name="responsetext-2-2">Response to extra guy.</textarea>
                        <input name="responseid-2-2" value="{*}" type="hidden">
                    </div>
                </div>
        </div></div>
        </div>
        <br><br>

        <input name="questiontype-3" value="TEXT" type="hidden">
        <input name="questionid-3" value="{*}" type="hidden">
        <input name="questionresponsetotal-3" value="1" type="hidden">
        <div class="form-horizontal">
            <div class="panel panel-primary">
                <div class="panel-heading">Question 3:<br>
                    <span class="text-preserve-space">Comments about the class</span></div>
                <div class="panel-body">
                    <p class="text-muted">Only the following persons can see your responses: </p>
                    <ul class="text-muted">
                    
                            <li class="unordered">Instructors in this course can see your response, but not your name.</li>
                    
                            <li class="unordered">Your team members can see your response, but not your name.</li>
                    
                    </ul>
        
                <br>
                <div class="form-group margin-0">
                    <div class="col-sm-2 form-inline" style="display:none">
                        <label for="input">To: </label>
                        <select class="participantSelect middlealign form-control" name="responserecipient-3-0" style="display:none;max-width:125px">
                        <option value=""></option>
<option value="%GENERAL%" selected="selected">%GENERAL%</option>

                        </select><span> %GENERAL%</span>
                    </div>
                    <div class="col-sm-12">
                        <textarea rows="4" cols="100%" class="form-control" name="responsetext-3-0">Feedback to instructors</textarea>
                        <input name="responseid-3-0" value="{*}%SFSubmitUiT.alice.b@gmail.tmt%%GENERAL%" type="hidden">
                    </div>
                </div>
        </div></div>
        </div>
        <br><br>

        <input name="questiontype-4" value="TEXT" type="hidden">
        <input name="questionid-4" value="{*}" type="hidden">
        <input name="questionresponsetotal-4" value="2" type="hidden">
        <div class="form-horizontal">
            <div class="panel panel-primary">
                <div class="panel-heading">Question 4:<br>
                    <span class="text-preserve-space">Give feedback to 3 other teams.</span></div>
                <div class="panel-body">
                    <p class="text-muted">Only the following persons can see your responses: </p>
                    <ul class="text-muted">
                    
                            <li class="unordered">The receiving teams can see your response, and your name.</li>
                    
                    </ul>
        
                <br>
                <div class="form-group margin-0">
                    <div class="col-sm-2 form-inline" style="text-align:right;">
                        <label for="input">To: </label>
                        <select class="participantSelect middlealign form-control" name="responserecipient-4-0" style="display:none;max-width:125px">
                        <option value=""></option>
<option value="Team 2" selected="selected">Team 2</option>
<option style="display: none;" value="Team 3">Team 3</option>

                        </select><span> Team 2</span>
                    </div>
                    <div class="col-sm-10">
                        <textarea rows="4" cols="100%" class="form-control" name="responsetext-4-0">Feedback to team 2.</textarea>
                        <input name="responseid-4-0" value="{*}%SFSubmitUiT.alice.b@gmail.tmt%Team 2" type="hidden">
                    </div>
                </div>
        
                <br>
                <div class="form-group margin-0">
                    <div class="col-sm-2 form-inline" style="text-align:right;">
                        <label for="input">To: </label>
                        <select class="participantSelect middlealign form-control" name="responserecipient-4-1" style="display:none;max-width:125px">
                        <option value=""></option>
<option style="display: none;" value="Team 2">Team 2</option>
<option value="Team 3" selected="selected">Team 3</option>

                        </select><span> Team 3</span>
                    </div>
                    <div class="col-sm-10">
                        <textarea rows="4" cols="100%" class="form-control" name="responsetext-4-1">Feedback to team 3</textarea>
                        <input name="responseid-4-1" value="{*}%SFSubmitUiT.alice.b@gmail.tmt%Team 3" type="hidden">
                    </div>
                </div>
        </div></div>
        </div>
        <br><br>

        <input name="questiontype-5" value="TEXT" type="hidden">
        <input name="questionid-5" value="{*}" type="hidden">
        <input name="questionresponsetotal-5" value="1" type="hidden">
        <div class="form-horizontal">
            <div class="panel panel-primary">
                <div class="panel-heading">Question 5:<br>
                    <span class="text-preserve-space">Give feedback to your team mates</span></div>
                <div class="panel-body">
                    <p class="text-muted">Only the following persons can see your responses: </p>
                    <ul class="text-muted">
                    
                            <li class="unordered">The receiving student can see your response, and your name.</li>
                    
                    </ul>
        
                <br>
                <div class="form-group margin-0">
                    <div class="col-sm-2 form-inline" style="text-align:right;">
                        <label for="input">To: </label>
                        <select class="participantSelect middlealign form-control" name="responserecipient-5-0" style="display:none;max-width:125px">
                        <option value=""></option>
<option value="SFSubmitUiT.benny.c@gmail.tmt" selected="selected">Benny Charles</option>

                        </select><span> Benny Charles</span>
                    </div>
                    <div class="col-sm-10">
                        <textarea rows="4" cols="100%" class="form-control" name="responsetext-5-0">Feedback to teammate.</textarea>
                        <input name="responseid-5-0" value="{*}" type="hidden">
                    </div>
                </div>
        </div></div>
        </div>
        <br><br>

        <input name="questiontype-6" value="MCQ" type="hidden">
        <input name="questionid-6" value="{*}" type="hidden">
        <input name="questionresponsetotal-6" value="1" type="hidden">
        <div class="form-horizontal">
            <div class="panel panel-primary">
                <div class="panel-heading">Question 6:<br>
                    <span class="text-preserve-space">What is the best selling point of your product?</span></div>
                <div class="panel-body">
                    <p class="text-muted">Only the following persons can see your responses: </p>
                    <ul class="text-muted">
                    
                            <li class="unordered">You can see your own feedback in the results page later on.</li>
                    
                            <li class="unordered">Your team members can see your response, but not the name of the recipient, or your name.</li>
                    
                            <li class="unordered">Other students in the course can see your response, but not the name of the recipient, or your name.</li>
                    
                            <li class="unordered">Instructors in this course can see your response, the name of the recipient, and your name.</li>
                    
                    </ul>
        
                <br>
                <div class="form-group margin-0">
                    <div class="col-sm-2 form-inline" style="display:none">
                        <label for="input">To: </label>
                        <select class="participantSelect middlealign form-control" name="responserecipient-6-0" style="display:none;max-width:125px">
                        <option value=""></option>
<option value="SFSubmitUiT.alice.b@gmail.tmt" selected="selected">Myself</option>

                        </select><span> Myself</span>
                    </div>
                    <div class="col-sm-12">
                        <table>
    <tbody><tr>
    <td>
        <label><input name="responsetext-6-0" checked="checked" value="UI" type="radio"> UI</label>
    </td>
</tr>
<tr>
    <td>
        <label><input name="responsetext-6-0" value="Algo" type="radio"> Algo</label>
    </td>
</tr>

</tbody></table>
                        <input name="responseid-6-0" value="{*}" type="hidden">
                    </div>
                </div>
        </div></div>
        </div>
        <br><br>

        <input name="questiontype-7" value="MCQ" type="hidden">
        <input name="questionid-7" value="{*}" type="hidden">
        <input name="questionresponsetotal-7" value="2" type="hidden">
        <div class="form-horizontal">
            <div class="panel panel-primary">
                <div class="panel-heading">Question 7:<br>
                    <span class="text-preserve-space">What do you think is the other teams' best feature?</span></div>
                <div class="panel-body">
                    <p class="text-muted">Only the following persons can see your responses: </p>
                    <ul class="text-muted">
                    
                            <li class="unordered">The receiving teams can see your response, and your name.</li>
                    
                    </ul>
        
                <br>
                <div class="form-group margin-0">
                    <div class="col-sm-2 form-inline" style="text-align:right;">
                        <label for="input">To: </label>
                        <select class="participantSelect middlealign form-control" name="responserecipient-7-0" style="display:none;max-width:125px">
                        <option value=""></option>
<option value="Team 2" selected="selected">Team 2</option>
<option style="display: none;" value="Team 3">Team 3</option>

                        </select><span> Team 2</span>
                    </div>
                    <div class="col-sm-10">
                        <table>
    <tbody><tr>
    <td>
        <label><input name="responsetext-7-0" checked="checked" value="UI" type="radio"> UI</label>
    </td>
</tr>
<tr>
    <td>
        <label><input name="responsetext-7-0" value="Algo" type="radio"> Algo</label>
    </td>
</tr>

</tbody></table>
                        <input name="responseid-7-0" value="{*}%SFSubmitUiT.alice.b@gmail.tmt%Team 2" type="hidden">
                    </div>
                </div>
        
                <br>
                <div class="form-group margin-0">
                    <div class="col-sm-2 form-inline" style="text-align:right;">
                        <label for="input">To: </label>
                        <select class="participantSelect middlealign form-control" name="responserecipient-7-1" style="display:none;max-width:125px">
                        <option value=""></option>
<option style="display: none;" value="Team 2">Team 2</option>
<option value="Team 3" selected="selected">Team 3</option>

                        </select><span> Team 3</span>
                    </div>
                    <div class="col-sm-10">
                        <table>
    <tbody><tr>
    <td>
        <label><input name="responsetext-7-1" checked="checked" value="UI" type="radio"> UI</label>
    </td>
</tr>
<tr>
    <td>
        <label><input name="responsetext-7-1" value="Algo" type="radio"> Algo</label>
    </td>
</tr>

</tbody></table>
                        <input name="responseid-7-1" value="{*}%SFSubmitUiT.alice.b@gmail.tmt%Team 3" type="hidden">
                    </div>
                </div>
        </div></div>
        </div>
        <br><br>

        <input name="questiontype-8" value="MSQ" type="hidden">
        <input name="questionid-8" value="{*}" type="hidden">
        <input name="questionresponsetotal-8" value="1" type="hidden">
        <div class="form-horizontal">
            <div class="panel panel-primary">
                <div class="panel-heading">Question 8:<br>
                    <span class="text-preserve-space">What is the best selling point of your product?</span></div>
                <div class="panel-body">
                    <p class="text-muted">Only the following persons can see your responses: </p>
                    <ul class="text-muted">
                    
                            <li class="unordered">You can see your own feedback in the results page later on.</li>
                    
                            <li class="unordered">Your team members can see your response, but not the name of the recipient, or your name.</li>
                    
                            <li class="unordered">Other students in the course can see your response, but not the name of the recipient, or your name.</li>
                    
                            <li class="unordered">Instructors in this course can see your response, the name of the recipient, and your name.</li>
                    
                    </ul>
        
                <br>
                <div class="form-group margin-0">
                    <div class="col-sm-2 form-inline" style="display:none">
                        <label for="input">To: </label>
                        <select class="participantSelect middlealign form-control" name="responserecipient-8-0" style="display:none;max-width:125px">
                        <option value=""></option>
<option value="SFSubmitUiT.alice.b@gmail.tmt" selected="selected">Myself</option>

                        </select><span> Myself</span>
                    </div>
                    <div class="col-sm-12">
                        <table>
    <tbody><tr>
    <td>
        <label><input name="responsetext-8-0" checked="checked" value="UI" type="checkbox"> UI</label>
    </td>
</tr>
<tr>
    <td>
        <label><input name="responsetext-8-0" checked="checked" value="Algo" type="checkbox"> Algo</label>
    </td>
</tr>
<tr>
    <td>
        <label><input name="responsetext-8-0" checked="checked" value="Design" type="checkbox"> Design</label>
    </td>
</tr>
<tr>
    <td>
        <label><input name="responsetext-8-0" value="" type="checkbox"> <i>None of the above</i></label>
    </td>
</tr>

</tbody></table>
                        <input name="responseid-8-0" value="{*}" type="hidden">
                    </div>
                </div>
        </div></div>
        </div>
        <br><br>

        <input name="questiontype-9" value="MSQ" type="hidden">
        <input name="questionid-9" value="{*}" type="hidden">
        <input name="questionresponsetotal-9" value="2" type="hidden">
        <div class="form-horizontal">
            <div class="panel panel-primary">
                <div class="panel-heading">Question 9:<br>
                    <span class="text-preserve-space">What do you think is the other teams' best feature?</span></div>
                <div class="panel-body">
                    <p class="text-muted">Only the following persons can see your responses: </p>
                    <ul class="text-muted">
                    
                            <li class="unordered">The receiving teams can see your response, and your name.</li>
                    
                    </ul>
        
                <br>
                <div class="form-group margin-0">
                    <div class="col-sm-2 form-inline" style="text-align:right;">
                        <label for="input">To: </label>
                        <select class="participantSelect middlealign form-control" name="responserecipient-9-0" style="display:none;max-width:125px">
                        <option value=""></option>
<option value="Team 2" selected="selected">Team 2</option>
<option style="display: none;" value="Team 3">Team 3</option>

                        </select><span> Team 2</span>
                    </div>
                    <div class="col-sm-10">
                        <table>
    <tbody><tr>
    <td>
        <label><input name="responsetext-9-0" value="UI" type="checkbox"> UI</label>
    </td>
</tr>
<tr>
    <td>
        <label><input name="responsetext-9-0" checked="checked" value="Algo" type="checkbox"> Algo</label>
    </td>
</tr>
<tr>
    <td>
        <label><input name="responsetext-9-0" value="Design" type="checkbox"> Design</label>
    </td>
</tr>
<tr>
    <td>
        <label><input name="responsetext-9-0" value="" type="checkbox"> <i>None of the above</i></label>
    </td>
</tr>

</tbody></table>
                        <input name="responseid-9-0" value="{*}%SFSubmitUiT.alice.b@gmail.tmt%Team 2" type="hidden">
                    </div>
                </div>
        
                <br>
                <div class="form-group margin-0">
                    <div class="col-sm-2 form-inline" style="text-align:right;">
                        <label for="input">To: </label>
                        <select class="participantSelect middlealign form-control" name="responserecipient-9-1" style="display:none;max-width:125px">
                        <option value=""></option>
<option style="display: none;" value="Team 2">Team 2</option>
<option value="Team 3" selected="selected">Team 3</option>

                        </select><span> Team 3</span>
                    </div>
                    <div class="col-sm-10">
                        <table>
    <tbody><tr>
    <td>
        <label><input name="responsetext-9-1" value="UI" type="checkbox"> UI</label>
    </td>
</tr>
<tr>
    <td>
        <label><input name="responsetext-9-1" value="Algo" type="checkbox"> Algo</label>
    </td>
</tr>
<tr>
    <td>
        <label><input name="responsetext-9-1" checked="checked" value="Design" type="checkbox"> Design</label>
    </td>
</tr>
<tr>
    <td>
        <label><input name="responsetext-9-1" value="" type="checkbox"> <i>None of the above</i></label>
    </td>
</tr>

</tbody></table>
                        <input name="responseid-9-1" value="{*}%SFSubmitUiT.alice.b@gmail.tmt%Team 3" type="hidden">
                    </div>
                </div>
        </div></div>
        </div>
        <br><br>

        <input name="questiontype-10" value="MCQ" type="hidden">
        <input name="questionid-10" value="{*}" type="hidden">
        <input name="questionresponsetotal-10" value="1" type="hidden">
        <div class="form-horizontal">
            <div class="panel panel-primary">
                <div class="panel-heading">Question 10:<br>
                    <span class="text-preserve-space">Who is the best class mate?</span></div>
                <div class="panel-body">
                    <p class="text-muted">Only the following persons can see your responses: </p>
                    <ul class="text-muted">
                    
                            <li class="unordered">You can see your own feedback in the results page later on.</li>
                    
                            <li class="unordered">Your team members can see your response, but not the name of the recipient, or your name.</li>
                    
                            <li class="unordered">Other students in the course can see your response, but not the name of the recipient, or your name.</li>
                    
                            <li class="unordered">Instructors in this course can see your response, the name of the recipient, and your name.</li>
                    
                    </ul>
        
                <br>
                <div class="form-group margin-0">
                    <div class="col-sm-2 form-inline" style="display:none">
                        <label for="input">To: </label>
                        <select class="participantSelect middlealign form-control" name="responserecipient-10-0" style="display:none;max-width:125px">
                        <option value=""></option>
<option value="SFSubmitUiT.alice.b@gmail.tmt" selected="selected">Myself</option>

                        </select><span> Myself</span>
                    </div>
                    <div class="col-sm-12">
                        <table>
    <tbody><tr>
    <td>
        <label><input name="responsetext-10-0" value="Alice Betsy (Team >'&quot;< 1)" type="radio"> Alice Betsy (Team &gt;'"&lt; 1)</label>
    </td>
</tr>
<tr>
    <td>
        <label><input name="responsetext-10-0" value="Benny Charles (Team >'&quot;< 1)" type="radio"> Benny Charles (Team &gt;'"&lt; 1)</label>
    </td>
</tr>
<tr>
    <td>
        <label><input name="responsetext-10-0" value="Charlie Davis (Team 2)" type="radio"> Charlie Davis (Team 2)</label>
    </td>
</tr>
<tr>
    <td>
        <label><input name="responsetext-10-0" value="Danny Engrid (Team 2)" type="radio"> Danny Engrid (Team 2)</label>
    </td>
</tr>
<tr>
    <td>
        <label><input name="responsetext-10-0" checked="checked" value="Drop out (Team 2)" type="radio"> Drop out (Team 2)</label>
    </td>
</tr>
<tr>
    <td>
        <label><input name="responsetext-10-0" value="Emily (Team 3)" type="radio"> Emily (Team 3)</label>
    </td>
</tr>
<tr>
    <td>
        <label><input name="responsetext-10-0" value="Extra guy (Team 2)" type="radio"> Extra guy (Team 2)</label>
    </td>
</tr>

</tbody></table>
                        <input name="responseid-10-0" value="{*}" type="hidden">
                    </div>
                </div>
        </div></div>
        </div>
        <br><br>

        <input name="questiontype-11" value="MSQ" type="hidden">
        <input name="questionid-11" value="{*}" type="hidden">
        <input name="questionresponsetotal-11" value="1" type="hidden">
        <div class="form-horizontal">
            <div class="panel panel-primary">
                <div class="panel-heading">Question 11:<br>
                    <span class="text-preserve-space">Who do you recommend as tutor?</span></div>
                <div class="panel-body">
                    <p class="text-muted">Only the following persons can see your responses: </p>
                    <ul class="text-muted">
                    
                            <li class="unordered">You can see your own feedback in the results page later on.</li>
                    
                            <li class="unordered">Your team members can see your response, but not the name of the recipient, or your name.</li>
                    
                            <li class="unordered">Other students in the course can see your response, but not the name of the recipient, or your name.</li>
                    
                            <li class="unordered">Instructors in this course can see your response, the name of the recipient, and your name.</li>
                    
                    </ul>
        
                <br>
                <div class="form-group margin-0">
                    <div class="col-sm-2 form-inline" style="display:none">
                        <label for="input">To: </label>
                        <select class="participantSelect middlealign form-control" name="responserecipient-11-0" style="display:none;max-width:125px">
                        <option value=""></option>
<option value="SFSubmitUiT.alice.b@gmail.tmt" selected="selected">Myself</option>

                        </select><span> Myself</span>
                    </div>
                    <div class="col-sm-12">
                        <table>
    <tbody><tr>
    <td>
        <label><input name="responsetext-11-0" value="Alice Betsy (Team >'&quot;< 1)" type="checkbox"> Alice Betsy (Team &gt;'"&lt; 1)</label>
    </td>
</tr>
<tr>
    <td>
        <label><input name="responsetext-11-0" value="Benny Charles (Team >'&quot;< 1)" type="checkbox"> Benny Charles (Team &gt;'"&lt; 1)</label>
    </td>
</tr>
<tr>
    <td>
        <label><input name="responsetext-11-0" checked="checked" value="Charlie Davis (Team 2)" type="checkbox"> Charlie Davis (Team 2)</label>
    </td>
</tr>
<tr>
    <td>
        <label><input name="responsetext-11-0" value="Danny Engrid (Team 2)" type="checkbox"> Danny Engrid (Team 2)</label>
    </td>
</tr>
<tr>
    <td>
        <label><input name="responsetext-11-0" value="Drop out (Team 2)" type="checkbox"> Drop out (Team 2)</label>
    </td>
</tr>
<tr>
    <td>
        <label><input name="responsetext-11-0" value="Emily (Team 3)" type="checkbox"> Emily (Team 3)</label>
    </td>
</tr>
<tr>
    <td>
        <label><input name="responsetext-11-0" checked="checked" value="Extra guy (Team 2)" type="checkbox"> Extra guy (Team 2)</label>
    </td>
</tr>
<tr>
    <td>
        <label><input name="responsetext-11-0" value="" type="checkbox"> <i>None of the above</i></label>
    </td>
</tr>

</tbody></table>
                        <input name="responseid-11-0" value="{*}" type="hidden">
                    </div>
                </div>
        </div></div>
        </div>
        <br><br>

        <input name="questiontype-12" value="MCQ" type="hidden">
        <input name="questionid-12" value="{*}" type="hidden">
        <input name="questionresponsetotal-12" value="1" type="hidden">
        <div class="form-horizontal">
            <div class="panel panel-primary">
                <div class="panel-heading">Question 12:<br>
                    <span class="text-preserve-space">Which is the best team?</span></div>
                <div class="panel-body">
                    <p class="text-muted">Only the following persons can see your responses: </p>
                    <ul class="text-muted">
                    
                            <li class="unordered">You can see your own feedback in the results page later on.</li>
                    
                            <li class="unordered">Your team members can see your response, but not the name of the recipient, or your name.</li>
                    
                            <li class="unordered">Other students in the course can see your response, but not the name of the recipient, or your name.</li>
                    
                            <li class="unordered">Instructors in this course can see your response, the name of the recipient, and your name.</li>
                    
                    </ul>
        
                <br>
                <div class="form-group margin-0">
                    <div class="col-sm-2 form-inline" style="display:none">
                        <label for="input">To: </label>
                        <select class="participantSelect middlealign form-control" name="responserecipient-12-0" style="display:none;max-width:125px">
                        <option value=""></option>
<option value="SFSubmitUiT.alice.b@gmail.tmt" selected="selected">Myself</option>

                        </select><span> Myself</span>
                    </div>
                    <div class="col-sm-12">
                        <table>
    <tbody><tr>
    <td>
        <label><input name="responsetext-12-0" value="Team >'&quot;< 1" type="radio"> Team &gt;'"&lt; 1</label>
    </td>
</tr>
<tr>
    <td>
        <label><input name="responsetext-12-0" checked="checked" value="Team 2" type="radio"> Team 2</label>
    </td>
</tr>
<tr>
    <td>
        <label><input name="responsetext-12-0" value="Team 3" type="radio"> Team 3</label>
    </td>
</tr>

</tbody></table>
                        <input name="responseid-12-0" value="{*}" type="hidden">
                    </div>
                </div>
        </div></div>
        </div>
        <br><br>

        <input name="questiontype-13" value="MSQ" type="hidden">
        <input name="questionid-13" value="{*}" type="hidden">
        <input name="questionresponsetotal-13" value="1" type="hidden">
        <div class="form-horizontal">
            <div class="panel panel-primary">
                <div class="panel-heading">Question 13:<br>
                    <span class="text-preserve-space">Who do you recommend as tutor?</span></div>
                <div class="panel-body">
                    <p class="text-muted">Only the following persons can see your responses: </p>
                    <ul class="text-muted">
                    
                            <li class="unordered">You can see your own feedback in the results page later on.</li>
                    
                            <li class="unordered">Your team members can see your response, but not the name of the recipient, or your name.</li>
                    
                            <li class="unordered">Other students in the course can see your response, but not the name of the recipient, or your name.</li>
                    
                            <li class="unordered">Instructors in this course can see your response, the name of the recipient, and your name.</li>
                    
                    </ul>
        
                <br>
                <div class="form-group margin-0">
                    <div class="col-sm-2 form-inline" style="display:none">
                        <label for="input">To: </label>
                        <select class="participantSelect middlealign form-control" name="responserecipient-13-0" style="display:none;max-width:125px">
                        <option value=""></option>
<option value="SFSubmitUiT.alice.b@gmail.tmt" selected="selected">Myself</option>

                        </select><span> Myself</span>
                    </div>
                    <div class="col-sm-12">
                        <table>
    <tbody><tr>
    <td>
        <label><input name="responsetext-13-0" value="Team >'&quot;< 1" type="checkbox"> Team &gt;'"&lt; 1</label>
    </td>
</tr>
<tr>
    <td>
        <label><input name="responsetext-13-0" value="Team 2" type="checkbox"> Team 2</label>
    </td>
</tr>
<tr>
    <td>
        <label><input name="responsetext-13-0" checked="checked" value="Team 3" type="checkbox"> Team 3</label>
    </td>
</tr>
<tr>
    <td>
        <label><input name="responsetext-13-0" value="" type="checkbox"> <i>None of the above</i></label>
    </td>
</tr>

</tbody></table>
                        <input name="responseid-13-0" value="{*}" type="hidden">
                    </div>
                </div>
        </div></div>
        </div>
        <br><br>

        <input name="questiontype-14" value="NUMSCALE" type="hidden">
        <input name="questionid-14" value="{*}" type="hidden">
        <input name="questionresponsetotal-14" value="1" type="hidden">
        <div class="form-horizontal">
            <div class="panel panel-primary">
                <div class="panel-heading">Question 14:<br>
                    <span class="text-preserve-space">Rate your product</span></div>
                <div class="panel-body">
                    <p class="text-muted">Only the following persons can see your responses: </p>
                    <ul class="text-muted">
                    
                            <li class="unordered">You can see your own feedback in the results page later on.</li>
                    
                            <li class="unordered">Your team members can see your response, but not the name of the recipient, or your name.</li>
                    
                            <li class="unordered">Other students in the course can see your response, but not the name of the recipient, or your name.</li>
                    
                            <li class="unordered">Instructors in this course can see your response, the name of the recipient, and your name.</li>
                    
                    </ul>
        
                <br>
                <div class="form-group margin-0">
                    <div class="col-sm-2 form-inline" style="display:none">
                        <label for="input">To: </label>
                        <select class="participantSelect middlealign form-control" name="responserecipient-14-0" style="display:none;max-width:125px">
                        <option value=""></option>
<option value="SFSubmitUiT.alice.b@gmail.tmt" selected="selected">Myself</option>

                        </select><span> Myself</span>
                    </div>
                    <div class="col-sm-12">
                        <div class="col-sm-3"><input class="numScaleAnswerBox form-control col-sm-2" onchange="validateNumScaleAnswer(14, 0)" min="1" max="5" step="0.5" value="5" name="responsetext-14-0" type="number"> 
<input name="numscalemin-14-0" value="1" type="hidden">
<input name="numscalemax-14-0" value="5" type="hidden">
<input name="numscalestep-14-0" value="0.5" type="hidden">
</div>
<div class="text-muted form-control-static">
[Possible values: 1, 1.5, 2, ..., 4, 4.5, 5]
</div>
                        <input name="responseid-14-0" value="{*}" type="hidden">
                    </div>
                </div>
        </div></div>
        </div>
        <br><br>

        <input name="questiontype-15" value="NUMSCALE" type="hidden">
        <input name="questionid-15" value="{*}" type="hidden">
        <input name="questionresponsetotal-15" value="2" type="hidden">
        <div class="form-horizontal">
            <div class="panel panel-primary">
                <div class="panel-heading">Question 15:<br>
                    <span class="text-preserve-space">Rate others' product</span></div>
                <div class="panel-body">
                    <p class="text-muted">Only the following persons can see your responses: </p>
                    <ul class="text-muted">
                    
                            <li class="unordered">The receiving teams can see your response, and your name.</li>
                    
                    </ul>
        
                <br>
                <div class="form-group margin-0">
                    <div class="col-sm-2 form-inline" style="text-align:right;">
                        <label for="input">To: </label>
                        <select class="participantSelect middlealign form-control" name="responserecipient-15-0" style="display:none;max-width:125px">
                        <option value=""></option>
<option value="Team 2" selected="selected">Team 2</option>
<option style="display: none;" value="Team 3">Team 3</option>

                        </select><span> Team 2</span>
                    </div>
                    <div class="col-sm-10">
                        <div class="col-sm-3"><input class="numScaleAnswerBox form-control col-sm-2" onchange="validateNumScaleAnswer(15, 0)" min="1" max="5" step="0.5" value="1.5" name="responsetext-15-0" type="number"> 
<input name="numscalemin-15-0" value="1" type="hidden">
<input name="numscalemax-15-0" value="5" type="hidden">
<input name="numscalestep-15-0" value="0.5" type="hidden">
</div>
<div class="text-muted form-control-static">
[Possible values: 1, 1.5, 2, ..., 4, 4.5, 5]
</div>
                        <input name="responseid-15-0" value="{*}%SFSubmitUiT.alice.b@gmail.tmt%Team 2" type="hidden">
                    </div>
                </div>
        
                <br>
                <div class="form-group margin-0">
                    <div class="col-sm-2 form-inline" style="text-align:right;">
                        <label for="input">To: </label>
                        <select class="participantSelect middlealign form-control" name="responserecipient-15-1" style="display:none;max-width:125px">
                        <option value=""></option>
<option style="display: none;" value="Team 2">Team 2</option>
<option value="Team 3" selected="selected">Team 3</option>

                        </select><span> Team 3</span>
                    </div>
                    <div class="col-sm-10">
                        <div class="col-sm-3"><input class="numScaleAnswerBox form-control col-sm-2" onchange="validateNumScaleAnswer(15, 1)" min="1" max="5" step="0.5" value="2.5" name="responsetext-15-1" type="number"> 
<input name="numscalemin-15-1" value="1" type="hidden">
<input name="numscalemax-15-1" value="5" type="hidden">
<input name="numscalestep-15-1" value="0.5" type="hidden">
</div>
<div class="text-muted form-control-static">
[Possible values: 1, 1.5, 2, ..., 4, 4.5, 5]
</div>
                        <input name="responseid-15-1" value="{*}%SFSubmitUiT.alice.b@gmail.tmt%Team 3" type="hidden">
                    </div>
                </div>
        </div></div>
        </div>
        <br><br>

        <input name="questiontype-16" value="MCQ" type="hidden">
        <input name="questionid-16" value="{*}" type="hidden">
        <input name="questionresponsetotal-16" value="1" type="hidden">
        <div class="form-horizontal">
            <div class="panel panel-primary">
                <div class="panel-heading">Question 16:<br>
                    <span class="text-preserve-space">Who is the best instructor?</span></div>
                <div class="panel-body">
                    <p class="text-muted">Only the following persons can see your responses: </p>
                    <ul class="text-muted">
                    
                            <li class="unordered">You can see your own feedback in the results page later on.</li>
                    
                            <li class="unordered">Your team members can see your response, but not the name of the recipient, or your name.</li>
                    
                            <li class="unordered">Other students in the course can see your response, but not the name of the recipient, or your name.</li>
                    
                            <li class="unordered">Instructors in this course can see your response, the name of the recipient, and your name.</li>
                    
                    </ul>
        
                <br>
                <div class="form-group margin-0">
                    <div class="col-sm-2 form-inline" style="display:none">
                        <label for="input">To: </label>
                        <select class="participantSelect middlealign form-control" name="responserecipient-16-0" style="display:none;max-width:125px">
                        <option value=""></option>
<option value="SFSubmitUiT.alice.b@gmail.tmt" selected="selected">Myself</option>

                        </select><span> Myself</span>
                    </div>
                    <div class="col-sm-12">
                        <table>
    <tbody><tr>
    <td>
        <label><input name="responsetext-16-0" value="Teammates Test" type="radio"> Teammates Test</label>
    </td>
</tr>
<tr>
    <td>
        <label><input name="responsetext-16-0" checked="checked" value="Teammates Test2" type="radio"> Teammates Test2</label>
    </td>
</tr>
<tr>
    <td>
        <label><input name="responsetext-16-0" value="Teammates Test3" type="radio"> Teammates Test3</label>
    </td>
</tr>

</tbody></table>
                        <input name="responseid-16-0" value="{*}" type="hidden">
                    </div>
                </div>
        </div></div>
        </div>
        <br><br>

        <input name="questiontype-17" value="MSQ" type="hidden">
        <input name="questionid-17" value="{*}" type="hidden">
        <input name="questionresponsetotal-17" value="1" type="hidden">
        <div class="form-horizontal">
            <div class="panel panel-primary">
                <div class="panel-heading">Question 17:<br>
                    <span class="text-preserve-space">Who do you recommend as tutors?</span></div>
                <div class="panel-body">
                    <p class="text-muted">Only the following persons can see your responses: </p>
                    <ul class="text-muted">
                    
                            <li class="unordered">You can see your own feedback in the results page later on.</li>
                    
                            <li class="unordered">Your team members can see your response, but not the name of the recipient, or your name.</li>
                    
                            <li class="unordered">Other students in the course can see your response, but not the name of the recipient, or your name.</li>
                    
                            <li class="unordered">Instructors in this course can see your response, the name of the recipient, and your name.</li>
                    
                    </ul>
        
                <br>
                <div class="form-group margin-0">
                    <div class="col-sm-2 form-inline" style="display:none">
                        <label for="input">To: </label>
                        <select class="participantSelect middlealign form-control" name="responserecipient-17-0" style="display:none;max-width:125px">
                        <option value=""></option>
<option value="SFSubmitUiT.alice.b@gmail.tmt" selected="selected">Myself</option>

                        </select><span> Myself</span>
                    </div>
                    <div class="col-sm-12">
                        <table>
    <tbody><tr>
    <td>
        <label><input name="responsetext-17-0" checked="checked" value="Teammates Test" type="checkbox"> Teammates Test</label>
    </td>
</tr>
<tr>
    <td>
        <label><input name="responsetext-17-0" value="Teammates Test2" type="checkbox"> Teammates Test2</label>
    </td>
</tr>
<tr>
    <td>
        <label><input name="responsetext-17-0" checked="checked" value="Teammates Test3" type="checkbox"> Teammates Test3</label>
    </td>
</tr>
<tr>
    <td>
        <label><input name="responsetext-17-0" value="" type="checkbox"> <i>None of the above</i></label>
    </td>
</tr>

</tbody></table>
                        <input name="responseid-17-0" value="{*}" type="hidden">
                    </div>
                </div>
        </div></div>
        </div>
        <br><br>

        <input name="questiontype-18" value="CONSTSUM" type="hidden">
        <input name="questionid-18" value="{*}" type="hidden">
        <input name="questionresponsetotal-18" value="1" type="hidden">
        <div class="form-horizontal">
            <div class="panel panel-primary">
                <div class="panel-heading">Question 18:<br>
                    <span class="text-preserve-space">How important are the following factors to you? Give points accordingly.</span></div>
                <div class="panel-body">
                    <p class="text-muted">Only the following persons can see your responses: </p>
                    <ul class="text-muted">
                    
                            <li class="unordered">You can see your own feedback in the results page later on.</li>
                    
                            <li class="unordered">Your team members can see your response, but not the name of the recipient, or your name.</li>
                    
                            <li class="unordered">Other students in the course can see your response, but not the name of the recipient, or your name.</li>
                    
                            <li class="unordered">Instructors in this course can see your response, the name of the recipient, and your name.</li>
                    
                    </ul>
        
                <br>
                <div class="form-group margin-0">
                    <div class="col-sm-2 form-inline" style="display:none">
                        <label for="input">To: </label>
                        <select class="participantSelect middlealign form-control" name="responserecipient-18-0" style="display:none;max-width:125px">
                        <option value=""></option>
<option value="SFSubmitUiT.alice.b@gmail.tmt" selected="selected">Myself</option>

                        </select><span> Myself</span>
                    </div>
                    <div class="col-sm-12">
                        <div>
    <div class="form-group">
    <label class="col-sm-2 control-label">Grades</label>
    <div class="col-sm-3">
        <input class="form-control pointsBox" id="responsetext-18-0-0" name="responsetext-18-0" value="70" onchange="updateConstSumMessageQn('18')" min="0" step="1" type="number">
    </div>
</div>
<div class="form-group">
    <label class="col-sm-2 control-label">Fun</label>
    <div class="col-sm-3">
        <input class="form-control pointsBox" id="responsetext-18-0-1" name="responsetext-18-0" value="30" onchange="updateConstSumMessageQn('18')" min="0" step="1" type="number">
    </div>
</div>

    <div id="constSumInfo-18-0" class="form-group">
    	<div class="col-sm-2">
    	</div>
    	<div class="col-sm-3">
    		<hr class="margin-top-0">
    		<p class="text-color-green" id="constSumMessage-18-0">All points distributed!</p>
    		<hr>
    	</div>
    </div>
    <input id="constSumToRecipients-18" value="false" type="hidden">
    <input id="constSumPointsPerOption-18" value="false" type="hidden">
    <input id="constSumNumOption-18" value="2" type="hidden">
    <input id="constSumPoints-18" value="100" type="hidden">
    <input id="constSumUnevenDistribution-18" value="false" type="hidden">
    
</div>
                        <input name="responseid-18-0" value="{*}" type="hidden">
                    </div>
                </div>
        </div></div>
        </div>
        <br><br>

        <input name="questiontype-19" value="CONSTSUM" type="hidden">
        <input name="questionid-19" value="{*}" type="hidden">
        <input name="questionresponsetotal-19" value="2" type="hidden">
        <div class="form-horizontal">
            <div class="panel panel-primary">
                <div class="panel-heading">Question 19:<br>
                    <span class="text-preserve-space">Split points among the teams</span></div>
                <div class="panel-body">
                    <p class="text-muted">Only the following persons can see your responses: </p>
                    <ul class="text-muted">
                    
                            <li class="unordered">The receiving teams can see your response, but not the name of the recipient, or your name.</li>
                    
                            <li class="unordered">Instructors in this course can see your response, the name of the recipient, and your name.</li>
                    
                    </ul>
        
                <br>
                <div class="form-group margin-0">
                    <div class="col-sm-2 form-inline" style="text-align:right;">
                        <label for="input">To: </label>
                        <select class="participantSelect middlealign form-control" name="responserecipient-19-0" style="display:none;max-width:125px">
                        <option value=""></option>
<option value="Team 2" selected="selected">Team 2</option>
<option style="display: none;" value="Team 3">Team 3</option>

                        </select><span> Team 2</span>
                    </div>
                    <div class="col-sm-10">
                        <div>
    <div class="form-group">
    <label class="col-sm-2 control-label" style="display:none"></label>
    <div class="col-sm-3">
        <input class="form-control pointsBox" id="responsetext-19-0-0" name="responsetext-19-0" value="90" onchange="updateConstSumMessageQn('19')" min="0" step="1" type="number">
    </div>
</div>

    <div id="constSumInfo-19-0" class="form-group" style="display:none">
    	<div class="col-sm-2" style="display:none">
    	</div>
    	<div class="col-sm-3">
    		<hr class="margin-top-0">
    		<p class="text-color-blue" id="constSumMessage-19-0">
    		</p>
    		<hr>
    	</div>
    </div>
    <input id="constSumToRecipients-19" value="true" type="hidden">
    <input id="constSumPointsPerOption-19" value="true" type="hidden">
    <input id="constSumNumOption-19" value="0" type="hidden">
    <input id="constSumPoints-19" value="100" type="hidden">
    <input id="constSumUnevenDistribution-19" value="false" type="hidden">
    
</div>
                        <input name="responseid-19-0" value="{*}%SFSubmitUiT.alice.b@gmail.tmt%Team 2" type="hidden">
                    </div>
                </div>
        
                <br>
                <div class="form-group margin-0">
                    <div class="col-sm-2 form-inline" style="text-align:right;">
                        <label for="input">To: </label>
                        <select class="participantSelect middlealign form-control" name="responserecipient-19-1" style="display:none;max-width:125px">
                        <option value=""></option>
<option style="display: none;" value="Team 2">Team 2</option>
<option value="Team 3" selected="selected">Team 3</option>

                        </select><span> Team 3</span>
                    </div>
                    <div class="col-sm-10">
                        <div>
    <div class="form-group">
    <label class="col-sm-2 control-label" style="display:none"></label>
    <div class="col-sm-3">
        <input class="form-control pointsBox" id="responsetext-19-1-0" name="responsetext-19-1" value="110" onchange="updateConstSumMessageQn('19')" min="0" step="1" type="number">
    </div>
</div>

    <div id="constSumInfo-19-1" class="form-group" style="">
    	<div class="col-sm-2" style="display:none">
    	</div>
    	<div class="col-sm-3">
    		<hr class="margin-top-0">
    		<p class="text-color-green" id="constSumMessage-19-1">All points distributed!</p>
    		<hr>
    	</div>
    </div>
    <input id="constSumToRecipients-19" value="true" type="hidden">
    <input id="constSumPointsPerOption-19" value="true" type="hidden">
    <input id="constSumNumOption-19" value="0" type="hidden">
    <input id="constSumPoints-19" value="100" type="hidden">
    <input id="constSumUnevenDistribution-19" value="false" type="hidden">
    
</div>
                        <input name="responseid-19-1" value="{*}%SFSubmitUiT.alice.b@gmail.tmt%Team 3" type="hidden">
                    </div>
                </div>
        </div></div>
        </div>
        <br><br>

        <input name="questiontype-20" value="CONTRIB" type="hidden">
        <input name="questionid-20" value="{*}" type="hidden">
        <input name="questionresponsetotal-20" value="2" type="hidden">
        <div class="form-horizontal">
            <div class="panel panel-primary">
                <div class="panel-heading">Question 20:<br>
                    <span class="text-preserve-space">Rate the contribution of your team members and yourself.</span></div>
                <div class="panel-body">
                    <p class="text-muted">Only the following persons can see your responses: </p>
                    <ul class="text-muted">
                    
                            <li class="unordered">Instructors in this course can see your response, the name of the recipient, and your name.</li>
                    
                    </ul>
        
                <br>
                <div class="form-group margin-0">
                    <div class="col-sm-2 form-inline" style="text-align:right;">
                        <label for="input">To: </label>
                        <select class="participantSelect middlealign form-control" name="responserecipient-20-0" style="display:none;max-width:125px">
                        <option value=""></option>
<option value="SFSubmitUiT.alice.b@gmail.tmt" selected="selected">Alice Betsy</option>
<option style="display: none;" value="SFSubmitUiT.benny.c@gmail.tmt">Benny Charles</option>

                        </select><span> Alice Betsy</span>
                    </div>
                    <div class="col-sm-10">
                        <div class="col-sm-3">
	<select class="form-control color_neutral" name="responsetext-20-0">
		<option class="color-positive" value="200">Equal share + 100%</option>
<option class="color-positive" value="190">Equal share + 90%</option>
<option class="color-positive" value="180">Equal share + 80%</option>
<option class="color-positive" value="170">Equal share + 70%</option>
<option class="color-positive" value="160">Equal share + 60%</option>
<option class="color-positive" value="150">Equal share + 50%</option>
<option class="color-positive" value="140">Equal share + 40%</option>
<option class="color-positive" value="130">Equal share + 30%</option>
<option class="color-positive" value="120">Equal share + 20%</option>
<option class="color-positive" value="110">Equal share + 10%</option>
<option class="color_neutral" value="100" selected="selected">Equal share</option>
<option class="color-negative" value="90">Equal share - 10%</option>
<option class="color-negative" value="80">Equal share - 20%</option>
<option class="color-negative" value="70">Equal share - 30%</option>
<option class="color-negative" value="60">Equal share - 40%</option>
<option class="color-negative" value="50">Equal share - 50%</option>
<option class="color-negative" value="40">Equal share - 60%</option>
<option class="color-negative" value="30">Equal share - 70%</option>
<option class="color-negative" value="20">Equal share - 80%</option>
<option class="color-negative" value="10">Equal share - 90%</option>
<option class="color-negative" value="0">0%</option>
<option class="color_neutral" value="-101">Not Sure</option>
	</select>
</div>
                        <input name="responseid-20-0" value="{*}" type="hidden">
                    </div>
                </div>
        
                <br>
                <div class="form-group margin-0">
                    <div class="col-sm-2 form-inline" style="text-align:right;">
                        <label for="input">To: </label>
                        <select class="participantSelect middlealign form-control" name="responserecipient-20-1" style="display:none;max-width:125px">
                        <option value=""></option>
<option style="display: none;" value="SFSubmitUiT.alice.b@gmail.tmt">Alice Betsy</option>
<option value="SFSubmitUiT.benny.c@gmail.tmt" selected="selected">Benny Charles</option>

                        </select><span> Benny Charles</span>
                    </div>
                    <div class="col-sm-10">
                        <div class="col-sm-3">
	<select class="form-control color-negative" name="responsetext-20-1">
		<option class="color-positive" value="200">Equal share + 100%</option>
<option class="color-positive" value="190">Equal share + 90%</option>
<option class="color-positive" value="180">Equal share + 80%</option>
<option class="color-positive" value="170">Equal share + 70%</option>
<option class="color-positive" value="160">Equal share + 60%</option>
<option class="color-positive" value="150">Equal share + 50%</option>
<option class="color-positive" value="140">Equal share + 40%</option>
<option class="color-positive" value="130">Equal share + 30%</option>
<option class="color-positive" value="120">Equal share + 20%</option>
<option class="color-positive" value="110">Equal share + 10%</option>
<option class="color_neutral" value="100">Equal share</option>
<option class="color-negative" value="90">Equal share - 10%</option>
<option class="color-negative" value="80">Equal share - 20%</option>
<option class="color-negative" value="70">Equal share - 30%</option>
<option class="color-negative" value="60">Equal share - 40%</option>
<option class="color-negative" value="50">Equal share - 50%</option>
<option class="color-negative" value="40">Equal share - 60%</option>
<option class="color-negative" value="30">Equal share - 70%</option>
<option class="color-negative" value="20">Equal share - 80%</option>
<option class="color-negative" value="10">Equal share - 90%</option>
<option class="color-negative" value="0" selected="selected">0%</option>
<option class="color_neutral" value="-101">Not Sure</option>
	</select>
</div>
                        <input name="responseid-20-1" value="{*}" type="hidden">
                    </div>
                </div>
        </div></div>
        </div>
        <br><br>

            
            <div class="bold align-center">
            
                    <input data-original-title="You can save your responses at any time and come back later to continue." class="btn btn-primary" id="response_submit_button" data-toggle="tooltip" data-placement="top" title="" value="Submit Feedback" type="submit">
            
            </div>
            <br><br>
        </form>
    </div><|MERGE_RESOLUTION|>--- conflicted
+++ resolved
@@ -19,8 +19,7 @@
     <input name="courseid" value="SFSubmitUiT.CS2104" type="hidden">
     
         <input name="user" value="SFSubmitUiT.alice.b" type="hidden">
-    <div id="statusMessage" style="display: none;">
-         </div>
+    
     <div class="well well-plain" id="course1">
             <div class="panel-body">
                 <div class="form-horizontal">
@@ -64,10 +63,7 @@
 
 
 
-<<<<<<< HEAD
-=======
         <div id="statusMessage" style="display: none;"></div>
->>>>>>> 1095b520
 
     <br>
     
