<!DOCTYPE html>
<html xmlns="http://www.w3.org/1999/xhtml"><head>
    <link href="/favicon.png" rel="shortcut icon" />
    <meta content="text/html; charset=UTF-8" http-equiv="Content-Type" />
    <meta content="IE=edge" http-equiv="X-UA-Compatible" />
    <meta content="width=device-width, initial-scale=1" name="viewport" />
    <title>TEAMMATES - Student</title>
    <link rel="stylesheet" href="/bootstrap/css/bootstrap.min.css" />
    <link rel="stylesheet" href="/bootstrap/css/bootstrap-theme.min.css" />
    <link type="text/css" href="/stylesheets/teammatesCommon.css" rel="stylesheet" />

    <script type="text/javascript" async="" src="https://ssl.google-analytics.com/ga.js"></script><script src="/js/googleAnalytics.js" type="text/javascript"></script>
    <script src="/js/jquery-minified.js" type="text/javascript"></script>
    <script src="/bootstrap/js/bootstrap.min.js" type="text/javascript"></script>
    <script src="/js/common.js" type="text/javascript"></script>
    
    <script src="/js/student.js" type="text/javascript"></script>
    
    <!-- HTML5 shim and Respond.js IE8 support of HTML5 elements and media queries -->
    <!--[if lt IE 9]>
      <script src="https://oss.maxcdn.com/libs/html5shiv/3.7.0/html5shiv.js"></script>
      <script src="https://oss.maxcdn.com/libs/respond.js/1.4.2/respond.min.js"></script>
      <![endif]-->
    
    <noscript>
&lt;style&gt;
/* remove display of original page*/
#frameBody, #frameTop, #frameBottom{display:none;}

/*Some styles for link, might need it as the css from common.css isn't that nice.
ul #nav {
    margin: 0;
    padding: 0;
}

#nav li {
    display: inline;
    padding: 0;
    margin: 0;
}

#nav a:link,#nav a:visited {
    color: #000;
    padding: 10px;
    background: #aaa;
    text-decoration: none;
}

#nav a:hover {
    background: #222;
    color: #fff;
}
*/
&lt;/style&gt;

    &lt;div id="noscript-warning"&gt;
        &lt;h1&gt;
            TEAMMATES works best with JavaScript enabled. &lt;br&gt; You may
            enable it in your browser by following steps below.
        &lt;/h1&gt;

        &lt;div&gt;
            &lt;ul id="nav"&gt;
                &lt;li&gt;&lt;a href="#ie"&gt;Internet Explorer&lt;/a&gt;&lt;/li&gt;
                &lt;li&gt;&lt;a href="#firefox"&gt;Mozilla Firefox&lt;/a&gt;&lt;/li&gt;
                &lt;li&gt;&lt;a href="#safari"&gt;Safari&lt;/a&gt;&lt;/li&gt;
                &lt;li&gt;&lt;a href="#opera"&gt;Opera&lt;/a&gt;&lt;/li&gt;
                &lt;li&gt;&lt;a href="#chrome"&gt;Chrome&lt;/a&gt;&lt;/li&gt;
            &lt;/ul&gt;
        &lt;/div&gt;

        &lt;div id=content&gt;
            &lt;div id=ie&gt;
                &lt;h1&gt;Internet Explorer&lt;/h1&gt;
                Please complete the following instructions to activate and enable
                JavaScript in Internet Explorer.

                &lt;h3&gt;PC&lt;/h3&gt;
                &lt;ol&gt;
                    &lt;li&gt;In the Tools drop-down menu, select Internet Options.&lt;/li&gt;
                    &lt;li&gt;Next, select the Security tab.&lt;/li&gt;
                    &lt;li&gt;Then, select the earth (Internet) icon.&lt;/li&gt;
                    &lt;li&gt;Then select the Custom Level button.&lt;/li&gt;
                    &lt;li&gt;Locate Scripting near the bottom of the list.&lt;/li&gt;
                    &lt;li&gt;Under Active Scripting, select Enable, then hit OK.&lt;/li&gt;
                    &lt;li&gt;Answer yes to the following conformation box.&lt;/li&gt;
                    &lt;li&gt;Hit OK to close the Internet Options window.&lt;/li&gt;
                    &lt;li&gt;Finally, hit refresh on your browser window to enjoy the
                        javascript.&lt;/li&gt;
                &lt;/ol&gt;
            &lt;/div&gt;

            &lt;div id=firefox&gt;
                &lt;h1&gt;Firefox&lt;/h1&gt;
                Please complete the following instructions to activate and enable
                JavaScript in Firefox

                &lt;h3&gt;PC&lt;/h3&gt;
                &lt;ol&gt;
                    &lt;li&gt;In the Tools drop-down menu, select Options.&lt;/li&gt;
                    &lt;li&gt;Next, select the Content icon/tab at the top on the
                        window.&lt;/li&gt;
                    &lt;li&gt;Then, check the Enable JavaScript checkbox under the Web
                        Content category.&lt;/li&gt;
                    &lt;li&gt;Hit OK to close the Options window and save your changes.&lt;/li&gt;
                    &lt;li&gt;Finally, Refresh your browser.&lt;/li&gt;
                &lt;/ol&gt;
                &lt;h3&gt;MAC&lt;/h3&gt;
                &lt;ol&gt;
                    &lt;li&gt;Select the Firefox menu item from the Apple/System bar at
                        the top of the screen.&lt;/li&gt;
                    &lt;li&gt;From the drop-down menu, select Preferences...&lt;/li&gt;
                    &lt;li&gt;Select the Content icon/tab at the top on the window.&lt;/li&gt;
                    &lt;li&gt;Then, check the Enable JavaScript checkbox.&lt;/li&gt;
                    &lt;li&gt;Close the Options window to save your changes.&lt;/li&gt;
                    &lt;li&gt;Finally, refresh your browser.&lt;/li&gt;
                &lt;/ol&gt;
            &lt;/div&gt;

            &lt;div id=safari&gt;
                &lt;h1&gt;Safari&lt;/h1&gt;
                Please complete the following instructions to activate and enable
                JavaScript in Safari.

                &lt;h3&gt;PC&lt;/h3&gt;
                &lt;ol&gt;
                    &lt;li&gt;In the Edit drop-down menu at the top of the window,
                        select Preferences...&lt;/li&gt;
                    &lt;li&gt;Select the Security icon/tab at the top on the window.&lt;/li&gt;
                    &lt;li&gt;Then, check the Enable JavaScript checkbox.&lt;/li&gt;
                    &lt;li&gt;Close the window to save your changes.&lt;/li&gt;
                    &lt;li&gt;Finally, Refresh your browser.&lt;/li&gt;
                &lt;/ol&gt;
                &lt;h3&gt;MAC&lt;/h3&gt;
                &lt;ol&gt;
                    &lt;li&gt;Select the Safari menu item from the Apple/System bar at
                        the top of the screen.&lt;/li&gt;
                    &lt;li&gt;From the drop-down menu, select Preferences.&lt;/li&gt;
                    &lt;li&gt;Select the Content icon/tab at the top of the window.&lt;/li&gt;
                    &lt;li&gt;Then, check the Enable JavaScript checkbox.&lt;/li&gt;
                    &lt;li&gt;Close the window to save your changes.&lt;/li&gt;
                    &lt;li&gt;Finally, refresh your browser.&lt;/li&gt;
               &lt;/ol&gt;
            &lt;/div&gt;

            &lt;div id=opera&gt;
                &lt;h1&gt;Opera&lt;/h1&gt;
                Please complete the following instructions to activate and enable
                JavaScript in Opera.

                &lt;h3&gt;PC&lt;/h3&gt;
                &lt;ol&gt;
                    &lt;li&gt;In the Tools drop-down menu at the top of the window,
                        select Preferences...&lt;/li&gt;
                    &lt;li&gt;Select the Advanced tab at the top on the Preferences
                        window.&lt;/li&gt;
                    &lt;li&gt;Find the Content item in the list on the left-side of the
                        window and select it.&lt;/li&gt;
                    &lt;li&gt;Then, check the Enable JavaScript checkbox.&lt;/li&gt;
                    &lt;li&gt;Click OK to save your changes and close the Preferences
                        window. Finally, Refresh your browser.&lt;/li&gt;
                &lt;/ol&gt;
                &lt;h3&gt;MAC&lt;/h3&gt;
                &lt;ol&gt;
                    &lt;li&gt;Select the Safari menu item from the Apple/System bar at
                        the top of the screen.&lt;/li&gt;
                    &lt;li&gt;From the drop-down menu, select Preferences.&lt;/li&gt;
                    &lt;li&gt;Select the Content icon/tab at the top of the Preferences
                        window.&lt;/li&gt;
                    &lt;li&gt;Then, check the Enable JavaScript checkbox.&lt;/li&gt;
                    &lt;li&gt;Click OK to save your changes and close the Preferences
                        window.&lt;/li&gt;
                    &lt;li&gt;Finally, refresh your browser.&lt;/li&gt;
                &lt;/ol&gt;
            &lt;/div&gt;

            &lt;div id=chrome&gt;
                &lt;h1&gt;Chrome&lt;/h1&gt;
                Please complete the following instructions to activate and enable
                JavaScript in Chrome.

                &lt;h3&gt;PC&lt;/h3&gt;
                &lt;ol&gt;
                    &lt;li&gt;Select Customize and control Google Chrome (wrench Icon)
                        to the right of the address bar.&lt;/li&gt;
                    &lt;li&gt;From the drop-down menu, select Options Select the Under
                        the Hood tab at the top of the window.&lt;/li&gt;
                    &lt;li&gt;Under the Privacy heading, select the Content settings
                        button.&lt;/li&gt;
                    &lt;li&gt;On the left, under the features heading, select
                        JavaScript.&lt;/li&gt;
                    &lt;li&gt;Select the Allow all sites to run JavaScript radio button.&lt;/li&gt;
                    &lt;li&gt;Finally, close both preference windows, and refresh the
                        browser.&lt;/li&gt;
                &lt;/ol&gt;
                &lt;h3&gt;MAC&lt;/h3&gt;
                &lt;ol&gt;
                    &lt;li&gt;Select the Chrome menu item from the Apple/System bar at
                        the top of the screen.&lt;/li&gt;
                    &lt;li&gt;From the drop-down menu, select Preferences...&lt;/li&gt;
                    &lt;li&gt;Select the Under the Hood tab at the top of the window.&lt;/li&gt;
                    &lt;li&gt;Under the Privacy heading, select the Content settings
                        button.&lt;/li&gt;
                    &lt;li&gt;On the left, under the features heading, select
                        JavaScript.&lt;/li&gt;
                    &lt;li&gt;Select the Allow all sites to run JavaScript radio button.&lt;/li&gt;
                    &lt;li&gt;Finally, close both preference windows, and refresh the
                        browser.&lt;/li&gt;
                &lt;/ol&gt;
            &lt;/div&gt;
        &lt;/div&gt;
        &lt;p&gt;
            As taken from:  
        &lt;ol&gt;
            &lt;li&gt;&lt;a href="http://activatejavascript.org/en/instructions/"&gt;http://activatejavascript.org/en/instructions/&lt;/a&gt;&lt;/li&gt;
            &lt;li&gt;&lt;a href="http://support.mozilla.org/en-US/kb/javascript-settings-for-interactive-web-pages"&gt;
                         http://support.mozilla.org/en-US/kb/javascript-settings-for-interactive-web-page&lt;/a&gt;&lt;/li&gt;
        &lt;/ol&gt;
        
        &lt;/p&gt;
    &lt;/div&gt;
</noscript>

    
</head>

<body>
    




        <div role="navigation" class="navbar navbar-inverse navbar-fixed-top">
            <div class="container">
                <div class="navbar-header">
                    <button data-target="#contentLinks" data-toggle="collapse" class="navbar-toggle" type="button">
                         <span class="sr-only">Toggle navigation</span>
                         <span class="icon-bar"></span>
                         <span class="icon-bar"></span>
                         <span class="icon-bar"></span>
                    </button>
                    <a href="/index.html" class="navbar-brand">TEAMMATES</a>
                </div>
                <div id="contentLinks" class="collapse navbar-collapse">
                    <ul class="nav navbar-nav">
                        <li class="">
                            <a data-unreg="true" href="{$app.url}/page/studentCourseJoinAuthentication?regkey={*}&amp;studentemail={$test.student1}%40gmail.com&amp;courseid=SCJConfirmationUiT.CS2103&amp;next=%2Fpage%2FstudentHomePage%3Fuser%3D{$test.student1}" id="studentHomeNavLink" class="navLinks">
                                Home
                            </a>
                        </li>
                        <li class="">
                            <a data-unreg="true" href="{$app.url}/page/studentCourseJoinAuthentication?regkey={*}&amp;studentemail={$test.student1}%40gmail.com&amp;courseid=SCJConfirmationUiT.CS2103&amp;next=%2Fpage%2FstudentProfilePage%3Fuser%3D{$test.student1}" id="studentProfileNavLink" class="navLinks">
                                Profile
                            </a>
                        </li>
                        <li class="">
                            <a data-unreg="true" href="{$app.url}/page/studentCourseJoinAuthentication?regkey={*}&amp;studentemail={$test.student1}%40gmail.com&amp;courseid=SCJConfirmationUiT.CS2103&amp;next=%2Fpage%2FstudentCommentsPage%3Fuser%3D{$test.student1}" id="studentCommentsNavLink" class="navLinks">
                                Comments
                            </a>
                        </li>
                        <li class="">
                            <a target="_blank" href="/studentHelp.html" class="nav" id="studentHelpLink">Help</a>
                        </li>
                    </ul>
                    
                    <ul class="nav navbar-nav pull-right">
                        <li>
                            <a href="/logout.jsp" class="nav logout">Logout
                                (<span title="" data-placement="bottom" data-toggle="tooltip" class="text-info" data-original-title="{$test.student1}">
                                        {$test.student1}
                                 </span>)
                            </a>
                        </li>
                    </ul>
                    
                </div>
            </div>
        </div>
    <div id="frameBodyWrapper" class="container-fluid theme-showcase">
        <div id="topOfPage"></div>
        




    <div style="display: none;" id="statusMessage"></div>

        <br />
        <div class="panel panel-primary panel-narrow">
            <div class="panel-heading">
                <h4>Confirm your Google account</h4>
            </div>
            <div class="panel-body">
                <p>
                    You are currently logged in as <span><strong>{$test.student1}</strong></span>. 
<<<<<<< HEAD
                    <br />If this is not you please <a href="/_ah/logout?continue=%2Fpage%2FstudentCourseJoinAuthenticated%3Fregkey%3Dag50ZWFtbWF0ZXMtbmhhbnIUCxIHU3R1ZGVudBiAgICAgOC8Cww%26next%3D%2Fpage%2FstudentHomePage">log out</a> and re-login using your own Google account.
=======
                    <br />If this is not you please <a href="/_ah/logout?continue=%2Fpage%2FstudentCourseJoinAuthenticated%3Fregkey%3D{*}%26next%3D%2Fpage%2FstudentHomePage">log out</a> and re-login using your own Google account.
>>>>>>> d7e6f120
                    <br />If this is you, please confirm below to complete your registration.
                    <br />
                </p>
                <div class="align-center">
                    <a id="button_confirm" class="btn btn-success" href="/page/studentCourseJoinAuthenticated?regkey={*}&amp;next=/page/studentHomePage">Yes, this is my account</a>
<<<<<<< HEAD
                    <a id="button_cancel" class="btn btn-danger" href="/_ah/logout?continue=%2Fpage%2FstudentCourseJoinAuthenticated%3Fregkey%3Dag50ZWFtbWF0ZXMtbmhhbnIUCxIHU3R1ZGVudBiAgICAgOC8Cww%26next%3D%2Fpage%2FstudentHomePage">No, this is not my account</a>
=======
                    <a id="button_cancel" class="btn btn-danger" href="/_ah/logout?continue=%2Fpage%2FstudentCourseJoinAuthenticated%3Fregkey%3D{*}%26next%3D%2Fpage%2FstudentHomePage">No, this is not my account</a>
>>>>>>> d7e6f120
                </div>
                
            </div>
        </div>
    </div>
    



<div class="container-fluid" id="footerComponent">
    <div class="container">
        <div class="row">
            <div class="col-md-4">
                <span>[<a href="/index.html">TEAMMATES</a> V{$version}]</span>
            </div>
            <div class="col-md-4">
                
                        [for <span class="highlight-white"><span class="color_white">National University of Singapore</span></span>]
                
            </div>
            <div class="col-md-4">
                <span>[Send <a target="_blank" href="../contact.html" class="link">Feedback</a>]</span>
            </div>
        </div>
    </div>
</div>

</body></html><|MERGE_RESOLUTION|>--- conflicted
+++ resolved
@@ -293,21 +293,13 @@
             <div class="panel-body">
                 <p>
                     You are currently logged in as <span><strong>{$test.student1}</strong></span>. 
-<<<<<<< HEAD
-                    <br />If this is not you please <a href="/_ah/logout?continue=%2Fpage%2FstudentCourseJoinAuthenticated%3Fregkey%3Dag50ZWFtbWF0ZXMtbmhhbnIUCxIHU3R1ZGVudBiAgICAgOC8Cww%26next%3D%2Fpage%2FstudentHomePage">log out</a> and re-login using your own Google account.
-=======
                     <br />If this is not you please <a href="/_ah/logout?continue=%2Fpage%2FstudentCourseJoinAuthenticated%3Fregkey%3D{*}%26next%3D%2Fpage%2FstudentHomePage">log out</a> and re-login using your own Google account.
->>>>>>> d7e6f120
                     <br />If this is you, please confirm below to complete your registration.
                     <br />
                 </p>
                 <div class="align-center">
                     <a id="button_confirm" class="btn btn-success" href="/page/studentCourseJoinAuthenticated?regkey={*}&amp;next=/page/studentHomePage">Yes, this is my account</a>
-<<<<<<< HEAD
-                    <a id="button_cancel" class="btn btn-danger" href="/_ah/logout?continue=%2Fpage%2FstudentCourseJoinAuthenticated%3Fregkey%3Dag50ZWFtbWF0ZXMtbmhhbnIUCxIHU3R1ZGVudBiAgICAgOC8Cww%26next%3D%2Fpage%2FstudentHomePage">No, this is not my account</a>
-=======
                     <a id="button_cancel" class="btn btn-danger" href="/_ah/logout?continue=%2Fpage%2FstudentCourseJoinAuthenticated%3Fregkey%3D{*}%26next%3D%2Fpage%2FstudentHomePage">No, this is not my account</a>
->>>>>>> d7e6f120
                 </div>
                 
             </div>
