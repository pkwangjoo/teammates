<div class="container" id="frameBodyWrapper">
            <div id="topOfPage"></div>
<<<<<<< HEAD
            <div class="inner-container">
                <div class="row">
                    <h1>
                       Student List
                    </h1>
                 </div>
            </div>
=======
            <h1>Student List</h1>
            <br>
>>>>>>> cb2dcd3c
            <div class="well well-plain">
                <div class="row">
                    <div class="col-md-12">
                        <form method="get" action="/page/instructorSearchPage?user=instructorWith2Courses" name="search_form">
                            <div class="row">
                                <div class="col-md-10">
                                    <div class="form-group">
                                        <input data-original-title="Search for student's name" id="searchbox" title="" name="searchkey" class="form-control" data-toggle="tooltip" data-placement="top" placeholder="e.g. Charles Shultz" value="" type="text">
                                    </div>
                                </div>
                                <div class="col-md-2 nav">
                                    <div class="form-group">
                                        <button id="buttonSearch" class="btn btn-primary" type="submit" value="Search">
                                            <span class="glyphicon glyphicon-search"></span> Find students
                                        </button>
                                    </div>
                                </div>
                            </div>
                            <input name="searchstudents" value="true" type="hidden">
                            <input name="searchcommentforstudents" value="false" type="hidden">
                            <input name="searchcommentforresponses" value="false" type="hidden">
                            <input name="user" value="instructorWith2Courses" type="hidden">
                        </form>
                    </div>
                </div>
            </div>
            <br>
            <h2>Filter Students</h2>
            <div id="moreOptionsDiv" class="well well-plain">
                <div class="row">
                    <div class="col-md-3">
                        <div class="checkbox">
                            <input id="displayArchivedCourses_check" type="checkbox">
                            <label for="displayArchivedCourses_check">Display Archived Courses</label>
                        </div>
                    </div>
                </div>
                <form class="form-horizontal" role="form">
                    <div class="row">
                        <div class="col-sm-3">
                            <div class="text-color-primary">
                                <strong>Courses</strong>
                            </div>
                            <br>
                            <div class="checkbox">
                                <input value="" id="course_all" type="checkbox"> 
                                <label for="course_all"><strong>Select all</strong></label>
                            </div>
                            <br>
                            
                                        <div class="checkbox">
                                            <input id="course_check-0" type="checkbox">
                                            <label for="course_check-0">
                                                [course2] : Name of Course 2
                                            </label>
                                        </div>
                            
                                        <div class="checkbox">
                                            <input id="course_check-1" type="checkbox">
                                            <label for="course_check-1">
                                                [course3] : Name of Course 3
                                            </label>
                                        </div>
                            
                        </div>
                        <div class="col-sm-3">
                            <div class="text-color-primary">
                                <strong>Sections</strong>
                            </div>
                            <br>
                            <div class="checkbox" style="">
                                <input value="" id="section_all" type="checkbox"> 
                                <label for="section_all"><strong>Select all</strong></label>
                            </div>
                            <br>
                            <div id="sectionChoices">
                            <div class="checkbox">
<input id="section_check-0-0" checked="checked" class="section_check" type="checkbox">
<label for="section_check-0-0">[course2] : Section A</label>
</div>
<div class="checkbox">
<input id="section_check-0-1" checked="checked" class="section_check" type="checkbox">
<label for="section_check-0-1">[course2] : Section B</label>
</div>
<div class="checkbox">
<input id="section_check-1-0" checked="checked" class="section_check" type="checkbox">
<label for="section_check-1-0">[course3] : None</label>
</div>
</div>
                        </div>
                        <div class="col-sm-3">
                            <div class="text-color-primary">
                                <strong>Teams</strong>
                            </div>
                            <br>
                            <div class="checkbox" style="">
                                <input id="team_all" type="checkbox">
                                <label for="team_all"><strong>Select All</strong></label>
                            </div>
                            <br>
                            <div id="teamChoices">
                            <div class="checkbox">
<input id="team_check-0-0-0" checked="checked" class="team_check" type="checkbox">
<label for="team_check-0-0-0">[course2] : Team 1</label>
</div>
<div class="checkbox">
<input id="team_check-0-1-1" checked="checked" class="team_check" type="checkbox">
<label for="team_check-0-1-1">[course2] : Team 2</label>
</div>
<div class="checkbox">
<input id="team_check-0-1-2" checked="checked" class="team_check" type="checkbox">
<label for="team_check-0-1-2">[course2] : Team 3</label>
</div>
<div class="checkbox">
<input id="team_check-1-0-0" checked="checked" class="team_check" type="checkbox">
<label for="team_check-1-0-0">[course3] : Team 1</label>
</div>
<div class="checkbox">
<input id="team_check-1-0-1" checked="checked" class="team_check" type="checkbox">
<label for="team_check-1-0-1">[course3] : Team 2</label>
</div>
</div>
                        </div>
                        <div class="col-sm-3">
                            <div class="text-color-primary">
                                <strong>Emails</strong>
                            </div>
                            <br>
                            <div class="checkbox" style="">
                                <input id="show_email" checked="checked" type="checkbox">
                                    <label for="show_email"><strong>Show Emails</strong></label>
                            </div>
                            <br>
                            <div id="emails">
                            <div id="student_email-c0.0">
CCSDetailsUiT.alice.tmms@gmail.tmt
</div>
<div id="student_email-c0.1">
benny.c.tmms@gmail.tmt
</div>
<div id="student_email-c0.2">
hugh.i.tmms@gmail.tmt
</div>
<div id="student_email-c0.3">
ivan.j.tmms@gmail.tmt
</div>
<div id="student_email-c0.4">
jack.k.tmms@gmail.tmt
</div>
<div style="display: none;" id="student_email-c1.0">
CCSDetailsUiT.alice.tmms@gmail.tmt
</div>
<div style="display: none;" id="student_email-c1.1">
benny.c.tmms@gmail.tmt
</div>
<div id="student_email-c1.2">
CCSDetailsUiT.charlie.tmms@gmail.tmt
</div>
<div id="student_email-c1.3">
denny.c.tmms@gmail.tmt
</div>
</div>
                        </div>
                    </div>
                </form>
            </div>
            




        <div id="statusMessage" style="display: none;"></div>

            
                <br>
                <div class="text-muted">
                    Click on the panels below to expand
                </div>
                <br>
            
                    <div class="panel panel-info">
                        <div style="cursor: pointer;" id="panelHeading-0" data-target="#panelBodyCollapse-0" class="panel-heading">
                            <form style="display:none;" id="seeMore-0" class="seeMoreForm-0" action="/page/instructorStudentListAjaxPage">
                                <input name="courseid" value="course2" type="hidden">
                                <input name="user" value="instructorWith2Courses" type="hidden">
                                <input id="numStudents-0" value="5" type="hidden">
                            </form>
                            <a data-original-title="Enroll student into the course" class="btn btn-info btn-xs pull-right pull-down course-enroll-for-test" id="enroll-0" href="/page/instructorCourseEnrollPage?courseid=course2&amp;user=instructorWith2Courses" title="" data-toggle="tooltip" data-placement="top" disabled="disabled">
                                <span class="glyphicon glyphicon-list"></span> Enroll
                            </a>
                            <div class="display-icon pull-right"></div>
                            <strong>[course2] : </strong>Name of Course 2
                        </div>
                        <div style="height: auto;" id="panelBodyCollapse-0" class="panel-collapse checked collapse in">
                            <div class="panel-body padding-0">
<table class="table table-responsive table-striped table-bordered margin-0">
<thead class="background-color-medium-gray text-color-gray font-weight-normal">
<tr id="resultsHeader-0">
<th>Photo</th>
<th id="button_sortsection-0" class="button-sort-none" onclick="toggleSort(this,2)">Section <span class="icon-sort unsorted"></span></th>
<th id="button_sortteam-0" class="button-sort-none" onclick="toggleSort(this,3)">Team <span class="icon-sort unsorted"></span></th>
<th id="button_sortstudentname-0" class="button-sort-none" onclick="toggleSort(this,4)">Student Name <span class="icon-sort unsorted"></span></th>
<th id="button_sortemail-0" class="button-sort-none" onclick="toggleSort(this,5)">Email <span class="icon-sort unsorted"></span></th>
<th>Action(s)</th>
</tr>
<tr id="searchNoResults-0" class="hidden">
<th class="align-center color_white bold">Cannot find students in this course</th>
</tr>
</thead>
<tbody><tr id="student-c0.0">
<td id="studentphoto-c0.0">
<div class="profile-pic-icon-click align-center" data-link="/page/studentProfilePic?studentemail={*}&amp;courseid={*}&amp;user=instructorWith2Courses">
<a class="student-profile-pic-view-link btn-link">View Photo</a><img src="" alt="No Image Given" class="hidden">
</div>
</td>
<td id="studentsection-c0.0">Section A</td>
<td id="studentteam-c0.0.0">Team 1</td>
<td id="studentname-c0.0">Alice Betsy</td>
<td id="studentemail-c0.0">CCSDetailsUiT.alice.tmms@gmail.tmt</td>
<td class="no-print align-center">
<a data-original-title="View the details of the student" class="btn btn-default btn-xs student-view-for-test" href="/page/instructorCourseStudentDetailsPage?courseid=course2&amp;studentemail=CCSDetailsUiT.alice.tmms@gmail.tmt&amp;user=instructorWith2Courses" title="" target="_blank" data-toggle="tooltip" data-placement="top" disabled="disabled"> View</a>&nbsp;
<a data-original-title="Use this to edit the details of this student. <br>To edit multiple students in one go, you can use the enroll page: <br>Simply enroll students using the updated data and existing data will be updated accordingly" class="btn btn-default btn-xs student-edit-for-test" href="/page/instructorCourseStudentDetailsEdit?courseid=course2&amp;studentemail=CCSDetailsUiT.alice.tmms@gmail.tmt&amp;user=instructorWith2Courses" title="" target="_blank" data-toggle="tooltip" data-placement="top" disabled="disabled"> Edit</a>&nbsp;
<a data-original-title="Delete the student and the corresponding evaluations from the course" class="btn btn-default btn-xs student-delete-for-test" href="/page/instructorCourseStudentDelete?courseid=course2&amp;studentemail=CCSDetailsUiT.alice.tmms@gmail.tmt&amp;user=instructorWith2Courses" onclick="return toggleDeleteStudentConfirmation('course2','Alice Betsy')" title="" data-toggle="tooltip" data-placement="top" disabled="disabled"> Delete</a>&nbsp;
<a data-original-title="View all student's evaluations and feedbacks" class="btn btn-default btn-xs student-records-for-test" href="/page/instructorStudentRecordsPage?courseid=course2&amp;studentemail=CCSDetailsUiT.alice.tmms@gmail.tmt&amp;user=instructorWith2Courses" title="" target="_blank" data-toggle="tooltip" data-placement="top"> All Records</a>&nbsp;
<div class="dropdown inline">
<a class="btn btn-default btn-xs dropdown-toggle" href="javascript:;" data-toggle="dropdown" disabled="disabled"> Add Comment</a>
<ul class="dropdown-menu align-left" role="menu" aria-labelledby="dLabel">
<li role="presentation">
<a target="_blank" role="menuitem" tabindex="-1" href="/page/instructorCourseStudentDetailsPage?courseid=course2&amp;studentemail=CCSDetailsUiT.alice.tmms@gmail.tmt&amp;user=instructorWith2Courses&amp;addComment=student">Comment on Alice Betsy</a>
</li>
<li role="presentation">
<a target="_blank" role="menuitem" tabindex="-1" href="/page/instructorCourseStudentDetailsPage?courseid=course2&amp;studentemail=CCSDetailsUiT.alice.tmms@gmail.tmt&amp;user=instructorWith2Courses&amp;addComment=team">Comment on Team 1</a>
</li>
<li role="presentation">
<a target="_blank" role="menuitem" tabindex="-1" href="/page/instructorCourseStudentDetailsPage?courseid=course2&amp;studentemail=CCSDetailsUiT.alice.tmms@gmail.tmt&amp;user=instructorWith2Courses&amp;addComment=section">Comment on Section A</a>
</li>
</ul>
</div>
</td>
</tr>
<tr id="student-c0.1">
<td id="studentphoto-c0.1">
<div class="profile-pic-icon-click align-center" data-link="/page/studentProfilePic?studentemail={*}&amp;courseid={*}&amp;user=instructorWith2Courses">
<a class="student-profile-pic-view-link btn-link">View Photo</a><img src="" alt="No Image Given" class="hidden">
</div>
</td>
<td id="studentsection-c0.1">Section B</td>
<td id="studentteam-c0.1.1">Team 2</td>
<td id="studentname-c0.1">Benny Charles</td>
<td id="studentemail-c0.1">benny.c.tmms@gmail.tmt</td>
<td class="no-print align-center">
<a data-original-title="View the details of the student" class="btn btn-default btn-xs student-view-for-test" href="/page/instructorCourseStudentDetailsPage?courseid=course2&amp;studentemail=benny.c.tmms@gmail.tmt&amp;user=instructorWith2Courses" title="" target="_blank" data-toggle="tooltip" data-placement="top" disabled="disabled"> View</a>&nbsp;
<a data-original-title="Use this to edit the details of this student. <br>To edit multiple students in one go, you can use the enroll page: <br>Simply enroll students using the updated data and existing data will be updated accordingly" class="btn btn-default btn-xs student-edit-for-test" href="/page/instructorCourseStudentDetailsEdit?courseid=course2&amp;studentemail=benny.c.tmms@gmail.tmt&amp;user=instructorWith2Courses" title="" target="_blank" data-toggle="tooltip" data-placement="top" disabled="disabled"> Edit</a>&nbsp;
<a data-original-title="Delete the student and the corresponding evaluations from the course" class="btn btn-default btn-xs student-delete-for-test" href="/page/instructorCourseStudentDelete?courseid=course2&amp;studentemail=benny.c.tmms@gmail.tmt&amp;user=instructorWith2Courses" onclick="return toggleDeleteStudentConfirmation('course2','Benny Charles')" title="" data-toggle="tooltip" data-placement="top" disabled="disabled"> Delete</a>&nbsp;
<a data-original-title="View all student's evaluations and feedbacks" class="btn btn-default btn-xs student-records-for-test" href="/page/instructorStudentRecordsPage?courseid=course2&amp;studentemail=benny.c.tmms@gmail.tmt&amp;user=instructorWith2Courses" title="" target="_blank" data-toggle="tooltip" data-placement="top"> All Records</a>&nbsp;
<div class="dropdown inline">
<a class="btn btn-default btn-xs dropdown-toggle" href="javascript:;" data-toggle="dropdown" disabled="disabled"> Add Comment</a>
<ul class="dropdown-menu align-left" role="menu" aria-labelledby="dLabel">
<li role="presentation">
<a target="_blank" role="menuitem" tabindex="-1" href="/page/instructorCourseStudentDetailsPage?courseid=course2&amp;studentemail=benny.c.tmms@gmail.tmt&amp;user=instructorWith2Courses&amp;addComment=student">Comment on Benny Charles</a>
</li>
<li role="presentation">
<a target="_blank" role="menuitem" tabindex="-1" href="/page/instructorCourseStudentDetailsPage?courseid=course2&amp;studentemail=benny.c.tmms@gmail.tmt&amp;user=instructorWith2Courses&amp;addComment=team">Comment on Team 2</a>
</li>
<li role="presentation">
<a target="_blank" role="menuitem" tabindex="-1" href="/page/instructorCourseStudentDetailsPage?courseid=course2&amp;studentemail=benny.c.tmms@gmail.tmt&amp;user=instructorWith2Courses&amp;addComment=section">Comment on Section B</a>
</li>
</ul>
</div>
</td>
</tr>
<tr id="student-c0.2">
<td id="studentphoto-c0.2">
<div class="profile-pic-icon-click align-center" data-link="/page/studentProfilePic?studentemail={*}&amp;courseid={*}&amp;user=instructorWith2Courses">
<a class="student-profile-pic-view-link btn-link">View Photo</a><img src="" alt="No Image Given" class="hidden">
</div>
</td>
<td id="studentsection-c0.1">Section B</td>
<td id="studentteam-c0.1.1">Team 2</td>
<td id="studentname-c0.2">Hugh Ivanov</td>
<td id="studentemail-c0.2">hugh.i.tmms@gmail.tmt</td>
<td class="no-print align-center">
<a data-original-title="View the details of the student" class="btn btn-default btn-xs student-view-for-test" href="/page/instructorCourseStudentDetailsPage?courseid=course2&amp;studentemail=hugh.i.tmms@gmail.tmt&amp;user=instructorWith2Courses" title="" target="_blank" data-toggle="tooltip" data-placement="top" disabled="disabled"> View</a>&nbsp;
<a data-original-title="Use this to edit the details of this student. <br>To edit multiple students in one go, you can use the enroll page: <br>Simply enroll students using the updated data and existing data will be updated accordingly" class="btn btn-default btn-xs student-edit-for-test" href="/page/instructorCourseStudentDetailsEdit?courseid=course2&amp;studentemail=hugh.i.tmms@gmail.tmt&amp;user=instructorWith2Courses" title="" target="_blank" data-toggle="tooltip" data-placement="top" disabled="disabled"> Edit</a>&nbsp;
<a data-original-title="Delete the student and the corresponding evaluations from the course" class="btn btn-default btn-xs student-delete-for-test" href="/page/instructorCourseStudentDelete?courseid=course2&amp;studentemail=hugh.i.tmms@gmail.tmt&amp;user=instructorWith2Courses" onclick="return toggleDeleteStudentConfirmation('course2','Hugh Ivanov')" title="" data-toggle="tooltip" data-placement="top" disabled="disabled"> Delete</a>&nbsp;
<a data-original-title="View all student's evaluations and feedbacks" class="btn btn-default btn-xs student-records-for-test" href="/page/instructorStudentRecordsPage?courseid=course2&amp;studentemail=hugh.i.tmms@gmail.tmt&amp;user=instructorWith2Courses" title="" target="_blank" data-toggle="tooltip" data-placement="top"> All Records</a>&nbsp;
<div class="dropdown inline">
<a class="btn btn-default btn-xs dropdown-toggle" href="javascript:;" data-toggle="dropdown" disabled="disabled"> Add Comment</a>
<ul class="dropdown-menu align-left" role="menu" aria-labelledby="dLabel">
<li role="presentation">
<a target="_blank" role="menuitem" tabindex="-1" href="/page/instructorCourseStudentDetailsPage?courseid=course2&amp;studentemail=hugh.i.tmms@gmail.tmt&amp;user=instructorWith2Courses&amp;addComment=student">Comment on Hugh Ivanov</a>
</li>
<li role="presentation">
<a target="_blank" role="menuitem" tabindex="-1" href="/page/instructorCourseStudentDetailsPage?courseid=course2&amp;studentemail=hugh.i.tmms@gmail.tmt&amp;user=instructorWith2Courses&amp;addComment=team">Comment on Team 2</a>
</li>
<li role="presentation">
<a target="_blank" role="menuitem" tabindex="-1" href="/page/instructorCourseStudentDetailsPage?courseid=course2&amp;studentemail=hugh.i.tmms@gmail.tmt&amp;user=instructorWith2Courses&amp;addComment=section">Comment on Section B</a>
</li>
</ul>
</div>
</td>
</tr>
<tr id="student-c0.3">
<td id="studentphoto-c0.3">
<div class="profile-pic-icon-click align-center" data-link="/page/studentProfilePic?studentemail={*}&amp;courseid={*}&amp;user=instructorWith2Courses">
<a class="student-profile-pic-view-link btn-link">View Photo</a><img src="" alt="No Image Given" class="hidden">
</div>
</td>
<td id="studentsection-c0.1">Section B</td>
<td id="studentteam-c0.1.2">Team 3</td>
<td id="studentname-c0.3">Ivan James</td>
<td id="studentemail-c0.3">ivan.j.tmms@gmail.tmt</td>
<td class="no-print align-center">
<a data-original-title="View the details of the student" class="btn btn-default btn-xs student-view-for-test" href="/page/instructorCourseStudentDetailsPage?courseid=course2&amp;studentemail=ivan.j.tmms@gmail.tmt&amp;user=instructorWith2Courses" title="" target="_blank" data-toggle="tooltip" data-placement="top" disabled="disabled"> View</a>&nbsp;
<a data-original-title="Use this to edit the details of this student. <br>To edit multiple students in one go, you can use the enroll page: <br>Simply enroll students using the updated data and existing data will be updated accordingly" class="btn btn-default btn-xs student-edit-for-test" href="/page/instructorCourseStudentDetailsEdit?courseid=course2&amp;studentemail=ivan.j.tmms@gmail.tmt&amp;user=instructorWith2Courses" title="" target="_blank" data-toggle="tooltip" data-placement="top" disabled="disabled"> Edit</a>&nbsp;
<a data-original-title="Delete the student and the corresponding evaluations from the course" class="btn btn-default btn-xs student-delete-for-test" href="/page/instructorCourseStudentDelete?courseid=course2&amp;studentemail=ivan.j.tmms@gmail.tmt&amp;user=instructorWith2Courses" onclick="return toggleDeleteStudentConfirmation('course2','Ivan James')" title="" data-toggle="tooltip" data-placement="top" disabled="disabled"> Delete</a>&nbsp;
<a data-original-title="View all student's evaluations and feedbacks" class="btn btn-default btn-xs student-records-for-test" href="/page/instructorStudentRecordsPage?courseid=course2&amp;studentemail=ivan.j.tmms@gmail.tmt&amp;user=instructorWith2Courses" title="" target="_blank" data-toggle="tooltip" data-placement="top"> All Records</a>&nbsp;
<div class="dropdown inline">
<a class="btn btn-default btn-xs dropdown-toggle" href="javascript:;" data-toggle="dropdown" disabled="disabled"> Add Comment</a>
<ul class="dropdown-menu align-left" role="menu" aria-labelledby="dLabel">
<li role="presentation">
<a target="_blank" role="menuitem" tabindex="-1" href="/page/instructorCourseStudentDetailsPage?courseid=course2&amp;studentemail=ivan.j.tmms@gmail.tmt&amp;user=instructorWith2Courses&amp;addComment=student">Comment on Ivan James</a>
</li>
<li role="presentation">
<a target="_blank" role="menuitem" tabindex="-1" href="/page/instructorCourseStudentDetailsPage?courseid=course2&amp;studentemail=ivan.j.tmms@gmail.tmt&amp;user=instructorWith2Courses&amp;addComment=team">Comment on Team 3</a>
</li>
<li role="presentation">
<a target="_blank" role="menuitem" tabindex="-1" href="/page/instructorCourseStudentDetailsPage?courseid=course2&amp;studentemail=ivan.j.tmms@gmail.tmt&amp;user=instructorWith2Courses&amp;addComment=section">Comment on Section B</a>
</li>
</ul>
</div>
</td>
</tr>
<tr id="student-c0.4">
<td id="studentphoto-c0.4">
<div class="profile-pic-icon-click align-center" data-link="/page/studentProfilePic?studentemail={*}&amp;courseid={*}&amp;user=instructorWith2Courses">
<a class="student-profile-pic-view-link btn-link">View Photo</a><img src="" alt="No Image Given" class="hidden">
</div>
</td>
<td id="studentsection-c0.1">Section B</td>
<td id="studentteam-c0.1.2">Team 3</td>
<td id="studentname-c0.4">Jack Khan</td>
<td id="studentemail-c0.4">jack.k.tmms@gmail.tmt</td>
<td class="no-print align-center">
<a data-original-title="View the details of the student" class="btn btn-default btn-xs student-view-for-test" href="/page/instructorCourseStudentDetailsPage?courseid=course2&amp;studentemail=jack.k.tmms@gmail.tmt&amp;user=instructorWith2Courses" title="" target="_blank" data-toggle="tooltip" data-placement="top" disabled="disabled"> View</a>&nbsp;
<a data-original-title="Use this to edit the details of this student. <br>To edit multiple students in one go, you can use the enroll page: <br>Simply enroll students using the updated data and existing data will be updated accordingly" class="btn btn-default btn-xs student-edit-for-test" href="/page/instructorCourseStudentDetailsEdit?courseid=course2&amp;studentemail=jack.k.tmms@gmail.tmt&amp;user=instructorWith2Courses" title="" target="_blank" data-toggle="tooltip" data-placement="top" disabled="disabled"> Edit</a>&nbsp;
<a data-original-title="Delete the student and the corresponding evaluations from the course" class="btn btn-default btn-xs student-delete-for-test" href="/page/instructorCourseStudentDelete?courseid=course2&amp;studentemail=jack.k.tmms@gmail.tmt&amp;user=instructorWith2Courses" onclick="return toggleDeleteStudentConfirmation('course2','Jack Khan')" title="" data-toggle="tooltip" data-placement="top" disabled="disabled"> Delete</a>&nbsp;
<a data-original-title="View all student's evaluations and feedbacks" class="btn btn-default btn-xs student-records-for-test" href="/page/instructorStudentRecordsPage?courseid=course2&amp;studentemail=jack.k.tmms@gmail.tmt&amp;user=instructorWith2Courses" title="" target="_blank" data-toggle="tooltip" data-placement="top"> All Records</a>&nbsp;
<div class="dropdown inline">
<a class="btn btn-default btn-xs dropdown-toggle" href="javascript:;" data-toggle="dropdown" disabled="disabled"> Add Comment</a>
<ul class="dropdown-menu align-left" role="menu" aria-labelledby="dLabel">
<li role="presentation">
<a target="_blank" role="menuitem" tabindex="-1" href="/page/instructorCourseStudentDetailsPage?courseid=course2&amp;studentemail=jack.k.tmms@gmail.tmt&amp;user=instructorWith2Courses&amp;addComment=student">Comment on Jack Khan</a>
</li>
<li role="presentation">
<a target="_blank" role="menuitem" tabindex="-1" href="/page/instructorCourseStudentDetailsPage?courseid=course2&amp;studentemail=jack.k.tmms@gmail.tmt&amp;user=instructorWith2Courses&amp;addComment=team">Comment on Team 3</a>
</li>
<li role="presentation">
<a target="_blank" role="menuitem" tabindex="-1" href="/page/instructorCourseStudentDetailsPage?courseid=course2&amp;studentemail=jack.k.tmms@gmail.tmt&amp;user=instructorWith2Courses&amp;addComment=section">Comment on Section B</a>
</li>
</ul>
</div>
</td>
</tr>
</tbody></table>
</div>
                        </div>
                    </div>
                    
                    <div class="panel panel-info">
                        <div style="cursor: pointer;" id="panelHeading-1" data-target="#panelBodyCollapse-1" class="panel-heading">
                            <form style="display:none;" id="seeMore-1" class="seeMoreForm-1" action="/page/instructorStudentListAjaxPage">
                                <input name="courseid" value="course3" type="hidden">
                                <input name="user" value="instructorWith2Courses" type="hidden">
                                <input id="numStudents-1" value="4" type="hidden">
                            </form>
                            <a data-original-title="Enroll student into the course" class="btn btn-info btn-xs pull-right pull-down course-enroll-for-test" id="enroll-1" href="/page/instructorCourseEnrollPage?courseid=course3&amp;user=instructorWith2Courses" title="" data-toggle="tooltip" data-placement="top">
                                <span class="glyphicon glyphicon-list"></span> Enroll
                            </a>
                            <div class="display-icon pull-right"></div>
                            <strong>[course3] : </strong>Name of Course 3
                        </div>
                        <div style="height: auto;" id="panelBodyCollapse-1" class="panel-collapse checked collapse in">
                            <div class="panel-body padding-0">
<table class="table table-responsive table-striped table-bordered margin-0">
<thead class="background-color-medium-gray text-color-gray font-weight-normal">
<tr id="resultsHeader-1">
<th>Photo</th>
<th id="button_sortsection-1" class="button-sort-none hidden" onclick="toggleSort(this,2)">Section <span class="icon-sort unsorted"></span></th>
<th id="button_sortteam-1" class="button-sort-none" onclick="toggleSort(this,3)">Team <span class="icon-sort unsorted"></span></th>
<th id="button_sortstudentname-1" class="button-sort-none" onclick="toggleSort(this,4)">Student Name <span class="icon-sort unsorted"></span></th>
<th id="button_sortemail-1" class="button-sort-none" onclick="toggleSort(this,5)">Email <span class="icon-sort unsorted"></span></th>
<th>Action(s)</th>
</tr>
<tr id="searchNoResults-1" class="hidden">
<th class="align-center color_white bold">Cannot find students in this course</th>
</tr>
</thead>
<tbody><tr id="student-c1.0">
<td id="studentphoto-c1.0">
<div class="profile-pic-icon-click align-center" data-link="/page/studentProfilePic?studentemail={*}&amp;courseid={*}&amp;user=instructorWith2Courses">
<a class="student-profile-pic-view-link btn-link">View Photo</a><img src="" alt="No Image Given" class="hidden">
</div>
</td>
<td style="display: table-cell;" id="studentsection-c1.0" class="hidden">None</td>
<td id="studentteam-c1.0.0">Team 1</td>
<td id="studentname-c1.0">Alice Betsy</td>
<td id="studentemail-c1.0">CCSDetailsUiT.alice.tmms@gmail.tmt</td>
<td class="no-print align-center">
<a data-original-title="View the details of the student" class="btn btn-default btn-xs student-view-for-test" href="/page/instructorCourseStudentDetailsPage?courseid=course3&amp;studentemail=CCSDetailsUiT.alice.tmms@gmail.tmt&amp;user=instructorWith2Courses" title="" target="_blank" data-toggle="tooltip" data-placement="top"> View</a>&nbsp;
<a data-original-title="Use this to edit the details of this student. <br>To edit multiple students in one go, you can use the enroll page: <br>Simply enroll students using the updated data and existing data will be updated accordingly" class="btn btn-default btn-xs student-edit-for-test" href="/page/instructorCourseStudentDetailsEdit?courseid=course3&amp;studentemail=CCSDetailsUiT.alice.tmms@gmail.tmt&amp;user=instructorWith2Courses" title="" target="_blank" data-toggle="tooltip" data-placement="top"> Edit</a>&nbsp;
<a data-original-title="Delete the student and the corresponding evaluations from the course" class="btn btn-default btn-xs student-delete-for-test" href="/page/instructorCourseStudentDelete?courseid=course3&amp;studentemail=CCSDetailsUiT.alice.tmms@gmail.tmt&amp;user=instructorWith2Courses" onclick="return toggleDeleteStudentConfirmation('course3','Alice Betsy')" title="" data-toggle="tooltip" data-placement="top"> Delete</a>&nbsp;
<a data-original-title="View all student's evaluations and feedbacks" class="btn btn-default btn-xs student-records-for-test" href="/page/instructorStudentRecordsPage?courseid=course3&amp;studentemail=CCSDetailsUiT.alice.tmms@gmail.tmt&amp;user=instructorWith2Courses" title="" target="_blank" data-toggle="tooltip" data-placement="top"> All Records</a>&nbsp;
<div class="dropdown inline">
<a class="btn btn-default btn-xs dropdown-toggle" href="javascript:;" data-toggle="dropdown"> Add Comment</a>
<ul class="dropdown-menu align-left" role="menu" aria-labelledby="dLabel">
<li role="presentation">
<a target="_blank" role="menuitem" tabindex="-1" href="/page/instructorCourseStudentDetailsPage?courseid=course3&amp;studentemail=CCSDetailsUiT.alice.tmms@gmail.tmt&amp;user=instructorWith2Courses&amp;addComment=student">Comment on Alice Betsy</a>
</li>
<li role="presentation">
<a target="_blank" role="menuitem" tabindex="-1" href="/page/instructorCourseStudentDetailsPage?courseid=course3&amp;studentemail=CCSDetailsUiT.alice.tmms@gmail.tmt&amp;user=instructorWith2Courses&amp;addComment=team">Comment on Team 1</a>
</li>
</ul>
</div>
</td>
</tr>
<tr id="student-c1.1">
<td id="studentphoto-c1.1">
<div class="profile-pic-icon-click align-center" data-link="/page/studentProfilePic?studentemail={*}&amp;courseid={*}&amp;user=instructorWith2Courses">
<a class="student-profile-pic-view-link btn-link">View Photo</a><img src="" alt="No Image Given" class="hidden">
</div>
</td>
<td style="display: table-cell;" id="studentsection-c1.0" class="hidden">None</td>
<td id="studentteam-c1.0.0">Team 1</td>
<td id="studentname-c1.1">Benny Charles</td>
<td id="studentemail-c1.1">benny.c.tmms@gmail.tmt</td>
<td class="no-print align-center">
<a data-original-title="View the details of the student" class="btn btn-default btn-xs student-view-for-test" href="/page/instructorCourseStudentDetailsPage?courseid=course3&amp;studentemail=benny.c.tmms@gmail.tmt&amp;user=instructorWith2Courses" title="" target="_blank" data-toggle="tooltip" data-placement="top"> View</a>&nbsp;
<a data-original-title="Use this to edit the details of this student. <br>To edit multiple students in one go, you can use the enroll page: <br>Simply enroll students using the updated data and existing data will be updated accordingly" class="btn btn-default btn-xs student-edit-for-test" href="/page/instructorCourseStudentDetailsEdit?courseid=course3&amp;studentemail=benny.c.tmms@gmail.tmt&amp;user=instructorWith2Courses" title="" target="_blank" data-toggle="tooltip" data-placement="top"> Edit</a>&nbsp;
<a data-original-title="Delete the student and the corresponding evaluations from the course" class="btn btn-default btn-xs student-delete-for-test" href="/page/instructorCourseStudentDelete?courseid=course3&amp;studentemail=benny.c.tmms@gmail.tmt&amp;user=instructorWith2Courses" onclick="return toggleDeleteStudentConfirmation('course3','Benny Charles')" title="" data-toggle="tooltip" data-placement="top"> Delete</a>&nbsp;
<a data-original-title="View all student's evaluations and feedbacks" class="btn btn-default btn-xs student-records-for-test" href="/page/instructorStudentRecordsPage?courseid=course3&amp;studentemail=benny.c.tmms@gmail.tmt&amp;user=instructorWith2Courses" title="" target="_blank" data-toggle="tooltip" data-placement="top"> All Records</a>&nbsp;
<div class="dropdown inline">
<a class="btn btn-default btn-xs dropdown-toggle" href="javascript:;" data-toggle="dropdown"> Add Comment</a>
<ul class="dropdown-menu align-left" role="menu" aria-labelledby="dLabel">
<li role="presentation">
<a target="_blank" role="menuitem" tabindex="-1" href="/page/instructorCourseStudentDetailsPage?courseid=course3&amp;studentemail=benny.c.tmms@gmail.tmt&amp;user=instructorWith2Courses&amp;addComment=student">Comment on Benny Charles</a>
</li>
<li role="presentation">
<a target="_blank" role="menuitem" tabindex="-1" href="/page/instructorCourseStudentDetailsPage?courseid=course3&amp;studentemail=benny.c.tmms@gmail.tmt&amp;user=instructorWith2Courses&amp;addComment=team">Comment on Team 1</a>
</li>
</ul>
</div>
</td>
</tr>
<tr id="student-c1.2">
<td id="studentphoto-c1.2">
<div class="profile-pic-icon-click align-center" data-link="/page/studentProfilePic?studentemail={*}&amp;courseid={*}&amp;user=instructorWith2Courses">
<a class="student-profile-pic-view-link btn-link">View Photo</a><img src="" alt="No Image Given" class="hidden">
</div>
</td>
<td style="display: table-cell;" id="studentsection-c1.0" class="hidden">None</td>
<td id="studentteam-c1.0.1">Team 2</td>
<td id="studentname-c1.2">Charlie D</td>
<td id="studentemail-c1.2">CCSDetailsUiT.charlie.tmms@gmail.tmt</td>
<td class="no-print align-center">
<a data-original-title="View the details of the student" class="btn btn-default btn-xs student-view-for-test" href="/page/instructorCourseStudentDetailsPage?courseid=course3&amp;studentemail=CCSDetailsUiT.charlie.tmms@gmail.tmt&amp;user=instructorWith2Courses" title="" target="_blank" data-toggle="tooltip" data-placement="top"> View</a>&nbsp;
<a data-original-title="Use this to edit the details of this student. <br>To edit multiple students in one go, you can use the enroll page: <br>Simply enroll students using the updated data and existing data will be updated accordingly" class="btn btn-default btn-xs student-edit-for-test" href="/page/instructorCourseStudentDetailsEdit?courseid=course3&amp;studentemail=CCSDetailsUiT.charlie.tmms@gmail.tmt&amp;user=instructorWith2Courses" title="" target="_blank" data-toggle="tooltip" data-placement="top"> Edit</a>&nbsp;
<a data-original-title="Delete the student and the corresponding evaluations from the course" class="btn btn-default btn-xs student-delete-for-test" href="/page/instructorCourseStudentDelete?courseid=course3&amp;studentemail=CCSDetailsUiT.charlie.tmms@gmail.tmt&amp;user=instructorWith2Courses" onclick="return toggleDeleteStudentConfirmation('course3','Charlie D')" title="" data-toggle="tooltip" data-placement="top"> Delete</a>&nbsp;
<a data-original-title="View all student's evaluations and feedbacks" class="btn btn-default btn-xs student-records-for-test" href="/page/instructorStudentRecordsPage?courseid=course3&amp;studentemail=CCSDetailsUiT.charlie.tmms@gmail.tmt&amp;user=instructorWith2Courses" title="" target="_blank" data-toggle="tooltip" data-placement="top"> All Records</a>&nbsp;
<div class="dropdown inline">
<a class="btn btn-default btn-xs dropdown-toggle" href="javascript:;" data-toggle="dropdown"> Add Comment</a>
<ul class="dropdown-menu align-left" role="menu" aria-labelledby="dLabel">
<li role="presentation">
<a target="_blank" role="menuitem" tabindex="-1" href="/page/instructorCourseStudentDetailsPage?courseid=course3&amp;studentemail=CCSDetailsUiT.charlie.tmms@gmail.tmt&amp;user=instructorWith2Courses&amp;addComment=student">Comment on Charlie D</a>
</li>
<li role="presentation">
<a target="_blank" role="menuitem" tabindex="-1" href="/page/instructorCourseStudentDetailsPage?courseid=course3&amp;studentemail=CCSDetailsUiT.charlie.tmms@gmail.tmt&amp;user=instructorWith2Courses&amp;addComment=team">Comment on Team 2</a>
</li>
</ul>
</div>
</td>
</tr>
<tr id="student-c1.3">
<td id="studentphoto-c1.3">
<div class="profile-pic-icon-click align-center" data-link="/page/studentProfilePic?studentemail={*}&amp;courseid={*}&amp;user=instructorWith2Courses">
<a class="student-profile-pic-view-link btn-link">View Photo</a><img src="" alt="No Image Given" class="hidden">
</div>
</td>
<td style="display: table-cell;" id="studentsection-c1.0" class="hidden">None</td>
<td id="studentteam-c1.0.1">Team 2</td>
<td id="studentname-c1.3">Denny Charlés</td>
<td id="studentemail-c1.3">denny.c.tmms@gmail.tmt</td>
<td class="no-print align-center">
<a data-original-title="View the details of the student" class="btn btn-default btn-xs student-view-for-test" href="/page/instructorCourseStudentDetailsPage?courseid=course3&amp;studentemail=denny.c.tmms@gmail.tmt&amp;user=instructorWith2Courses" title="" target="_blank" data-toggle="tooltip" data-placement="top"> View</a>&nbsp;
<a data-original-title="Use this to edit the details of this student. <br>To edit multiple students in one go, you can use the enroll page: <br>Simply enroll students using the updated data and existing data will be updated accordingly" class="btn btn-default btn-xs student-edit-for-test" href="/page/instructorCourseStudentDetailsEdit?courseid=course3&amp;studentemail=denny.c.tmms@gmail.tmt&amp;user=instructorWith2Courses" title="" target="_blank" data-toggle="tooltip" data-placement="top"> Edit</a>&nbsp;
<a data-original-title="Delete the student and the corresponding evaluations from the course" class="btn btn-default btn-xs student-delete-for-test" href="/page/instructorCourseStudentDelete?courseid=course3&amp;studentemail=denny.c.tmms@gmail.tmt&amp;user=instructorWith2Courses" onclick="return toggleDeleteStudentConfirmation('course3','Denny Charlés')" title="" data-toggle="tooltip" data-placement="top"> Delete</a>&nbsp;
<a data-original-title="View all student's evaluations and feedbacks" class="btn btn-default btn-xs student-records-for-test" href="/page/instructorStudentRecordsPage?courseid=course3&amp;studentemail=denny.c.tmms@gmail.tmt&amp;user=instructorWith2Courses" title="" target="_blank" data-toggle="tooltip" data-placement="top"> All Records</a>&nbsp;
<div class="dropdown inline">
<a class="btn btn-default btn-xs dropdown-toggle" href="javascript:;" data-toggle="dropdown"> Add Comment</a>
<ul class="dropdown-menu align-left" role="menu" aria-labelledby="dLabel">
<li role="presentation">
<a target="_blank" role="menuitem" tabindex="-1" href="/page/instructorCourseStudentDetailsPage?courseid=course3&amp;studentemail=denny.c.tmms@gmail.tmt&amp;user=instructorWith2Courses&amp;addComment=student">Comment on Denny Charlés</a>
</li>
<li role="presentation">
<a target="_blank" role="menuitem" tabindex="-1" href="/page/instructorCourseStudentDetailsPage?courseid=course3&amp;studentemail=denny.c.tmms@gmail.tmt&amp;user=instructorWith2Courses&amp;addComment=team">Comment on Team 2</a>
</li>
</ul>
</div>
</td>
</tr>
</tbody></table>
</div>
                        </div>
                    </div>
                    
        </div><|MERGE_RESOLUTION|>--- conflicted
+++ resolved
@@ -1,17 +1,7 @@
 <div class="container" id="frameBodyWrapper">
             <div id="topOfPage"></div>
-<<<<<<< HEAD
-            <div class="inner-container">
-                <div class="row">
-                    <h1>
-                       Student List
-                    </h1>
-                 </div>
-            </div>
-=======
             <h1>Student List</h1>
             <br>
->>>>>>> cb2dcd3c
             <div class="well well-plain">
                 <div class="row">
                     <div class="col-md-12">
