--- conflicted
+++ resolved
@@ -180,11 +180,7 @@
                                                             on 02/02/2016
                                                         </span>
                                                     </div> <!-- frComment Content -->
-<<<<<<< HEAD
-                                                    <div id="plainCommentText-1-1-1-1">Anonymous comment to feedback Question 2</div>
-=======
                                                     <div style="margin-left: 15px;" id="plainCommentText-1-1-1-1">Anonymous comment to feedback Question 2</div>
->>>>>>> 7a17ad72
                                                 </li>
                                                 
                                                 <li class="list-group-item list-group-item-warning" id="responseCommentRow-1-1-1-2">
@@ -194,11 +190,7 @@
                                                             on 03/02/2016
                                                         </span>
                                                     </div> <!-- frComment Content -->
-<<<<<<< HEAD
-                                                    <div id="plainCommentText-1-1-1-2">Instructor 2 comment to feedback Question 2 (Student 3 see this as anonymous comment)</div>
-=======
                                                     <div style="margin-left: 15px;" id="plainCommentText-1-1-1-2">Instructor 2 comment to feedback Question 2 (Student 3 see this as anonymous comment)</div>
->>>>>>> 7a17ad72
                                                 </li>
                                                 
                                             </ul>
