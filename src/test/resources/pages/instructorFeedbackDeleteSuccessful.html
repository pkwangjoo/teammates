<div id="frameBodyWrapper" class="container theme-showcase">
        <div id="topOfPage"></div>
        <h1>Add New Feedback Session</h1>

        <div class="well well-plain">
            <div class="row">
                <h4 class="label-control col-md-2 text-md">Create new </h4>
                <div data-original-title="Select a different type of session here." class="col-md-5" title="" data-toggle="tooltip" data-placement="top">
                    <select class="form-control" name="feedbackchangetype" id="feedbackchangetype">
                        <option value="/page/instructorFeedbacksPage" selected="selected">Feedback
                            Session with customizable questions</option>
                        <option value="/page/instructorEvalsPage">Standard
                            Team Peer Evaluation with fixed questions</option>
                    </select>
                </div>
                <h4 class="label-control col-md-1 text-md">Or: </h4>
                <div class="col-md-3">
                    <a id="button_copy" class="btn btn-info" style="vertical-align:middle;">Copy
                        from previous feedback sessions</a>
                </div>
            </div>
            <br>
            <form class="form-group" method="post" action="/page/instructorFeedbackAdd" name="form_addfeedbacksession">
                <div class="panel panel-primary">
                    <div class="panel-body">
                        <div class="row">
                            <div data-original-title="Please select the course for which the feedback session is to be created." class="col-md-6" title="" data-toggle="tooltip" data-placement="top">
                                <div class="form-group">
                                    <h5 class="col-sm-4">
                                        <label for="courseid" class="control-label">Course</label>
                                    </h5>
                                    <div class="col-sm-8">
                                        <select class="form-control" name="courseid" id="courseid">
                                            <option value="CFeedbackUiT.CS1101">CFeedbackUiT.CS1101</option>
<option value="CFeedbackUiT.CS2104">CFeedbackUiT.CS2104</option>

                                        </select>

                                    </div>
                                </div>
                            </div>
                            <div data-original-title="You should not need to change this as your timezone is auto-detected. <br /><br />However, note that daylight saving is not taken into account i.e. if you are in UTC -8:00 and there is daylight saving, you should choose UTC -7:00 and its corresponding timings." class="col-md-6" title="" data-toggle="tooltip" data-placement="top">
                                <div class="form-group">
                                    <h5 class="col-sm-4">
                                        <label for="timezone" class="control-label">Timezone</label>
                                    </h5>
                                    <div class="col-sm-8">
                                        <select class="form-control" name="timezone" id="timezone">
                                            <option value="-12">UTC -12:00</option>
<option value="-11">UTC -11:00</option>
<option value="-10">UTC -10:00</option>
<option value="-9">UTC -09:00</option>
<option value="-8">UTC -08:00</option>
<option value="-7">UTC -07:00</option>
<option value="-6">UTC -06:00</option>
<option value="-5">UTC -05:00</option>
<option value="-4.5">UTC -04:30</option>
<option value="-4">UTC -04:00</option>
<option value="-3.5">UTC -03:30</option>
<option value="-3">UTC -03:00</option>
<option value="-2">UTC -02:00</option>
<option value="-1">UTC -01:00</option>
<option value="0">UTC</option>
<option value="1">UTC +01:00</option>
<option value="2">UTC +02:00</option>
<option value="3">UTC +03:00</option>
<option value="3.5">UTC +03:30</option>
<option value="4">UTC +04:00</option>
<option value="4.5">UTC +04:30</option>
<option value="5">UTC +05:00</option>
<option value="5.5">UTC +05:30</option>
<option value="5.75">UTC +05:45</option>
<option value="6">UTC +06:00</option>
<option value="7">UTC +07:00</option>
<option value="8">UTC +08:00</option>
<option value="9">UTC +09:00</option>
<option value="10">UTC +10:00</option>
<option value="11">UTC +11:00</option>
<option value="12">UTC +12:00</option>
<option value="13">UTC +13:00</option>

                                        </select>
                                    </div>
                                </div>
                            </div>
                        </div>
                        <br>
                        <div class="row">
                            <div data-original-title="Enter the name of the feedback session e.g. Feedback Session 1." class="col-md-12" title="" data-toggle="tooltip" data-placement="top">
                                <div class="form-group">
                                    <h5 class="col-sm-2">
                                        <label for="fsname" class="control-label">Session
                                            name</label>
                                    </h5>
                                    <div class="col-sm-10">
                                        <input class="form-control" name="fsname" id="fsname" maxlength="38" value="" placeholder="e.g. Feedback for Project Presentation 1" type="text">
                                    </div>
                                </div>
                            </div>
                        </div>
                        <br>
                        <div class="row" id="instructionsRow">
                            <div data-original-title="Enter instructions for this feedback session. e.g. Avoid comments which are too critical.<br /> It will be displayed at the top of the page when users respond to the session." class="col-md-12" title="" data-toggle="tooltip" data-placement="top">
                                <div class="form-group">
                                    <h5 class="col-sm-2">
                                        <label for="instructions" class="control-label">Instructions</label>
                                    </h5>
                                    <div class="col-sm-10">
                                        <textarea class="form-control" rows="4" cols="100%" name="instructions" id="instructions" placeholder="e.g. Please answer all the given questions.">Please answer all the given questions.</textarea>
                                    </div>
                                </div>
                            </div>
                        </div>
                    </div>
                </div>
                <div class="panel panel-primary" id="timeFramePanel">
                    <div class="panel-body">
                        <div class="row">
                            <div data-original-title="Please select the date and time for which users can start submitting responses for the feedback session." class="col-md-5" title="" data-toggle="tooltip" data-placement="top">
                                <div class="row">
                                    <div class="col-md-6">
                                        <label for="startdate" class="label-control">
                                            Submission opening time</label>
                                    </div>
                                </div>
                                <div class="row">
                                    <div class="col-md-6">
                                        <input class="form-control col-sm-2 hasDatepicker" name="startdate" id="startdate" value="{*}" placeholder="Date" type="text">
                                    </div>
                                    <div class="col-md-6">
                                        <select class="form-control" name="starttime" id="starttime">
                                            <option value="1">0100H</option>
<option value="2">0200H</option>
<option value="3">0300H</option>
<option value="4">0400H</option>
<option value="5">0500H</option>
<option value="6">0600H</option>
<option value="7">0700H</option>
<option value="8">0800H</option>
<option value="9">0900H</option>
<option value="10">1000H</option>
<option value="11">1100H</option>
<option value="12">1200H</option>
<option value="13">1300H</option>
<option value="14">1400H</option>
<option value="15">1500H</option>
<option value="16">1600H</option>
<option value="17">1700H</option>
<option value="18">1800H</option>
<option value="19">1900H</option>
<option value="20">2000H</option>
<option value="21">2100H</option>
<option value="22">2200H</option>
<option value="23">2300H</option>
<option value="24" selected="selected">2359H</option>

                                        </select>
                                    </div>
                                </div>
                            </div>
                            <div data-original-title="Please select the date and time after which the feedback session will no longer accept submissions from users." class="col-md-5 border-left-gray" title="" data-toggle="tooltip" data-placement="top">
                                <div class="row">
                                    <div class="col-md-6">
                                        <label for="enddate" class="label-control">Submission
                                            closing time</label>
                                    </div>
                                </div>
                                <div class="row">
                                    <div class="col-md-6">
                                        <input class="form-control col-sm-2 hasDatepicker" name="enddate" id="enddate" value="" placeholder="Date" type="text">
                                    </div>
                                    <div class="col-md-6">
                                        <select class="form-control" name="endtime" id="endtime">
                                            <option value="1">0100H</option>
<option value="2">0200H</option>
<option value="3">0300H</option>
<option value="4">0400H</option>
<option value="5">0500H</option>
<option value="6">0600H</option>
<option value="7">0700H</option>
<option value="8">0800H</option>
<option value="9">0900H</option>
<option value="10">1000H</option>
<option value="11">1100H</option>
<option value="12">1200H</option>
<option value="13">1300H</option>
<option value="14">1400H</option>
<option value="15">1500H</option>
<option value="16">1600H</option>
<option value="17">1700H</option>
<option value="18">1800H</option>
<option value="19">1900H</option>
<option value="20">2000H</option>
<option value="21">2100H</option>
<option value="22">2200H</option>
<option value="23">2300H</option>
<option value="24" selected="selected">2359H</option>

                                        </select>
                                    </div>
                                </div>
<<<<<<< HEAD
                            </div><div style="top: 425px; left: 712px; display: block;" class="tooltip fade top in"><div class="tooltip-arrow"></div><div class="tooltip-inner">Please select the date and time after which the feedback session will no longer accept submissions from users.</div></div>
=======
                            </div><div style="top: 425px; left: 829px; display: block;" class="tooltip fade top in"><div class="tooltip-arrow"></div><div class="tooltip-inner">Please select the date and time for which the feedback session will no longer accept submissions from users.</div></div>
>>>>>>> 0a3e97a9
                            <div data-original-title="Please select the amount of time that the system will continue accepting <br />submissions after the specified deadline." class="col-md-2 border-left-gray" title="" data-toggle="tooltip" data-placement="top">
                                <div class="row">
                                    <div class="col-md-12"> 
                                        <label for="graceperiod" class="control-label">
                                            Grace period</label>
                                    </div>
                                </div>
                                <div class="row">
                                    <div class="col-sm-12">
                                        <select class="form-control" name="graceperiod" id="graceperiod">
                                            <option value="0">0 mins</option>
<option value="5">5 mins</option>
<option value="10">10 mins</option>
<option value="15" selected="selected">15 mins</option>
<option value="20">20 mins</option>
<option value="25">25 mins</option>
<option value="30">30 mins</option>

                                        </select>
                                    </div>
                                </div>
                            </div>
                        </div>
                    </div>

                </div>
                <div class="panel panel-primary">
                    <div class="panel-body">
                        <div class="row">
                            <div class="col-md-6">
                                <div class="row">
                                    <div data-original-title="Please select when you want the questions for the feedback session to be visible to users who need to participate. Note that users cannot submit their responses until the submissions opening time set below." class="col-md-6" title="" data-toggle="tooltip" data-placement="top">
                                        <label class="label-control">
                                            Session visible from </label>
                                    </div>
                                </div>
                                <div class="row radio">
                                    <div data-original-title="Select this option to enter in a custom date and time for which the feedback session will become visible.<br />Note that you can make a session visible before it is open for submissions so that users can preview the questions." class="col-md-2" title="" data-toggle="tooltip" data-placement="top">
                                        <label for="sessionVisibleFromButton_custom">At
                                        </label> <input name="sessionVisibleFromButton" id="sessionVisibleFromButton_custom" value="custom" type="radio">
                                    </div>
                                    <div class="col-md-5">
                                        <input class="form-control col-sm-2 hasDatepicker" name="visibledate" id="visibledate" value="" disabled="disabled" type="text">
                                    </div>
                                    <div class="col-md-4">
                                        <select class="form-control" name="visibletime" id="visibletime" disabled="disabled">

                                            <option value="1">0100H</option>
<option value="2">0200H</option>
<option value="3">0300H</option>
<option value="4">0400H</option>
<option value="5">0500H</option>
<option value="6">0600H</option>
<option value="7">0700H</option>
<option value="8">0800H</option>
<option value="9">0900H</option>
<option value="10">1000H</option>
<option value="11">1100H</option>
<option value="12">1200H</option>
<option value="13">1300H</option>
<option value="14">1400H</option>
<option value="15">1500H</option>
<option value="16">1600H</option>
<option value="17">1700H</option>
<option value="18">1800H</option>
<option value="19">1900H</option>
<option value="20">2000H</option>
<option value="21">2100H</option>
<option value="22">2200H</option>
<option value="23">2300H</option>
<option value="24" selected="selected">2359H</option>

                                        </select>
                                    </div>
                                </div>
                                <div class="row radio">
                                    <div data-original-title="Select this option to have the feedback session become visible when it is open for submissions (as selected above)." class="col-md-6" title="" data-toggle="tooltip" data-placement="top">
                                        <label for="sessionVisibleFromButton_atopen">Submission
                                            opening time </label> <input name="sessionVisibleFromButton" id="sessionVisibleFromButton_atopen" value="atopen" checked="checked" type="radio">
                                    </div>
                                </div>
                                <div class="row radio">
                                    <div data-original-title="Select this option if you want the feedback session to never be visible. Use this option if you want to use this as a private feedback session." class="col-md-6" title="" data-toggle="tooltip" data-placement="top">
                                        <label for="sessionVisibleFromButton_never">Never
                                            (this is a private session)</label>
                                        <input name="sessionVisibleFromButton" id="sessionVisibleFromButton_never" value="never" type="radio">
                                    </div>
                                </div>
                            </div>

                            <div class="col-md-6 border-left-gray" id="responsesVisibleFromColumn">
                                <div class="row">
                                    <div data-original-title="Please select when the responses for the feedback session will be visible to the designated recipients.<br />You can select the response visibility for each type of user and question later." class="col-md-6" title="" data-toggle="tooltip" data-placement="top">
                                        <label class="label-control">Responses
                                            visible from</label>
                                    </div>
                                </div>
                                <div class="row radio">
                                    <div data-original-title="Select this option to use a custom time for when the responses of the feedback session<br />will be visible to the designated recipients." class="col-md-2" title="" data-toggle="tooltip" data-placement="top">
                                        <label for="resultsVisibleFromButton_custom">At</label>

                                        <input name="resultsVisibleFromButton" id="resultsVisibleFromButton_custom" value="custom" type="radio">
                                    </div>
                                    <div class="col-md-5">
                                        <input class="form-control hasDatepicker" name="publishdate" id="publishdate" value="" disabled="disabled" type="text">
                                    </div>
                                    <div class="col-md-4">
                                        <select data-original-title="Select this option to enter in a custom date and time for which</br>the responses for this feedback session will become visible." class="form-control" name="publishtime" id="publishtime" title="" data-toggle="tooltip" data-placement="top" disabled="disabled">
                                            <option value="1">0100H</option>
<option value="2">0200H</option>
<option value="3">0300H</option>
<option value="4">0400H</option>
<option value="5">0500H</option>
<option value="6">0600H</option>
<option value="7">0700H</option>
<option value="8">0800H</option>
<option value="9">0900H</option>
<option value="10">1000H</option>
<option value="11">1100H</option>
<option value="12">1200H</option>
<option value="13">1300H</option>
<option value="14">1400H</option>
<option value="15">1500H</option>
<option value="16">1600H</option>
<option value="17">1700H</option>
<option value="18">1800H</option>
<option value="19">1900H</option>
<option value="20">2000H</option>
<option value="21">2100H</option>
<option value="22">2200H</option>
<option value="23">2300H</option>
<option value="24" selected="selected">2359H</option>


                                        </select>
                                    </div>
                                </div>
                                <div class="row radio">
                                    <div data-original-title="Select this option to have the feedback responses be immediately visible<br />when the session becomes visible to users." class="col-md-3" title="" data-toggle="tooltip" data-placement="top">
                                        <label for="resultsVisibleFromButton_atvisible">Immediately</label>
                                        <input name="resultsVisibleFromButton" id="resultsVisibleFromButton_atvisible" value="atvisible" type="radio">
                                    </div>
                                </div>
                                <div class="row radio">
                                    <div data-original-title="Select this option if you intend to manually publish the session later on." class="col-md-4" title="" data-toggle="tooltip" data-placement="top">
                                        <label for="resultsVisibleFromButton_later">Publish
                                            manually</label> <input name="resultsVisibleFromButton" id="resultsVisibleFromButton_later" value="later" checked="checked" type="radio">
                                    </div>
                                </div>
                                <div class="row radio">
                                    <div data-original-title="Select this option if you intend never to publish the responses." class="col-md-2" title="" data-toggle="tooltip" data-placement="top">
                                        <label for="resultsVisibleFromButton_never">Never</label>
                                        <input name="resultsVisibleFromButton" id="resultsVisibleFromButton_never" value="never" type="radio">
                                    </div>
                                </div>
                            </div>
                        </div>
                    </div>
                </div>
                <div class="panel panel-primary">
                    <div class="panel-body">
                        <div class="row">
                            <div class="col-md-12">
                                <label class="control-label">Send
                                    emails for</label>
                            </div>
                        </div>
                        <div class="row">
                            <div data-original-title="If the student has not joined the course yet, an email containing the link to join the course will automatically be sent on session opening time." class="col-sm-2" title="" data-toggle="tooltip" data-placement="top">
                                <div class="checkbox">
                                    <label for="sendreminderemail_join">Join
                                        reminder</label> <input checked="checked" id="sendreminderemail_join" disabled="disabled" type="checkbox">
                                </div>
                            </div>
                            <div data-original-title="Select this option to automatically send an email to students to notify them when the session is open for submission." class="col-sm-3" title="" data-toggle="tooltip" data-placement="top">
                                <div class="checkbox">
                                    <label>Session opening
                                        reminder</label> <input checked="checked" name="sendreminderemail" id="sendreminderemail_open" value="FEEDBACK_OPENING" type="checkbox">
                                </div>
                            </div>
                            <div data-original-title="Select this option to automatically send an email to students to remind them to submit 24 hours before the end of the session." class="col-sm-3" title="" data-toggle="tooltip" data-placement="top">
                                <div class="checkbox">
                                    <label for="sendreminderemail_closing">Session
                                        closing reminder</label> <input checked="checked" name="sendreminderemail" id="sendreminderemail_closing" value="FEEDBACK_CLOSING" type="checkbox">
                                </div>
                            </div>
                            <div data-original-title="Select this option to automatically send an email to students to notify them when the session results is published." class="col-sm-4" title="" data-toggle="tooltip" data-placement="top">
                                <div class="checkbox">
                                    <label for="sendreminderemail_published">Results
                                        published announcement</label> <input checked="checked" name="sendreminderemail" id="sendreminderemail_published" value="FEEDBACK_PUBLISHED" type="checkbox">
                                </div>
                            </div>
                        </div>
                    </div>
                </div>
                <div class="form-group">
                    <div class="col-md-offset-5 col-md-3">
                        <button id="button_submit" type="submit" class="btn btn-primary">Create
                            Feedback Session</button>
                    </div>
                </div>
                <input name="user" value="CFeedbackUiT.instructor" type="hidden">
            </form>
            <br> <br>
        </div>

        <br>
        




    <div id="statusMessage" class="alert alert-warning">
        The feedback session has been deleted.
    </div>
    <script type="text/javascript">
        document.getElementById( 'statusMessage' ).scrollIntoView();
    </script>

        <br>

        <table class="table-responsive table table-striped table-bordered">
            <thead>
                <tr class="fill-primary">
                    <th id="button_sortid" onclick="toggleSort(this,1);" class="button-sort-ascending">Course ID <span class="icon-sort unsorted"></span>
                    </th>
                    <th id="button_sortname" onclick="toggleSort(this,2)" class="button-sort-none">Session Name <span class="icon-sort unsorted"></span>
                    </th>
                    <th>Status</th>
                    <th><span data-original-title="Number of students submitted / Class size" title="" data-toggle="tooltip" data-placement="top">
                            Response Rate</span></th>
                <th class="no-print">Action(s)</th>
            </tr>
            </thead>
            
            <tbody>
            
            
            
            
            
            
            
            
            
            
            
            
            
            
            
            
            
            
            
            
            
        <tr class="sessionsRow" id="session0">
                <td>CFeedbackUiT.CS1101</td>
                <td>responses cant be seen my students 1</td>
                <td><span data-original-title="The feedback session has been created, is visible, and is open for submissions." title="" data-toggle="tooltip" data-placement="top">
                        Open
                    </span>
                </td>
                <td class="session-response-for-test recent">0 / 0</td>
                <td class="no-print"><a data-original-title="View the submitted responses for this feedback session" class="btn btn-default btn-xs btn-tm-actions session-view-for-test" href="/page/instructorFeedbackResultsPage?courseid=CFeedbackUiT.CS1101&amp;fsname=responses+cant+be+seen+my+students+1&amp;user=CFeedbackUiT.instructor" title="" data-toggle="tooltip" data-placement="top">View Results</a> <a data-original-title="Edit feedback session details" class="btn btn-default btn-xs btn-tm-actions session-edit-for-test" href="/page/instructorFeedbackEditPage?courseid=CFeedbackUiT.CS1101&amp;fsname=responses+cant+be+seen+my+students+1&amp;user=CFeedbackUiT.instructor" title="" data-toggle="tooltip" data-placement="top">Edit</a> <a data-original-title="Delete the feedback session" class="btn btn-default btn-xs btn-tm-actions session-delete-for-test" href="/page/instructorFeedbackDelete?courseid=CFeedbackUiT.CS1101&amp;fsname=responses+cant+be+seen+my+students+1&amp;next=%2Fpage%2FinstructorFeedbacksPage%3Fuser%3DCFeedbackUiT.instructor&amp;user=CFeedbackUiT.instructor" title="" data-toggle="tooltip" data-placement="top" onclick="return toggleDeleteFeedbackSessionConfirmation('CFeedbackUiT.CS1101','responses cant be seen my students 1');">Delete</a> <a data-original-title="Start submitting feedback" class="btn btn-default btn-xs btn-tm-actions session-submit-for-test" href="/page/instructorFeedbackSubmissionEditPage?courseid=CFeedbackUiT.CS1101&amp;fsname=responses+cant+be+seen+my+students+1&amp;user=CFeedbackUiT.instructor" title="" data-toggle="tooltip" data-placement="top">Submit</a> <a data-original-title="Send e-mails to remind students and instructors who have not submitted their feedbacks to do so" class="btn btn-default btn-xs btn-tm-actions session-remind-for-test" href="/page/instructorFeedbackRemind?courseid=CFeedbackUiT.CS1101&amp;fsname=responses+cant+be+seen+my+students+1&amp;user=CFeedbackUiT.instructor" title="" data-toggle="tooltip" data-placement="top" onclick="return toggleRemindStudents('responses cant be seen my students 1');">Remind</a> <a data-original-title="Make session responses available for viewing" class="btn btn-default btn-xs btn-tm-actions session-publish-for-test" href="/page/instructorFeedbackPublish?courseid=CFeedbackUiT.CS1101&amp;fsname=responses+cant+be+seen+my+students+1&amp;next=%2Fpage%2FinstructorFeedbacksPage%3Fuser%3DCFeedbackUiT.instructor&amp;user=CFeedbackUiT.instructor" title="" data-toggle="tooltip" data-placement="top" onclick="return togglePublishEvaluation('responses cant be seen my students 1');">Publish</a> </td>
            </tr><tr class="sessionsRow" id="session1">
                <td>CFeedbackUiT.CS1101</td>
                <td>Allow Early Viewing Session</td>
                <td><span data-original-title="The feedback session has been created, is visible, and has ended.<br />The responses for this session are visible." title="" data-toggle="tooltip" data-placement="top">
                        Published
                    </span>
                </td>
                <td class="session-response-for-test recent">0 / 0</td>
                <td class="no-print"><a data-original-title="View the submitted responses for this feedback session" class="btn btn-default btn-xs btn-tm-actions session-view-for-test" href="/page/instructorFeedbackResultsPage?courseid=CFeedbackUiT.CS1101&amp;fsname=Allow+Early+Viewing+Session&amp;user=CFeedbackUiT.instructor" title="" data-toggle="tooltip" data-placement="top">View Results</a> <a data-original-title="Edit feedback session details" class="btn btn-default btn-xs btn-tm-actions session-edit-for-test" href="/page/instructorFeedbackEditPage?courseid=CFeedbackUiT.CS1101&amp;fsname=Allow+Early+Viewing+Session&amp;user=CFeedbackUiT.instructor" title="" data-toggle="tooltip" data-placement="top">Edit</a> <a data-original-title="Delete the feedback session" class="btn btn-default btn-xs btn-tm-actions session-delete-for-test" href="/page/instructorFeedbackDelete?courseid=CFeedbackUiT.CS1101&amp;fsname=Allow+Early+Viewing+Session&amp;next=%2Fpage%2FinstructorFeedbacksPage%3Fuser%3DCFeedbackUiT.instructor&amp;user=CFeedbackUiT.instructor" title="" data-toggle="tooltip" data-placement="top" onclick="return toggleDeleteFeedbackSessionConfirmation('CFeedbackUiT.CS1101','Allow Early Viewing Session');">Delete</a> <a data-original-title="Start submitting feedback" class="btn btn-default btn-xs btn-tm-actions session-submit-for-test" href="/page/instructorFeedbackSubmissionEditPage?courseid=CFeedbackUiT.CS1101&amp;fsname=Allow+Early+Viewing+Session&amp;user=CFeedbackUiT.instructor" title="" data-toggle="tooltip" data-placement="top">Submit</a> <a data-original-title="Send e-mails to remind students and instructors who have not submitted their feedbacks to do so" class="btn btn-default btn-xs btn-tm-actions session-remind-for-test disabled" onclick="return false" href="/page/instructorFeedbackRemind?courseid=CFeedbackUiT.CS1101&amp;fsname=Allow+Early+Viewing+Session&amp;user=CFeedbackUiT.instructor" title="" data-toggle="tooltip" data-placement="top">Remind</a> <a data-original-title="Make responses no longer visible" class="btn btn-default btn-xs btn-tm-actions session-unpublish-for-test" href="/page/instructorFeedbackUnpublish?courseid=CFeedbackUiT.CS1101&amp;fsname=Allow+Early+Viewing+Session&amp;next=%2Fpage%2FinstructorFeedbacksPage%3Fuser%3DCFeedbackUiT.instructor&amp;user=CFeedbackUiT.instructor" title="" data-toggle="tooltip" data-placement="top" onclick="return toggleUnpublishEvaluation('Allow Early Viewing Session');">Unpublish</a> </td>
            </tr><tr class="sessionsRow" id="session2">
                <td>CFeedbackUiT.CS2104</td>
                <td>private session of characters123456789</td>
                <td><span data-original-title="This is a private session. Nobody can see it but you." title="" data-toggle="tooltip" data-placement="top">
                        Private
                    </span>
                </td>
                <td class="session-response-for-test recent">0 / 0</td>
                <td class="no-print"><a data-original-title="View the submitted responses for this feedback session" class="btn btn-default btn-xs btn-tm-actions session-view-for-test" href="/page/instructorFeedbackResultsPage?courseid=CFeedbackUiT.CS2104&amp;fsname=private+session+of+characters123456789&amp;user=CFeedbackUiT.instructor" title="" data-toggle="tooltip" data-placement="top">View Results</a> <a data-original-title="Edit feedback session details" class="btn btn-default btn-xs btn-tm-actions session-edit-for-test" href="/page/instructorFeedbackEditPage?courseid=CFeedbackUiT.CS2104&amp;fsname=private+session+of+characters123456789&amp;user=CFeedbackUiT.instructor" title="" data-toggle="tooltip" data-placement="top">Edit</a> <a data-original-title="Delete the feedback session" class="btn btn-default btn-xs btn-tm-actions session-delete-for-test" href="/page/instructorFeedbackDelete?courseid=CFeedbackUiT.CS2104&amp;fsname=private+session+of+characters123456789&amp;next=%2Fpage%2FinstructorFeedbacksPage%3Fuser%3DCFeedbackUiT.instructor&amp;user=CFeedbackUiT.instructor" title="" data-toggle="tooltip" data-placement="top" onclick="return toggleDeleteFeedbackSessionConfirmation('CFeedbackUiT.CS2104','private session of characters123456789');">Delete</a> <a data-original-title="Start submitting feedback" class="btn btn-default btn-xs btn-tm-actions session-submit-for-test" href="/page/instructorFeedbackSubmissionEditPage?courseid=CFeedbackUiT.CS2104&amp;fsname=private+session+of+characters123456789&amp;user=CFeedbackUiT.instructor" title="" data-toggle="tooltip" data-placement="top">Submit</a> </td>
            </tr><tr class="sessionsRow" id="session3">
                <td>CFeedbackUiT.CS1101</td>
                <td>New Session</td>
                <td><span data-original-title="The feedback session has been created, and is waiting to open." title="" data-toggle="tooltip" data-placement="top">
                        Awaiting
                    </span>
                </td>
                <td class="session-response-for-test recent">0 / 0</td>
                <td class="no-print"><a data-original-title="View the submitted responses for this feedback session" class="btn btn-default btn-xs btn-tm-actions session-view-for-test" href="/page/instructorFeedbackResultsPage?courseid=CFeedbackUiT.CS1101&amp;fsname=New+Session&amp;user=CFeedbackUiT.instructor" title="" data-toggle="tooltip" data-placement="top">View Results</a> <a data-original-title="Edit feedback session details" class="btn btn-default btn-xs btn-tm-actions session-edit-for-test" href="/page/instructorFeedbackEditPage?courseid=CFeedbackUiT.CS1101&amp;fsname=New+Session&amp;user=CFeedbackUiT.instructor" title="" data-toggle="tooltip" data-placement="top">Edit</a> <a data-original-title="Delete the feedback session" class="btn btn-default btn-xs btn-tm-actions session-delete-for-test" href="/page/instructorFeedbackDelete?courseid=CFeedbackUiT.CS1101&amp;fsname=New+Session&amp;next=%2Fpage%2FinstructorFeedbacksPage%3Fuser%3DCFeedbackUiT.instructor&amp;user=CFeedbackUiT.instructor" title="" data-toggle="tooltip" data-placement="top" onclick="return toggleDeleteFeedbackSessionConfirmation('CFeedbackUiT.CS1101','New Session');">Delete</a> <a data-original-title="Start submitting feedback" class="btn btn-default btn-xs btn-tm-actions session-submit-for-test disabled" onclick="return false" href="/page/instructorFeedbackSubmissionEditPage?courseid=CFeedbackUiT.CS1101&amp;fsname=New+Session&amp;user=CFeedbackUiT.instructor" title="" data-toggle="tooltip" data-placement="top">Submit</a> <a data-original-title="Send e-mails to remind students and instructors who have not submitted their feedbacks to do so" class="btn btn-default btn-xs btn-tm-actions session-remind-for-test disabled" onclick="return false" href="/page/instructorFeedbackRemind?courseid=CFeedbackUiT.CS1101&amp;fsname=New+Session&amp;user=CFeedbackUiT.instructor" title="" data-toggle="tooltip" data-placement="top">Remind</a> <a data-original-title="This session is not yet opened" class="btn btn-default btn-xs btn-tm-actions session-publish-for-test disabled" onclick="return false" href="/page/instructorFeedbackPublish?courseid=CFeedbackUiT.CS1101&amp;fsname=New+Session&amp;next=%2Fpage%2FinstructorFeedbacksPage%3Fuser%3DCFeedbackUiT.instructor&amp;user=CFeedbackUiT.instructor" title="" data-toggle="tooltip" data-placement="top">Publish</a> </td>
            </tr><tr class="sessionsRow" id="session4">
                <td>CFeedbackUiT.CS1101</td>
                <td>Copied Session</td>
                <td><span data-original-title="The feedback session has been created, is visible, and is waiting to open." title="" data-toggle="tooltip" data-placement="top">
                        Awaiting
                    </span>
                </td>
                <td class="session-response-for-test recent">0 / 0</td>
                <td class="no-print"><a data-original-title="View the submitted responses for this feedback session" class="btn btn-default btn-xs btn-tm-actions session-view-for-test" href="/page/instructorFeedbackResultsPage?courseid=CFeedbackUiT.CS1101&amp;fsname=Copied+Session&amp;user=CFeedbackUiT.instructor" title="" data-toggle="tooltip" data-placement="top">View Results</a> <a data-original-title="Edit feedback session details" class="btn btn-default btn-xs btn-tm-actions session-edit-for-test" href="/page/instructorFeedbackEditPage?courseid=CFeedbackUiT.CS1101&amp;fsname=Copied+Session&amp;user=CFeedbackUiT.instructor" title="" data-toggle="tooltip" data-placement="top">Edit</a> <a data-original-title="Delete the feedback session" class="btn btn-default btn-xs btn-tm-actions session-delete-for-test" href="/page/instructorFeedbackDelete?courseid=CFeedbackUiT.CS1101&amp;fsname=Copied+Session&amp;next=%2Fpage%2FinstructorFeedbacksPage%3Fuser%3DCFeedbackUiT.instructor&amp;user=CFeedbackUiT.instructor" title="" data-toggle="tooltip" data-placement="top" onclick="return toggleDeleteFeedbackSessionConfirmation('CFeedbackUiT.CS1101','Copied Session');">Delete</a> <a data-original-title="Start submitting feedback" class="btn btn-default btn-xs btn-tm-actions session-submit-for-test" href="/page/instructorFeedbackSubmissionEditPage?courseid=CFeedbackUiT.CS1101&amp;fsname=Copied+Session&amp;user=CFeedbackUiT.instructor" title="" data-toggle="tooltip" data-placement="top">Submit</a> <a data-original-title="Send e-mails to remind students and instructors who have not submitted their feedbacks to do so" class="btn btn-default btn-xs btn-tm-actions session-remind-for-test disabled" onclick="return false" href="/page/instructorFeedbackRemind?courseid=CFeedbackUiT.CS1101&amp;fsname=Copied+Session&amp;user=CFeedbackUiT.instructor" title="" data-toggle="tooltip" data-placement="top">Remind</a> <a data-original-title="This session is not yet opened" class="btn btn-default btn-xs btn-tm-actions session-publish-for-test disabled" onclick="return false" href="/page/instructorFeedbackPublish?courseid=CFeedbackUiT.CS1101&amp;fsname=Copied+Session&amp;next=%2Fpage%2FinstructorFeedbacksPage%3Fuser%3DCFeedbackUiT.instructor&amp;user=CFeedbackUiT.instructor" title="" data-toggle="tooltip" data-placement="top">Publish</a> </td>
            </tr><tr class="sessionsRow" id="session5">
                <td>CFeedbackUiT.CS2104</td>
                <td>Awaiting Session</td>
                <td><span data-original-title="The feedback session has been created, is visible, and is waiting to open." title="" data-toggle="tooltip" data-placement="top">
                        Awaiting
                    </span>
                </td>
                <td class="session-response-for-test recent">0 / 0</td>
                <td class="no-print"><a data-original-title="View the submitted responses for this feedback session" class="btn btn-default btn-xs btn-tm-actions session-view-for-test" href="/page/instructorFeedbackResultsPage?courseid=CFeedbackUiT.CS2104&amp;fsname=Awaiting+Session&amp;user=CFeedbackUiT.instructor" title="" data-toggle="tooltip" data-placement="top">View Results</a> <a data-original-title="Edit feedback session details" class="btn btn-default btn-xs btn-tm-actions session-edit-for-test" href="/page/instructorFeedbackEditPage?courseid=CFeedbackUiT.CS2104&amp;fsname=Awaiting+Session&amp;user=CFeedbackUiT.instructor" title="" data-toggle="tooltip" data-placement="top">Edit</a> <a data-original-title="Delete the feedback session" class="btn btn-default btn-xs btn-tm-actions session-delete-for-test" href="/page/instructorFeedbackDelete?courseid=CFeedbackUiT.CS2104&amp;fsname=Awaiting+Session&amp;next=%2Fpage%2FinstructorFeedbacksPage%3Fuser%3DCFeedbackUiT.instructor&amp;user=CFeedbackUiT.instructor" title="" data-toggle="tooltip" data-placement="top" onclick="return toggleDeleteFeedbackSessionConfirmation('CFeedbackUiT.CS2104','Awaiting Session');">Delete</a> <a data-original-title="Start submitting feedback" class="btn btn-default btn-xs btn-tm-actions session-submit-for-test" href="/page/instructorFeedbackSubmissionEditPage?courseid=CFeedbackUiT.CS2104&amp;fsname=Awaiting+Session&amp;user=CFeedbackUiT.instructor" title="" data-toggle="tooltip" data-placement="top">Submit</a> <a data-original-title="Send e-mails to remind students and instructors who have not submitted their feedbacks to do so" class="btn btn-default btn-xs btn-tm-actions session-remind-for-test disabled" onclick="return false" href="/page/instructorFeedbackRemind?courseid=CFeedbackUiT.CS2104&amp;fsname=Awaiting+Session&amp;user=CFeedbackUiT.instructor" title="" data-toggle="tooltip" data-placement="top">Remind</a> <a data-original-title="This session is not yet opened" class="btn btn-default btn-xs btn-tm-actions session-publish-for-test disabled" onclick="return false" href="/page/instructorFeedbackPublish?courseid=CFeedbackUiT.CS2104&amp;fsname=Awaiting+Session&amp;next=%2Fpage%2FinstructorFeedbacksPage%3Fuser%3DCFeedbackUiT.instructor&amp;user=CFeedbackUiT.instructor" title="" data-toggle="tooltip" data-placement="top">Publish</a> </td>
            </tr><tr class="sessionsRow" id="evaluation10">
                <td>CFeedbackUiT.CS1101</td>
                <td>First Eval</td>
                <td><span data-original-title="The evaluation has started and students can submit feedback until the closing time" title="" data-toggle="tooltip" data-placement="top">
                        Open
                    </span>
                </td>
                <td class="session-response-for-test recent">0 / 2</td>
                <td class="no-print"><a data-original-title="View the current results of the evaluation" class="btn btn-default btn-xs btn-tm-actions session-view-for-test" href="/page/instructorEvalResultsPage?courseid=CFeedbackUiT.CS1101&amp;evaluationname=First+Eval&amp;user=CFeedbackUiT.instructor" title="" data-toggle="tooltip" data-placement="top">View Results</a> <a data-original-title="Edit evaluation details" class="btn btn-default btn-xs btn-tm-actions session-edit-for-test" href="/page/instructorEvalEditPage?courseid=CFeedbackUiT.CS1101&amp;evaluationname=First+Eval&amp;user=CFeedbackUiT.instructor" title="" data-toggle="tooltip" data-placement="top">Edit</a> <a data-original-title="Preview evaluation session" class="btn btn-default btn-xs btn-tm-actions session-preview-for-test" href="/page/instructorEvalPreview?courseid=CFeedbackUiT.CS1101&amp;evaluationname=First+Eval&amp;user=CFeedbackUiT.instructor" title="" data-toggle="tooltip" data-placement="top" target="_blank">Preview</a> <a data-original-title="Delete the evaluation" class="btn btn-default btn-xs btn-tm-actions session-delete-for-test" href="/page/instructorEvalDelete?courseid=CFeedbackUiT.CS1101&amp;evaluationname=First+Eval&amp;next=%2Fpage%2FinstructorEvalsPage%3Fuser%3DCFeedbackUiT.instructor&amp;user=CFeedbackUiT.instructor" title="" data-toggle="tooltip" data-placement="top" onclick="return toggleDeleteEvaluationConfirmation('CFeedbackUiT.CS1101','First Eval');">Delete</a> <a data-original-title="Send e-mails to remind students who have not submitted their evaluations to do so" class="btn btn-default btn-xs btn-tm-actions session-remind-for-test" href="/page/instructorEvalRemind?courseid=CFeedbackUiT.CS1101&amp;evaluationname=First+Eval&amp;user=CFeedbackUiT.instructor" onclick="return toggleRemindStudents('First Eval');" title="" data-toggle="tooltip" data-placement="top">Remind</a> <a data-original-title="Publish evaluation results for students to view" class="btn btn-default btn-xs btn-tm-actions session-publish-for-test disabled" onclick="return false" href="/page/instructorEvalPublish?courseid=CFeedbackUiT.CS1101&amp;evaluationname=First+Eval&amp;next=%2Fpage%2FinstructorEvalsPage%3Fuser%3DCFeedbackUiT.instructor&amp;user=CFeedbackUiT.instructor" title="" data-toggle="tooltip" data-placement="top">Publish</a> </td>
            </tr><tr class="sessionsRow" id="session6">
                <td>CFeedbackUiT.CS2104</td>
                <td>Private Session</td>
                <td><span data-original-title="This is a private session. Nobody can see it but you." title="" data-toggle="tooltip" data-placement="top">
                        Private
                    </span>
                </td>
                <td class="session-response-for-test">
                    <a oncontextmenu="return false;" href="/page/feedbackSessionStatsPage?courseid=CFeedbackUiT.CS2104&amp;fsname=Private+Session&amp;user=CFeedbackUiT.instructor">Show</a>
                </td>
                <td class="no-print"><a data-original-title="View the submitted responses for this feedback session" class="btn btn-default btn-xs btn-tm-actions session-view-for-test" href="/page/instructorFeedbackResultsPage?courseid=CFeedbackUiT.CS2104&amp;fsname=Private+Session&amp;user=CFeedbackUiT.instructor" title="" data-toggle="tooltip" data-placement="top">View Results</a> <a data-original-title="Edit feedback session details" class="btn btn-default btn-xs btn-tm-actions session-edit-for-test" href="/page/instructorFeedbackEditPage?courseid=CFeedbackUiT.CS2104&amp;fsname=Private+Session&amp;user=CFeedbackUiT.instructor" title="" data-toggle="tooltip" data-placement="top">Edit</a> <a data-original-title="Delete the feedback session" class="btn btn-default btn-xs btn-tm-actions session-delete-for-test" href="/page/instructorFeedbackDelete?courseid=CFeedbackUiT.CS2104&amp;fsname=Private+Session&amp;next=%2Fpage%2FinstructorFeedbacksPage%3Fuser%3DCFeedbackUiT.instructor&amp;user=CFeedbackUiT.instructor" title="" data-toggle="tooltip" data-placement="top" onclick="return toggleDeleteFeedbackSessionConfirmation('CFeedbackUiT.CS2104','Private Session');">Delete</a> <a data-original-title="Start submitting feedback" class="btn btn-default btn-xs btn-tm-actions session-submit-for-test" href="/page/instructorFeedbackSubmissionEditPage?courseid=CFeedbackUiT.CS2104&amp;fsname=Private+Session&amp;user=CFeedbackUiT.instructor" title="" data-toggle="tooltip" data-placement="top">Submit</a> </td>
            </tr><tr class="sessionsRow" id="session7">
                <td>CFeedbackUiT.CS1101</td>
                <td>Open Session</td>
                <td><span data-original-title="The feedback session has been created, is visible, and is open for submissions." title="" data-toggle="tooltip" data-placement="top">
                        Open
                    </span>
                </td>
                <td class="session-response-for-test">
                    <a oncontextmenu="return false;" href="/page/feedbackSessionStatsPage?courseid=CFeedbackUiT.CS1101&amp;fsname=Open+Session&amp;user=CFeedbackUiT.instructor">Show</a>
                </td>
                <td class="no-print"><a data-original-title="View the submitted responses for this feedback session" class="btn btn-default btn-xs btn-tm-actions session-view-for-test" href="/page/instructorFeedbackResultsPage?courseid=CFeedbackUiT.CS1101&amp;fsname=Open+Session&amp;user=CFeedbackUiT.instructor" title="" data-toggle="tooltip" data-placement="top">View Results</a> <a data-original-title="Edit feedback session details" class="btn btn-default btn-xs btn-tm-actions session-edit-for-test" href="/page/instructorFeedbackEditPage?courseid=CFeedbackUiT.CS1101&amp;fsname=Open+Session&amp;user=CFeedbackUiT.instructor" title="" data-toggle="tooltip" data-placement="top">Edit</a> <a data-original-title="Delete the feedback session" class="btn btn-default btn-xs btn-tm-actions session-delete-for-test" href="/page/instructorFeedbackDelete?courseid=CFeedbackUiT.CS1101&amp;fsname=Open+Session&amp;next=%2Fpage%2FinstructorFeedbacksPage%3Fuser%3DCFeedbackUiT.instructor&amp;user=CFeedbackUiT.instructor" title="" data-toggle="tooltip" data-placement="top" onclick="return toggleDeleteFeedbackSessionConfirmation('CFeedbackUiT.CS1101','Open Session');">Delete</a> <a data-original-title="Start submitting feedback" class="btn btn-default btn-xs btn-tm-actions session-submit-for-test" href="/page/instructorFeedbackSubmissionEditPage?courseid=CFeedbackUiT.CS1101&amp;fsname=Open+Session&amp;user=CFeedbackUiT.instructor" title="" data-toggle="tooltip" data-placement="top">Submit</a> <a data-original-title="Send e-mails to remind students and instructors who have not submitted their feedbacks to do so" class="btn btn-default btn-xs btn-tm-actions session-remind-for-test" href="/page/instructorFeedbackRemind?courseid=CFeedbackUiT.CS1101&amp;fsname=Open+Session&amp;user=CFeedbackUiT.instructor" title="" data-toggle="tooltip" data-placement="top" onclick="return toggleRemindStudents('Open Session');">Remind</a> <a data-original-title="Make session responses available for viewing" class="btn btn-default btn-xs btn-tm-actions session-publish-for-test" href="/page/instructorFeedbackPublish?courseid=CFeedbackUiT.CS1101&amp;fsname=Open+Session&amp;next=%2Fpage%2FinstructorFeedbacksPage%3Fuser%3DCFeedbackUiT.instructor&amp;user=CFeedbackUiT.instructor" title="" data-toggle="tooltip" data-placement="top" onclick="return togglePublishEvaluation('Open Session');">Publish</a> </td>
            </tr><tr class="sessionsRow" id="session8">
                <td>CFeedbackUiT.CS2104</td>
                <td>First Session</td>
                <td><span data-original-title="The feedback session has been created, is visible, and has ended.<br />The responses for this session are visible." title="" data-toggle="tooltip" data-placement="top">
                        Published
                    </span>
                </td>
                <td class="session-response-for-test">
                    <a oncontextmenu="return false;" href="/page/feedbackSessionStatsPage?courseid=CFeedbackUiT.CS2104&amp;fsname=First+Session&amp;user=CFeedbackUiT.instructor">Show</a>
                </td>
                <td class="no-print"><a data-original-title="View the submitted responses for this feedback session" class="btn btn-default btn-xs btn-tm-actions session-view-for-test" href="/page/instructorFeedbackResultsPage?courseid=CFeedbackUiT.CS2104&amp;fsname=First+Session&amp;user=CFeedbackUiT.instructor" title="" data-toggle="tooltip" data-placement="top">View Results</a> <a data-original-title="Edit feedback session details" class="btn btn-default btn-xs btn-tm-actions session-edit-for-test" href="/page/instructorFeedbackEditPage?courseid=CFeedbackUiT.CS2104&amp;fsname=First+Session&amp;user=CFeedbackUiT.instructor" title="" data-toggle="tooltip" data-placement="top">Edit</a> <a data-original-title="Delete the feedback session" class="btn btn-default btn-xs btn-tm-actions session-delete-for-test" href="/page/instructorFeedbackDelete?courseid=CFeedbackUiT.CS2104&amp;fsname=First+Session&amp;next=%2Fpage%2FinstructorFeedbacksPage%3Fuser%3DCFeedbackUiT.instructor&amp;user=CFeedbackUiT.instructor" title="" data-toggle="tooltip" data-placement="top" onclick="return toggleDeleteFeedbackSessionConfirmation('CFeedbackUiT.CS2104','First Session');">Delete</a> <a data-original-title="Start submitting feedback" class="btn btn-default btn-xs btn-tm-actions session-submit-for-test" href="/page/instructorFeedbackSubmissionEditPage?courseid=CFeedbackUiT.CS2104&amp;fsname=First+Session&amp;user=CFeedbackUiT.instructor" title="" data-toggle="tooltip" data-placement="top">Submit</a> <a data-original-title="Send e-mails to remind students and instructors who have not submitted their feedbacks to do so" class="btn btn-default btn-xs btn-tm-actions session-remind-for-test disabled" onclick="return false" href="/page/instructorFeedbackRemind?courseid=CFeedbackUiT.CS2104&amp;fsname=First+Session&amp;user=CFeedbackUiT.instructor" title="" data-toggle="tooltip" data-placement="top">Remind</a> <a data-original-title="Make responses no longer visible" class="btn btn-default btn-xs btn-tm-actions session-unpublish-for-test" href="/page/instructorFeedbackUnpublish?courseid=CFeedbackUiT.CS2104&amp;fsname=First+Session&amp;next=%2Fpage%2FinstructorFeedbacksPage%3Fuser%3DCFeedbackUiT.instructor&amp;user=CFeedbackUiT.instructor" title="" data-toggle="tooltip" data-placement="top" onclick="return toggleUnpublishEvaluation('First Session');">Unpublish</a> </td>
            </tr><tr class="sessionsRow" id="session9">
                <td>CFeedbackUiT.CS1101</td>
                <td>Manual Session</td>
                <td><span data-original-title="The feedback session has been created, is visible, and has ended." title="" data-toggle="tooltip" data-placement="top">
                        Closed
                    </span>
                </td>
                <td class="session-response-for-test">
                    <a oncontextmenu="return false;" href="/page/feedbackSessionStatsPage?courseid=CFeedbackUiT.CS1101&amp;fsname=Manual+Session&amp;user=CFeedbackUiT.instructor">Show</a>
                </td>
                <td class="no-print"><a data-original-title="View the submitted responses for this feedback session" class="btn btn-default btn-xs btn-tm-actions session-view-for-test" href="/page/instructorFeedbackResultsPage?courseid=CFeedbackUiT.CS1101&amp;fsname=Manual+Session&amp;user=CFeedbackUiT.instructor" title="" data-toggle="tooltip" data-placement="top">View Results</a> <a data-original-title="Edit feedback session details" class="btn btn-default btn-xs btn-tm-actions session-edit-for-test" href="/page/instructorFeedbackEditPage?courseid=CFeedbackUiT.CS1101&amp;fsname=Manual+Session&amp;user=CFeedbackUiT.instructor" title="" data-toggle="tooltip" data-placement="top">Edit</a> <a data-original-title="Delete the feedback session" class="btn btn-default btn-xs btn-tm-actions session-delete-for-test" href="/page/instructorFeedbackDelete?courseid=CFeedbackUiT.CS1101&amp;fsname=Manual+Session&amp;next=%2Fpage%2FinstructorFeedbacksPage%3Fuser%3DCFeedbackUiT.instructor&amp;user=CFeedbackUiT.instructor" title="" data-toggle="tooltip" data-placement="top" onclick="return toggleDeleteFeedbackSessionConfirmation('CFeedbackUiT.CS1101','Manual Session');">Delete</a> <a data-original-title="Start submitting feedback" class="btn btn-default btn-xs btn-tm-actions session-submit-for-test" href="/page/instructorFeedbackSubmissionEditPage?courseid=CFeedbackUiT.CS1101&amp;fsname=Manual+Session&amp;user=CFeedbackUiT.instructor" title="" data-toggle="tooltip" data-placement="top">Submit</a> <a data-original-title="Send e-mails to remind students and instructors who have not submitted their feedbacks to do so" class="btn btn-default btn-xs btn-tm-actions session-remind-for-test disabled" onclick="return false" href="/page/instructorFeedbackRemind?courseid=CFeedbackUiT.CS1101&amp;fsname=Manual+Session&amp;user=CFeedbackUiT.instructor" title="" data-toggle="tooltip" data-placement="top">Remind</a> <a data-original-title="Make session responses available for viewing" class="btn btn-default btn-xs btn-tm-actions session-publish-for-test" href="/page/instructorFeedbackPublish?courseid=CFeedbackUiT.CS1101&amp;fsname=Manual+Session&amp;next=%2Fpage%2FinstructorFeedbacksPage%3Fuser%3DCFeedbackUiT.instructor&amp;user=CFeedbackUiT.instructor" title="" data-toggle="tooltip" data-placement="top" onclick="return togglePublishEvaluation('Manual Session');">Publish</a> </td>
            </tr></tbody></table>
        <!-- Modal -->
        <div class="modal fade" id="copyModal" tabindex="-1" role="dialog" aria-labelledby="copyModalTitle" aria-hidden="true">
          <div class="modal-dialog">
            <div class="modal-content">
              <div class="modal-header">
                <button type="button" class="close" data-dismiss="modal"><span aria-hidden="true">×</span><span class="sr-only">Close</span></button>
                <h4 class="modal-title" id="copyModalTitle">Creating a new session by copying a previous session</h4>
              </div>
              <div class="modal-body">
                    <form class="form" id="copyModalForm" role="form" method="post" action="/page/instructorFeedbackCopy">
                    <!-- Course -->
                    <div class="form-group">
                        <label for="modalCopiedCourseId" class="control-label">Create in course</label>
                        <select class="form-control" name="copiedcourseid" id="modalCopiedCourseId">
                            <option value="CFeedbackUiT.CS1101">CFeedbackUiT.CS1101</option>
<option value="CFeedbackUiT.CS2104">CFeedbackUiT.CS2104</option>

                        </select>
                    </div>
                    <!-- Session Name -->
                    <div class="form-group">
                        <label for="modalCopiedSessionName" class="control-label">Name for new session</label>
                        <input class="form-control" name="copiedfsname" id="modalCopiedSessionName" maxlength="38" value="" placeholder="e.g. Feedback for Project Presentation 1" type="text">
                    </div>
                    <!-- Previous Session -->
                    <label>Copy sessions/questions from</label>
                    <table class="table-responsive table table-bordered table-hover margin-0" id="copyTableModal">
                        <thead class="fill-primary">
                            <tr><th style="width:20px;">&nbsp;</th>
                            <th> Course ID </th>
                            <th> Feedback Session Name </th>
                        </tr></thead>

                        
                            <tbody>
                        
                            
                        
                            
                        
                            
                        
                            
                        
                            
                        
                            
                        
                            
                        
                            
                        
                            
                        
                    <tr style="cursor:pointer;">
                                <td><input type="radio"></td>
                                <td>CFeedbackUiT.CS1101</td>
                                <td>
                                    responses cant be seen my students 1
                                </td>
                            </tr><tr style="cursor:pointer;">
                                <td><input type="radio"></td>
                                <td>CFeedbackUiT.CS1101</td>
                                <td>
                                    Allow Early Viewing Session
                                </td>
                            </tr><tr style="cursor:pointer;">
                                <td><input type="radio"></td>
                                <td>CFeedbackUiT.CS2104</td>
                                <td>
                                    private session of characters123456789
                                </td>
                            </tr><tr style="cursor:pointer;">
                                <td><input type="radio"></td>
                                <td>CFeedbackUiT.CS1101</td>
                                <td>
                                    New Session
                                </td>
                            </tr><tr style="cursor:pointer;">
                                <td><input type="radio"></td>
                                <td>CFeedbackUiT.CS1101</td>
                                <td>
                                    Copied Session
                                </td>
                            </tr><tr style="cursor:pointer;">
                                <td><input type="radio"></td>
                                <td>CFeedbackUiT.CS2104</td>
                                <td>
                                    Awaiting Session
                                </td>
                            </tr><tr style="cursor:pointer;">
                                <td><input type="radio"></td>
                                <td>CFeedbackUiT.CS2104</td>
                                <td>
                                    Private Session
                                </td>
                            </tr><tr style="cursor:pointer;">
                                <td><input type="radio"></td>
                                <td>CFeedbackUiT.CS1101</td>
                                <td>
                                    Open Session
                                </td>
                            </tr><tr style="cursor:pointer;">
                                <td><input type="radio"></td>
                                <td>CFeedbackUiT.CS2104</td>
                                <td>
                                    First Session
                                </td>
                            </tr><tr style="cursor:pointer;">
                                <td><input type="radio"></td>
                                <td>CFeedbackUiT.CS1101</td>
                                <td>
                                    Manual Session
                                </td>
                            </tr></tbody></table>
                            <input name="fsname" value="" id="modalSessionName" type="hidden">
                            <input name="courseid" value="" id="modalCourseId" type="hidden">
                            <input name="user" value="CFeedbackUiT.instructor" type="hidden">
                    </form>
              </div>
              <div class="modal-footer margin-0">
                <button type="button" class="btn btn-primary" id="button_copy_submit" disabled="disabled">Copy</button>
                <button type="button" class="btn btn-default" data-dismiss="modal">Cancel</button>
              </div>
            </div>
          </div>
        </div>
        <br> <br> <br>
        
    </div><|MERGE_RESOLUTION|>--- conflicted
+++ resolved
@@ -199,11 +199,7 @@
                                         </select>
                                     </div>
                                 </div>
-<<<<<<< HEAD
                             </div><div style="top: 425px; left: 712px; display: block;" class="tooltip fade top in"><div class="tooltip-arrow"></div><div class="tooltip-inner">Please select the date and time after which the feedback session will no longer accept submissions from users.</div></div>
-=======
-                            </div><div style="top: 425px; left: 829px; display: block;" class="tooltip fade top in"><div class="tooltip-arrow"></div><div class="tooltip-inner">Please select the date and time for which the feedback session will no longer accept submissions from users.</div></div>
->>>>>>> 0a3e97a9
                             <div data-original-title="Please select the amount of time that the system will continue accepting <br />submissions after the specified deadline." class="col-md-2 border-left-gray" title="" data-toggle="tooltip" data-placement="top">
                                 <div class="row">
                                     <div class="col-md-12"> 
