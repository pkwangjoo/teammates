--- conflicted
+++ resolved
@@ -146,13 +146,8 @@
                                                 
                                                 <li class="list-group-item list-group-item-warning" id="responseCommentRow-1-1-1-1">
                                                     <div id="commentBar-1-1-1-1">
-<<<<<<< HEAD
-                                                        <span class="text-muted">From:
-                                                            <b>Instructor Instructor1 Course1</b> on Tue, 01 Mar 2016, 23:59
-=======
                                                         <span class="text-muted">
                                                             From: comments.instructor1@course1.tmt [Tue Mar 01 23:59:00 UTC 2016] (last edited by comments.instructor1@course1.tmt at {*})
->>>>>>> 79e8551c
                                                         </span>
                                                         <a type="button" href="/page/instructorCommentsPage?user=comments.idOfInstructor1OfCourse1&amp;courseid=comments.idOfTypicalCourse1#{*}" target="_blank" title="" class="btn btn-default btn-xs icon-button pull-right" data-toggle="tooltip" data-placement="top" data-original-title="Edit comment in the Comments page" style="display:none;">
                                                             <span class="glyphicon glyphicon-new-window glyphicon-primary"></span>
