--- conflicted
+++ resolved
@@ -434,77 +434,6 @@
           </div>
         </div>
       </div>
-<<<<<<< HEAD
-      <br/>
-      <div id="statusMessage" style="display: none;">
-      </div>
-      <div aria-hidden="false" aria-labelledby="fsCopyModal" class="modal fade in" id="fsCopyModal" role="dialog" style="display: block;" tabindex="-1">
-         <div class="modal-dialog">
-            <div class="modal-content">
-               <form action="/page/instructorFeedbackEditCopy" id="instructorCopyModalForm" method="post" role="form">
-                  <div class="modal-header">
-                     <button aria-hidden="true" class="close" data-dismiss="modal" type="button">
-                        ×
-                     </button>
-                     <h4 class="modal-title">
-                        Copy this feedback session to other courses
-                        <br/>
-                        <small>
-                           (Select the course(s) you want to copy this feedback session to)
-                        </small>
-                     </h4>
-                  </div>
-                  <div class="modal-body">
-                     <div class="form-group" id="courseList">
-                        <div class="form-group">
-                           <label class="control-label" for="copiedfsname">
-                              Name for copied sessions
-                           </label>
-                           <input class="form-control" id="copiedfsname" name="copiedfsname" type="text" value="First Session"/>
-                        </div>
-                        <div class="checkbox">
-                           <label>
-                              <input name="copiedcoursesid" type="checkbox" value="FeedbackEditCopy.CS2103"/>
-                              [FeedbackEditCopy.CS2103] : Software Engineering
-                           </label>
-                        </div>
-                        <div class="checkbox">
-                           <label>
-                              <input name="copiedcoursesid" type="checkbox" value="FeedbackEditCopy.CS2105"/>
-                              [FeedbackEditCopy.CS2105] : Introduction to Computer Networks
-                           </label>
-                        </div>
-                        <div class="checkbox">
-                           <label>
-                              <input name="copiedcoursesid" type="checkbox" value="FeedbackEditCopy.CS2104"/>
-                              [
-                              <span class="text-color-red">
-                                 FeedbackEditCopy.CS2104
-                              </span>
-                              ] : Programming Language Concepts
-                              <br/>
-                              <span class="text-color-red small">
-                                 {Session currently in this course}
-                              </span>
-                           </label>
-                        </div>
-                        <div class="alert alert-danger" id="feedback-copy-modal-status">
-                           A feedback session with the name "First Session" already exists in the following course(s): FeedbackEditCopy.CS2104.
-                        </div>
-                        <input name="courseid" type="hidden" value="FeedbackEditCopy.CS2104"/>
-                        <input name="fsname" type="hidden" value="First Session"/>
-                        <input name="currentPage" type="hidden" value="/page/instructorFeedbackEditPage?user=FeedbackEditCopyinstructor&courseid=FeedbackEditCopy.CS2104&fsname=First+Session"/>
-                     </div>
-                  </div>
-                  <div class="modal-footer">
-                     <button class="btn btn-default" data-dismiss="modal" type="button">
-                        Cancel
-                     </button>
-                     <input class="btn btn-primary" id="fscopy_submit" type="submit" value="Copy"/>
-                     <input name="user" type="hidden" value="FeedbackEditCopyinstructor"/>
-                  </div>
-               </form>
-=======
       <div class="row" id="uncommonSettingsInfo" style="display: none;">
         <div class="col-md-12 text-muted">
           <span id="uncommonSettingsInfoText">
@@ -753,7 +682,6 @@
                   <input disabled="" id="resultsVisibleFromButton_never" name="resultsVisibleFromButton" type="radio" value="never">
                 </div>
               </div>
->>>>>>> c6e7b879
             </div>
           </div>
         </div>
@@ -810,15 +738,12 @@
     </form>
   </div>
   <br>
-  <div class="overflow-auto alert alert-danger" id="statusMessage">
-    A feedback session with the name "First Session" already exists in the following course(s): FeedbackEditCopy.CS2104.
+  <div id="statusMessage" style="display: none;">
   </div>
-  <script src="/js/statusMessage.js" type="text/javascript">
-  </script>
-  <div aria-hidden="true" aria-labelledby="fsCopyModal" class="modal fade" id="fsCopyModal" role="dialog" tabindex="-1">
+  <div aria-hidden="false" aria-labelledby="fsCopyModal" class="modal fade in" id="fsCopyModal" role="dialog" style="display: block;" tabindex="-1">
     <div class="modal-dialog">
       <div class="modal-content">
-        <form action="/page/instructorFeedbackEditCopy" method="post" name="form_copy_list" role="form">
+        <form action="/page/instructorFeedbackEditCopy" id="instructorCopyModalForm" method="post" role="form">
           <div class="modal-header">
             <button aria-hidden="true" class="close" data-dismiss="modal" type="button">
               ×
@@ -833,6 +758,44 @@
           </div>
           <div class="modal-body">
             <div class="form-group" id="courseList">
+              <div class="form-group">
+                <label class="control-label" for="copiedfsname">
+                  Name for copied sessions
+                </label>
+                <input class="form-control" id="copiedfsname" name="copiedfsname" type="text" value="First Session">
+              </div>
+              <div class="checkbox">
+                <label>
+                  <input name="copiedcoursesid" type="checkbox" value="FeedbackEditCopy.CS2103">
+                  [FeedbackEditCopy.CS2103] : Software Engineering
+                </label>
+              </div>
+              <div class="checkbox">
+                <label>
+                  <input name="copiedcoursesid" type="checkbox" value="FeedbackEditCopy.CS2105">
+                  [FeedbackEditCopy.CS2105] : Introduction to Computer Networks
+                </label>
+              </div>
+              <div class="checkbox">
+                <label>
+                  <input name="copiedcoursesid" type="checkbox" value="FeedbackEditCopy.CS2104">
+                  [
+                  <span class="text-color-red">
+                    FeedbackEditCopy.CS2104
+                  </span>
+                  ] : Programming Language Concepts
+                  <br>
+                  <span class="text-color-red small">
+                    {Session currently in this course}
+                  </span>
+                </label>
+              </div>
+              <div class="alert alert-danger" id="feedback-copy-modal-status">
+                A feedback session with the name "First Session" already exists in the following course(s): FeedbackEditCopy.CS2104.
+              </div>
+              <input name="courseid" type="hidden" value="FeedbackEditCopy.CS2104">
+              <input name="fsname" type="hidden" value="First Session">
+              <input name="currentPage" type="hidden" value="/page/instructorFeedbackEditPage?user=FeedbackEditCopyinstructor&courseid=FeedbackEditCopy.CS2104&fsname=First+Session">
             </div>
           </div>
           <div class="modal-footer">
