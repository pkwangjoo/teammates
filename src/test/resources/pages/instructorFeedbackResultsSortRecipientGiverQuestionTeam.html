--- conflicted
+++ resolved
@@ -243,11 +243,7 @@
                                 <div class="col-md-12 text-muted small"><br>
                                 To: 
                                 
-<<<<<<< HEAD
-                                    -
-=======
                                     <strong>-</strong>
->>>>>>> 1f7a35a8
                                  
                                 </div>
                             </div>
@@ -396,11 +392,7 @@
                                 To: 
                                 
                                     <div title="" data-original-title="" class="middlealign profile-pic-icon-hover inline-block" data-link="/page/studentProfilePic?courseid={*}&amp;studentemail={*}">
-<<<<<<< HEAD
-                                        Alice Betsy (Team 1)
-=======
                                         <strong>Alice Betsy (Team 1)</strong>
->>>>>>> 1f7a35a8
                                         <img src="" alt="No Image Given" class="hidden profile-pic-icon-hidden">
                                     </div>
                                  
@@ -1252,64 +1244,6 @@
                                         </li>
                                     </ul></div></div>
                             
-<<<<<<< HEAD
-                        </div></div>
-                
-                </div>
-                </div>
-            </div>
-        
-            
-
-            
-
-            
-
-            
-
-
-            <div class="panel panel-primary">
-                <div style="cursor: pointer;" data-target="#panelBodyCollapse-5" class="panel-heading">
-                    To: 
-                    
-                        <div title="" data-original-title="" class="middlealign profile-pic-icon-hover inline" data-link="/page/studentProfilePic?courseid={*}&amp;studentemail={*}">
-                            <strong>Benny Charles (Team 1)</strong>
-                            <img src="" alt="No Image Given" class="hidden profile-pic-icon-hidden">
-                            <a class="link-in-dark-bg" href="mailTo:CFResultsUiT.benny.c@gmail.com ">[CFResultsUiT.benny.c@gmail.com]</a>
-                        </div>
-                    
-                    <span class="glyphicon glyphicon-chevron-up pull-right"></span>
-                </div>
-                <div id="panelBodyCollapse-5" class="panel-collapse collapse in">
-                <div class="panel-body">
-                
-                        <div class="row ">
-                            <div class="col-md-2">
-                                <div class="col-md-12">
-                                    From: 
-                                    
-                                        <div title="" data-original-title="" class="middlealign profile-pic-icon-hover inline-block" data-link="/page/studentProfilePic?courseid={*}&amp;studentemail={*}">
-                                            <strong>Alice Betsy (Team 1)</strong>
-                                            <img src="" alt="No Image Given" class="hidden profile-pic-icon-hidden">
-                                        </div>
-                                    
-                                    
-                                </div>
-                                    
-                                <div class="col-md-12 text-muted small"><br>
-                                To: 
-                                
-                                    <div title="" data-original-title="" class="middlealign profile-pic-icon-hover inline-block" data-link="/page/studentProfilePic?courseid={*}&amp;studentemail={*}">
-                                        Benny Charles (Team 1)
-                                        <img src="" alt="No Image Given" class="hidden profile-pic-icon-hidden">
-                                    </div>
-                                 
-                                </div>
-                            </div>
-                            <div class="col-md-10">
-                            
-=======
->>>>>>> 1f7a35a8
                                     <div class="panel panel-info">
                                         <div class="panel-heading">Question 14: <span class="text-preserve-space">How important are the following factors to you? Give points accordingly.&nbsp;<span style=" white-space: normal;">
     <a href="javascript:;" id="questionAdditionalInfoButton-14-giver-1-recipient-1" class="color_gray" onclick="toggleAdditionalQuestionInfo('14-giver-1-recipient-1')" data-more="[more]" data-less="[less]">[more]</a>
@@ -1494,64 +1428,6 @@
                                         </li>
                                     </ul></div></div>
                             
-<<<<<<< HEAD
-                        </div></div>
-                
-                </div>
-                </div>
-            </div>
-        
-            
-
-            
-
-            
-
-            
-
-
-            <div class="panel panel-primary">
-                <div style="cursor: pointer;" data-target="#panelBodyCollapse-6" class="panel-heading">
-                    To: 
-                    
-                        <div title="" data-original-title="" class="middlealign profile-pic-icon-hover inline" data-link="/page/studentProfilePic?courseid={*}&amp;studentemail={*}">
-                            <strong>Danny Engrid (Team 2)</strong>
-                            <img src="" alt="No Image Given" class="hidden profile-pic-icon-hidden">
-                            <a class="link-in-dark-bg" href="mailTo:CFResultsUiT.danny.e@gmail.com ">[CFResultsUiT.danny.e@gmail.com]</a>
-                        </div>
-                    
-                    <span class="glyphicon glyphicon-chevron-up pull-right"></span>
-                </div>
-                <div id="panelBodyCollapse-6" class="panel-collapse collapse in">
-                <div class="panel-body">
-                
-                        <div class="row ">
-                            <div class="col-md-2">
-                                <div class="col-md-12">
-                                    From: 
-                                    
-                                        <div title="" data-original-title="" class="middlealign profile-pic-icon-hover inline-block" data-link="/page/studentProfilePic?courseid={*}&amp;studentemail={*}">
-                                            <strong>Benny Charles (Team 1)</strong>
-                                            <img src="" alt="No Image Given" class="hidden profile-pic-icon-hidden">
-                                        </div>
-                                    
-                                    
-                                </div>
-                                    
-                                <div class="col-md-12 text-muted small"><br>
-                                To: 
-                                
-                                    <div title="" data-original-title="" class="middlealign profile-pic-icon-hover inline-block" data-link="/page/studentProfilePic?courseid={*}&amp;studentemail={*}">
-                                        Danny Engrid (Team 2)
-                                        <img src="" alt="No Image Given" class="hidden profile-pic-icon-hidden">
-                                    </div>
-                                 
-                                </div>
-                            </div>
-                            <div class="col-md-10">
-                            
-=======
->>>>>>> 1f7a35a8
                                     <div class="panel panel-info">
                                         <div class="panel-heading">Question 16: <span class="text-preserve-space">Rate the contribution of yourself and your team members towards the latest project.&nbsp;<span style=" white-space: normal;">
     <a href="javascript:;" id="questionAdditionalInfoButton-16-giver-1-recipient-1" class="color_gray" onclick="toggleAdditionalQuestionInfo('16-giver-1-recipient-1')" data-more="[more]" data-less="[less]">[more]</a>
@@ -1687,19 +1563,11 @@
 
 
             <div class="panel panel-primary">
-<<<<<<< HEAD
-                <div style="cursor: pointer;" data-target="#panelBodyCollapse-7" class="panel-heading">
-                    To: 
-                    
-                        <div title="" data-original-title="" class="middlealign profile-pic-icon-hover inline" data-link="/page/studentProfilePic?courseid={*}&amp;studentemail={*}">
-                            <strong>Drop out (Team 2)</strong>
-=======
                 <div style="cursor: pointer;" data-target="#panelBodyCollapse-5" class="panel-heading">
                     To: 
                     
                         <div title="" data-original-title="" class="middlealign profile-pic-icon-hover inline" data-link="/page/studentProfilePic?courseid={*}&amp;studentemail={*}">
                             <strong>Benny Charles (Team 1)</strong>
->>>>>>> 1f7a35a8
                             <img src="" alt="No Image Given" class="hidden profile-pic-icon-hidden">
                             <a class="link-in-dark-bg" href="mailTo:CFResultsUiT.benny.c@gmail.com ">[CFResultsUiT.benny.c@gmail.com]</a>
                         </div>
@@ -1715,11 +1583,7 @@
                                     From: 
                                     
                                         <div title="" data-original-title="" class="middlealign profile-pic-icon-hover inline-block" data-link="/page/studentProfilePic?courseid={*}&amp;studentemail={*}">
-<<<<<<< HEAD
-                                            <strong>Drop out (Team 2)</strong>
-=======
                                             <strong>Alice Betsy (Team 1)</strong>
->>>>>>> 1f7a35a8
                                             <img src="" alt="No Image Given" class="hidden profile-pic-icon-hidden">
                                         </div>
                                     
@@ -1730,11 +1594,7 @@
                                 To: 
                                 
                                     <div title="" data-original-title="" class="middlealign profile-pic-icon-hover inline-block" data-link="/page/studentProfilePic?courseid={*}&amp;studentemail={*}">
-<<<<<<< HEAD
-                                        Drop out (Team 2)
-=======
                                         <strong>Benny Charles (Team 1)</strong>
->>>>>>> 1f7a35a8
                                         <img src="" alt="No Image Given" class="hidden profile-pic-icon-hidden">
                                     </div>
                                  
@@ -2676,11 +2536,7 @@
                                     From: 
                                     
                                         <div title="" data-original-title="" class="middlealign profile-pic-icon-hover inline-block" data-link="/page/studentProfilePic?courseid={*}&amp;studentemail={*}">
-<<<<<<< HEAD
-                                            <strong>Benny Charles (Team 1)</strong>
-=======
                                             <strong>Alice Betsy (Team 1)</strong>
->>>>>>> 1f7a35a8
                                             <img src="" alt="No Image Given" class="hidden profile-pic-icon-hidden">
                                         </div>
                                     
@@ -2691,11 +2547,7 @@
                                 To: 
                                 
                                     <div title="" data-original-title="" class="middlealign profile-pic-icon-hover inline-block" data-link="/page/studentProfilePic?courseid={*}&amp;studentemail={*}">
-<<<<<<< HEAD
-                                        Charlie Dávis (Team 2)
-=======
                                         <strong>Charlie Dávis (Team 2)</strong>
->>>>>>> 1f7a35a8
                                         <img src="" alt="No Image Given" class="hidden profile-pic-icon-hidden">
                                     </div>
                                  
@@ -2981,11 +2833,7 @@
                                 <div class="col-md-12 text-muted small"><br>
                                 To: 
                                 
-<<<<<<< HEAD
-                                    Team 2
-=======
                                     <strong>Team 2</strong>
->>>>>>> 1f7a35a8
                                  
                                 </div>
                             </div>
@@ -3156,11 +3004,7 @@
                                 To: 
                                 
                                     <div title="" data-original-title="" class="middlealign profile-pic-icon-hover inline-block" data-link="/page/studentProfilePic?courseid={*}&amp;studentemail={*}">
-<<<<<<< HEAD
-                                        Emily (Team 3)
-=======
                                         <strong>Emily (Team 3)</strong>
->>>>>>> 1f7a35a8
                                         <img src="" alt="No Image Given" class="hidden profile-pic-icon-hidden">
                                     </div>
                                  
