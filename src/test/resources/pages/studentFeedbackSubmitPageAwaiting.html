--- conflicted
+++ resolved
@@ -15,25 +15,12 @@
 
 
     
-<<<<<<< HEAD
-    <input type="hidden" value="Fourth Session" name="fsname" />
-    <input type="hidden" value="SFSubmitUiT.CS2104" name="courseid" />
-    <input type="hidden" value="SFSubmitUiT.alice.b" name="user" />
-    <div class="alert alert-warning" id="statusMessage">
-            You can view the questions and any submitted responses for this feedback session but cannot submit new responses as the session is not currently open for submission.
-         </div>
-         <script type="text&#x2f;javascript">
-            document.getElementById( &#39;statusMessage&#39; ).scrollIntoView();
-         </script>
-    <div id="course1" class="well well-plain">
-=======
     <input name="fsname" value="Fourth Session" type="hidden">
     <input name="courseid" value="SFSubmitUiT.CS2104" type="hidden">
     
         <input name="user" value="SFSubmitUiT.alice.b" type="hidden">
     
     <div class="well well-plain" id="course1">
->>>>>>> f7c30f00
             <div class="panel-body">
                 <div class="form-horizontal">
                     <div class="panel-heading">
@@ -76,15 +63,12 @@
 
 
 
-<<<<<<< HEAD
-=======
     <div id="statusMessage" class="alert alert-warning">
         You can view the questions and any submitted responses for this feedback session but cannot submit new responses as the session is not currently open for submission.
     </div>
     <script type="text/javascript">
         document.getElementById( 'statusMessage' ).scrollIntoView();
     </script>
->>>>>>> f7c30f00
 
     <br>
     
