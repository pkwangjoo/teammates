package teammates.testing.junit;

import static org.junit.Assert.assertEquals;
import static org.junit.Assert.assertTrue;

import java.util.Arrays;
import java.util.HashMap;

import org.junit.AfterClass;
import org.junit.BeforeClass;
import org.junit.Test;

import teammates.api.Common;
import teammates.api.InvalidParametersException;
import teammates.datatransfer.CoordData;
import teammates.datatransfer.CourseData;
import teammates.datatransfer.DataBundle;
import teammates.datatransfer.EvaluationData;
import teammates.datatransfer.StudentData;
import teammates.datatransfer.SubmissionData;
import teammates.testing.lib.BackDoor;
import teammates.testing.testcases.BaseTestCase;

import com.google.appengine.api.datastore.Text;
import com.google.gson.Gson;

public class BackDoorTest extends BaseTestCase {

	private static Gson gson = Common.getTeammatesGson();
	private static String jsonString;
	private DataBundle dataBundle;

	@BeforeClass
	public static void setUp() throws Exception {
		printTestClassHeader();
		jsonString = Common.readFile(Common.TEST_DATA_FOLDER
				+ "/typicalDataBundle.json");
	}

	@AfterClass
	public static void tearDown() {
		BackDoor.deleteCoordinators(jsonString);
		printTestClassFooter();
	}

	@SuppressWarnings("unused")
	private void ____SYSTEM_level_methods_________________________________() {
	}

	@Test
	public void testPersistenceAndDeletion() {

		dataBundle = gson.fromJson(jsonString, DataBundle.class);

		// Clean up to avoid clashes with existing data.
		// We delete courses first in case the same course ID exists under a
		// different coord not listed in our databundle.
		// check if deleteCoordinators worked

		for (CourseData course : dataBundle.courses.values()) {
			BackDoor.deleteCourse(course.id);
		}

		BackDoor.deleteCoordinators(jsonString);

		// ensure clean up worked
		for (CoordData coord : dataBundle.coords.values()) {
			verifyAbsentInDatastore(coord);
		}
		for (CourseData course : dataBundle.courses.values()) {
			verifyAbsentInDatastore(course);
		}

		// check persisting
		String status = BackDoor.persistNewDataBundle(jsonString);
		assertEquals(Common.BACKEND_STATUS_SUCCESS, status);
		verifyPresentInDatastore(jsonString);

		// ----------deleting Coordinator entities-------------------------
		CoordData typicalCoord1 = dataBundle.coords.get("typicalCoord1");
		verifyPresentInDatastore(typicalCoord1);
		status = BackDoor.deleteCoord(typicalCoord1.id);
		assertEquals(Common.BACKEND_STATUS_SUCCESS, status);
		verifyAbsentInDatastore(typicalCoord1);

		CoordData typicalCoord2 = dataBundle.coords.get("typicalCoord2");
		status = BackDoor.deleteCoord(typicalCoord2.id);
		assertEquals(Common.BACKEND_STATUS_SUCCESS, status);
		verifyAbsentInDatastore(typicalCoord2);

		// try to delete again. should succeed.
		status = BackDoor.deleteCoord(typicalCoord2.id);
		assertEquals(Common.BACKEND_STATUS_SUCCESS, status);

		status = BackDoor.deleteCoord("idOfTypicalCoord3");

		// recreate data. this should succeed if all previous data were deleted
		status = BackDoor.persistNewDataBundle(jsonString);
		assertEquals(Common.BACKEND_STATUS_SUCCESS, status);

		// ----------deleting Evaluation entities-------------------------

		// check the existence of a submission that will be deleted along with
		// the evaluation
		SubmissionData subInDeletedEvaluation = dataBundle.submissions
				.get("submissionFromS1C1ToS1C1");
		verifyPresentInDatastore(subInDeletedEvaluation);

		// delete the evaluation and verify it is deleted
		EvaluationData evaluation1InCourse1 = dataBundle.evaluations
				.get("evaluation1InCourse1OfCoord1");
		verifyPresentInDatastore(evaluation1InCourse1);
		status = BackDoor.deleteEvaluation(evaluation1InCourse1.course,
				evaluation1InCourse1.name);
		assertEquals(Common.BACKEND_STATUS_SUCCESS, status);
		verifyAbsentInDatastore(evaluation1InCourse1);

		// verify that the submission is deleted too
		verifyAbsentInDatastore(subInDeletedEvaluation);

		// try to delete the evaluation again, should succeed
		status = BackDoor.deleteEvaluation(evaluation1InCourse1.course,
				evaluation1InCourse1.name);
		assertEquals(Common.BACKEND_STATUS_SUCCESS, status);

		// verify that the other evaluation in the same course is intact
		EvaluationData evaluation2InCourse1 = dataBundle.evaluations
				.get("evaluation2InCourse1OfCoord1");
		verifyPresentInDatastore(evaluation2InCourse1);

		// ----------deleting Course entities-------------------------

		CourseData course2 = dataBundle.courses.get("course1OfCoord2");
		verifyPresentInDatastore(course2);
		status = BackDoor.deleteCourse(course2.id);
		assertEquals(Common.BACKEND_STATUS_SUCCESS, status);
		verifyAbsentInDatastore(course2);

		// check if related student entities are also deleted
		StudentData student2InCourse2 = dataBundle.students
				.get("student2InCourse2");
		verifyAbsentInDatastore(student2InCourse2);

		// check if related evaluation entities are also deleted
		EvaluationData evaluation1InCourse2 = dataBundle.evaluations
				.get("evaluation1InCourse1OfCoord2");
		verifyAbsentInDatastore(evaluation1InCourse2);
	}

	@SuppressWarnings("unused")
	private void ____COORD_level_methods_________________________________() {
	}

	@Test
	public void testDeleteCoords() {
		// already tested by testPersistenceAndDeletion
	}

	@Test
	public void testCreateCoord() {
		// only minimal testing because this is a wrapper method for
		// another well-tested method.

		String coordId = "tmapitt.tcc.coord";
		CoordData coord = new CoordData(coordId, coordId,
				"tmapitt.tcc.coord@gmail.com");
		BackDoor.deleteCoord(coordId);
		verifyAbsentInDatastore(coord);
		BackDoor.createCoord(coord);
		verifyPresentInDatastore(coord);
		BackDoor.deleteCoord(coordId);
		verifyAbsentInDatastore(coord);
	}

	@Test
	public void testGetCoordAsJson() {
		// already tested by testPersistenceAndDeletion
	}

	@Test
	public void testDeleteCoord() {
		// already tested by testPersistenceAndDeletion
	}

	@Test
	public void testEditCoord() {
		// method not implemented
	}

	@Test
	public void testCleanByCoordinator() throws Exception {
		// only minimal testing because this is a wrapper method for
		// other well-tested methods.

		refreshDataInDatastore();
		CoordData coord = dataBundle.coords.get("typicalCoord1");
		String[] coursesByCoord = BackDoor.getCoursesByCoordId(coord.id);
		assertEquals(2, coursesByCoord.length);
		BackDoor.cleanupCoord(coord.id);
		coursesByCoord = BackDoor.getCoursesByCoordId(coord.id);
		assertEquals(0, coursesByCoord.length);
	}

	@Test
	public void testGetCoursesByCoordId() throws InvalidParametersException {

		String[] courses = BackDoor.getCoursesByCoordId("nonExistentCoord");

		// testing for non-existent coordinator
		assertEquals("[]", Arrays.toString(courses));

		// create a fresh coordinator
		String coord1Id = "AST.TGCBCI.coord1";
		BackDoor.deleteCoord(coord1Id);
		BackDoor.createCoord(new CoordData(coord1Id, "dummy name",
				"dummy@email"));

		String course1OfCoord1 = "AST.TGCBCI.c1OfCoord1";
		String course2OfCoord1 = "AST.TGCBCI.c2OfCoord1";
		BackDoor.createCourse(new CourseData(course1OfCoord1,
				"tmapit tgcbci c1OfCoord1", coord1Id));
		BackDoor.createCourse(new CourseData(course2OfCoord1,
				"tmapit tgcbci c2OfCoord1", coord1Id));

		// add a course that belongs to a different coordinator
		String coord2Id = "AST.TGCBCI.coord2";
		String course1OfCoord2 = "AST.TGCBCI.c1OfCoord2";
		BackDoor.createCourse(new CourseData(course1OfCoord2,
				"tmapit tgcbci c1OfCoord2", coord2Id));

		courses = BackDoor.getCoursesByCoordId(coord1Id);
		assertEquals("[" + course1OfCoord1 + ", " + course2OfCoord1 + "]",
				Arrays.toString(courses));

		BackDoor.deleteCoord(coord1Id);
		BackDoor.deleteCoord(coord2Id);
	}

	@SuppressWarnings("unused")
	private void ____COURSE_level_methods_________________________________() {
	}

	@Test
	public void testCreateCourse() throws InvalidParametersException {
		// only minimal testing because this is a wrapper method for
		// another well-tested method.

		String courseId = "tmapitt.tcc.course";
		CourseData course = new CourseData(courseId,
				"Name of tmapitt.tcc.coord", "tmapitt.tcc.coord");
		BackDoor.deleteCourse(courseId);
		verifyAbsentInDatastore(course);
		BackDoor.createCourse(course);
		verifyPresentInDatastore(course);
		BackDoor.deleteCourse(courseId);
		verifyAbsentInDatastore(course);
	}

	@Test
	public void testGetCourseAsJson() {
		// already tested by testPersistenceAndDeletion
	}

	@Test
	public void testEditCourse() {
		// not implemented
	}

	@Test
	public void testDeleteCourse() {
		// already tested by testPersistenceAndDeletion
	}

	@SuppressWarnings("unused")
	private void ____STUDENT_level_methods_________________________________() {
	}

	@Test
	public void testCreateStudent() throws InvalidParametersException {
		// only minimal testing because this is a wrapper method for
		// another well-tested method.

		StudentData student = new StudentData(
				"|name of tcs student|tcsStudent@gmail.com|",
				"tmapit.tcs.course");
		BackDoor.deleteStudent(student.course, student.email);
		verifyAbsentInDatastore(student);
		BackDoor.createStudent(student);
		verifyPresentInDatastore(student);
		BackDoor.deleteStudent(student.course, student.email);
		verifyAbsentInDatastore(student);
	}

	@Test
	public void testGetKeyForStudent() throws InvalidParametersException {

		StudentData student = new StudentData(
				"t1|name of tgsr student|tgsr@gmail.com|", "course1");
		BackDoor.createStudent(student);
		String key = BackDoor.getKeyForStudent(student.course, student.email);
		System.out.println("Key for " + student.email + " is:" + key);
		// check for some characteristics of the key
<<<<<<< HEAD
		String errorMessage = key+"[length:"+key.length()+"]";
		assertTrue(errorMessage, key.length() > 30 && key.length() < 60);
=======
		String errorMessage = key + "[length="+key.length()+"] is not as expected";
		assertTrue(errorMessage,key.length() > 30 && key.length() < 60);
>>>>>>> 97c568c9
		assertTrue(errorMessage, key.indexOf(" ") < 0);
		
		//clean up student as this is an orphan entity
		BackDoor.deleteStudent(student.course, student.email);
	}

	@Test
	public void testGetStudentAsJson() {
		// already tested by testPersistenceAndDeletion
	}

	@Test
	public void testEditStudent() {

		// check for successful edit
		refreshDataInDatastore();
		StudentData student = dataBundle.students.get("student1InCourse1");
		String originalEmail = student.email;
		student.name = "New name";
		student.email = "new@gmail.com";
		student.comments = "new comments";
		student.profile = new Text("new profile");
		student.team = "new team";
		String status = BackDoor.editStudent(originalEmail, student);
		assertEquals(Common.BACKEND_STATUS_SUCCESS, status);
		verifyPresentInDatastore(student);

		// test for unsuccessful edit
		student.course = "non-existent";
		status = BackDoor.editStudent(originalEmail, student);
		assertTrue(status.startsWith(Common.BACKEND_STATUS_FAILURE));
		verifyAbsentInDatastore(student);
	}

	@Test
	public void testDeleteStudent() {
		// already tested by testPersistenceAndDeletion
	}

	@SuppressWarnings("unused")
	private void ____EVALUATION_level_methods______________________________() {
	}

	@Test
	public void testCreateEvaluation() throws InvalidParametersException {
		// only minimal testing because this is a wrapper method for
		// another well-tested method.

		EvaluationData e = new EvaluationData();
		e.course = "tmapit.tce.course";
		e.name = "Eval for tmapit.tce.course";
		e.instructions = "inst.";
		e.p2pEnabled = true;
		e.startTime = Common.getDateOffsetToCurrentTime(1);
		e.endTime = Common.getDateOffsetToCurrentTime(2);
		e.timeZone = 8.0;
		e.gracePeriod = 5;
		BackDoor.deleteEvaluation(e.course, e.name);
		verifyAbsentInDatastore(e);
		BackDoor.createEvaluation(e);
		verifyPresentInDatastore(e);
		BackDoor.deleteEvaluation(e.course, e.name);
		verifyAbsentInDatastore(e);
	}

	@Test
	public void testGetEvaluationAsJson() {
		// already tested by testPersistenceAndDeletion
	}

	@Test
	public void testEditEvaluation() {

		refreshDataInDatastore();

		// check for successful edit
		EvaluationData e = dataBundle.evaluations
				.get("evaluation1InCourse1OfCoord1");

		e.gracePeriod = e.gracePeriod + 1;
		e.instructions = e.instructions + "x";
		e.p2pEnabled = (!e.p2pEnabled);
		e.startTime = Common.getDateOffsetToCurrentTime(-2);
		e.endTime = Common.getDateOffsetToCurrentTime(-1);
		e.activated = (!e.activated);
		e.published = (!e.published);
		e.timeZone = e.timeZone + 1.0;

		String status = BackDoor.editEvaluation(e);
		assertEquals(Common.BACKEND_STATUS_SUCCESS, status);
		verifyPresentInDatastore(e);

		// test for unsuccessful edit
		e.name = "non existent";
		status = BackDoor.editEvaluation(e);
		assertTrue(status.startsWith(Common.BACKEND_STATUS_FAILURE));
		verifyAbsentInDatastore(e);
	}

	@Test
	public void testDeleteEvaluation() {
		// already tested by testPersistenceAndDeletion
	}

	@SuppressWarnings("unused")
	private void ____SUBMISSION_level_methods______________________________() {
	}

	@Test
	public void testCreateSubmission() {
		// not implemented
	}

	@Test
	public void testGetSubmission() {
		// already tested by testPersistenceAndDeletion
	}

	@Test
	public void testEditSubmission() {

		refreshDataInDatastore();

		// check for successful edit
		SubmissionData submission = dataBundle.submissions
				.get("submissionFromS1C1ToS1C1");
		submission.justification = new Text(submission.justification.getValue()
				+ "x");
		submission.points = submission.points + 10;
		String status = BackDoor.editSubmission(submission);
		assertEquals(Common.BACKEND_STATUS_SUCCESS, status);
		verifyPresentInDatastore(submission);

		// test for unsuccessful edit
		submission.reviewer = "non-existent@gmail.com";
		status = BackDoor.editSubmission(submission);
		assertTrue(status.startsWith(Common.BACKEND_STATUS_FAILURE));
		verifyAbsentInDatastore(submission);
	}

	@Test
	public void testdeleteSubmission() {
		// not implemented
	}

	@SuppressWarnings("unused")
	private void ____helper_methods_________________________________() {
	}

	@Test
	public void testDataBundle() throws Exception {

		String jsonString = Common.readFile(Common.TEST_DATA_FOLDER
				+ "/typicalDataBundle.json");
		Gson gson = Common.getTeammatesGson();

		DataBundle data = gson.fromJson(jsonString, DataBundle.class);

		CoordData typicalCoord1 = data.coords.get("typicalCoord1");
		assertEquals("idOfTypicalCoord1", typicalCoord1.id);
		assertEquals("Typical Coordinator1", typicalCoord1.name);
		assertEquals("typicalCoord1@gmail.com", typicalCoord1.email);

		CoordData typicalCoord2 = data.coords.get("typicalCoord2");
		assertEquals("idOfTypicalCoord2", typicalCoord2.id);
		assertEquals("Typical Coordinator2", typicalCoord2.name);
		assertEquals("typicalCoord2@gmail.com", typicalCoord2.email);

		CourseData course1 = data.courses.get("course1OfCoord1");
		assertEquals("idOfCourse1OfCoord1", course1.id);
		assertEquals("course1OfCoord1 name", course1.name);
		assertEquals("idOfTypicalCoord1", course1.coord);

		StudentData student1InCourse1 = data.students.get("student1InCourse1");
		assertEquals("student1InCourse1", student1InCourse1.id);
		assertEquals("student1 In Course1", student1InCourse1.name);
		assertEquals("Team 1.1", student1InCourse1.team);
		assertEquals("comment for student1InCourse1",
				student1InCourse1.comments);
		assertEquals("idOfCourse1OfCoord1", student1InCourse1.course);
		assertEquals("profiledetail for student1InCourse1",
				student1InCourse1.profile.getValue());

		StudentData student2InCourse2 = data.students.get("student2InCourse2");
		assertEquals("student2InCourse1", student2InCourse2.id);
		assertEquals("student2 In Course2", student2InCourse2.name);
		assertEquals("Team 2.1", student2InCourse2.team);

		EvaluationData evaluation1 = data.evaluations
				.get("evaluation1InCourse1OfCoord1");
		assertEquals("evaluation1 In Course1", evaluation1.name);
		assertEquals("idOfCourse1OfCoord1", evaluation1.course);
		assertEquals("instructions for evaluation1InCourse1",
				evaluation1.instructions);
		assertEquals(10, evaluation1.gracePeriod);
		assertEquals(true, evaluation1.p2pEnabled);
		assertEquals("Sun Apr 01 23:59:00 SGT 2012",
				evaluation1.startTime.toString());
		assertEquals("Tue Apr 30 23:59:00 SGT 2013",
				evaluation1.endTime.toString());
		assertEquals(true, evaluation1.activated);
		assertEquals(false, evaluation1.published);
		assertEquals(2.0, evaluation1.timeZone, 0.01);

		EvaluationData evaluation2 = data.evaluations
				.get("evaluation2InCourse1OfCoord1");
		assertEquals("evaluation2 In Course1", evaluation2.name);
		assertEquals("idOfCourse1OfCoord1", evaluation2.course);

		SubmissionData submissionFromS1C1ToS2C1 = data.submissions
				.get("submissionFromS1C1ToS2C1");
		assertEquals("student1InCourse1@gmail.com",
				submissionFromS1C1ToS2C1.reviewer);
		assertEquals("student2InCourse1@gmail.com",
				submissionFromS1C1ToS2C1.reviewee);
		assertEquals("idOfCourse1OfCoord1", submissionFromS1C1ToS2C1.course);
		assertEquals("evaluation1 In Course1",
				submissionFromS1C1ToS2C1.evaluation);
		assertEquals(10, submissionFromS1C1ToS2C1.points);
		assertEquals("Team 1.1", submissionFromS1C1ToS2C1.team);
		// since justification filed is of Text type, we have to use it's
		// .getValue() method to access the string contained inside it
		assertEquals(
				"justification of student1InCourse1 rating to student2InCourse1",
				submissionFromS1C1ToS2C1.justification.getValue());
		assertEquals("comments from student1InCourse1 to student2InCourse1",
				submissionFromS1C1ToS2C1.p2pFeedback.getValue());

		SubmissionData submissionFromS2C1ToS1C1 = data.submissions
				.get("submissionFromS2C1ToS1C1");
		assertEquals("student2InCourse1@gmail.com",
				submissionFromS2C1ToS1C1.reviewer);
		assertEquals("student1InCourse1@gmail.com",
				submissionFromS2C1ToS1C1.reviewee);
	}

	private void refreshDataInDatastore() {
		dataBundle = gson.fromJson(jsonString, DataBundle.class);
		BackDoor.deleteCoordinators(jsonString);
		BackDoor.persistNewDataBundle(jsonString);
	}

	private void verifyAbsentInDatastore(CourseData course) {
		assertEquals("null", BackDoor.getCourseAsJson(course.id));
	}

	private void verifyAbsentInDatastore(StudentData student) {
		assertEquals("null",
				BackDoor.getStudentAsJson(student.course, student.email));
	}

	private void verifyAbsentInDatastore(EvaluationData evaluation1InCourse1) {
		assertEquals("null", BackDoor.getEvaluationAsJson(
				evaluation1InCourse1.course, evaluation1InCourse1.name));
	}

	private void verifyAbsentInDatastore(SubmissionData subInDeletedEvaluation) {
		String submissionAsJson = BackDoor.getSubmissionAsJson(
				subInDeletedEvaluation.course,
				subInDeletedEvaluation.evaluation,
				subInDeletedEvaluation.reviewer,
				subInDeletedEvaluation.reviewee);
		assertEquals("null", submissionAsJson);
	}

	private void verifyPresentInDatastore(String dataBundleJsonString) {
		Gson gson = Common.getTeammatesGson();

		DataBundle data = gson.fromJson(dataBundleJsonString, DataBundle.class);
		HashMap<String, CoordData> coords = data.coords;
		for (CoordData expectedCoord : coords.values()) {
			verifyPresentInDatastore(expectedCoord);
		}

		HashMap<String, CourseData> courses = data.courses;
		for (CourseData expectedCourse : courses.values()) {
			verifyPresentInDatastore(expectedCourse);
		}

		HashMap<String, StudentData> students = data.students;
		for (StudentData expectedStudent : students.values()) {
			verifyPresentInDatastore(expectedStudent);
		}

		HashMap<String, EvaluationData> evaluations = data.evaluations;
		for (EvaluationData expectedEvaluation : evaluations.values()) {
			verifyPresentInDatastore(expectedEvaluation);
		}

		HashMap<String, SubmissionData> submissions = data.submissions;
		for (SubmissionData expectedSubmission : submissions.values()) {
			verifyPresentInDatastore(expectedSubmission);
		}
	}

	private void verifyPresentInDatastore(SubmissionData expectedSubmission) {
		String submissionsJsonString = BackDoor.getSubmissionAsJson(
				expectedSubmission.course, expectedSubmission.evaluation,
				expectedSubmission.reviewer, expectedSubmission.reviewee);
		SubmissionData actualSubmission = gson.fromJson(submissionsJsonString,
				SubmissionData.class);
		assertEquals(gson.toJson(expectedSubmission),
				gson.toJson(actualSubmission));
	}

	private void verifyPresentInDatastore(EvaluationData expectedEvaluation) {
		String evaluationJsonString = BackDoor.getEvaluationAsJson(
				expectedEvaluation.course, expectedEvaluation.name);
		EvaluationData actualEvaluation = gson.fromJson(evaluationJsonString,
				EvaluationData.class);
		// equalize id field before comparing (because id field is
		// autogenerated by GAE)
		assertEquals(gson.toJson(expectedEvaluation),
				gson.toJson(actualEvaluation));
	}

	private void verifyPresentInDatastore(StudentData expectedStudent) {
		String studentJsonString = BackDoor.getStudentAsJson(
				expectedStudent.course, expectedStudent.email);
		StudentData actualStudent = gson.fromJson(studentJsonString,
				StudentData.class);
		StudentData.equalizeIrrelevantData(expectedStudent, actualStudent);
		assertEquals(gson.toJson(expectedStudent), gson.toJson(actualStudent));
	}

	private void verifyPresentInDatastore(CourseData expectedCourse) {
		String courseJsonString = BackDoor.getCourseAsJson(expectedCourse.id);
		CourseData actualCourse = gson.fromJson(courseJsonString,
				CourseData.class);
		assertEquals(gson.toJson(expectedCourse), gson.toJson(actualCourse));
	}

	private void verifyPresentInDatastore(CoordData expectedCoord) {
		String coordJsonString = BackDoor.getCoordAsJson(expectedCoord.id);
		CoordData actualCoord = gson.fromJson(coordJsonString, CoordData.class);
		assertEquals(gson.toJson(expectedCoord), gson.toJson(actualCoord));
	}

	private void verifyAbsentInDatastore(CoordData expectedCoord) {
		assertEquals("null", BackDoor.getCoordAsJson(expectedCoord.id));
	}

}<|MERGE_RESOLUTION|>--- conflicted
+++ resolved
@@ -300,13 +300,8 @@
 		String key = BackDoor.getKeyForStudent(student.course, student.email);
 		System.out.println("Key for " + student.email + " is:" + key);
 		// check for some characteristics of the key
-<<<<<<< HEAD
-		String errorMessage = key+"[length:"+key.length()+"]";
-		assertTrue(errorMessage, key.length() > 30 && key.length() < 60);
-=======
 		String errorMessage = key + "[length="+key.length()+"] is not as expected";
 		assertTrue(errorMessage,key.length() > 30 && key.length() < 60);
->>>>>>> 97c568c9
 		assertTrue(errorMessage, key.indexOf(" ") < 0);
 		
 		//clean up student as this is an orphan entity
