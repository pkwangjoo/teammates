package teammates.test.cases.logic;

import static org.testng.AssertJUnit.assertEquals;
import static org.testng.AssertJUnit.assertNull;
import static org.testng.AssertJUnit.assertTrue;
import static teammates.common.util.FieldValidator.COURSE_ID_ERROR_MESSAGE;
import static teammates.common.util.FieldValidator.END_TIME_FIELD_NAME;
import static teammates.common.util.FieldValidator.EVALUATION_NAME;
import static teammates.common.util.FieldValidator.REASON_INCORRECT_FORMAT;
import static teammates.common.util.FieldValidator.START_TIME_FIELD_NAME;
import static teammates.common.util.FieldValidator.TIME_FRAME_ERROR_MESSAGE;
import static teammates.logic.core.TeamEvalResult.NA;
import static teammates.logic.core.TeamEvalResult.NSB;
import static teammates.logic.core.TeamEvalResult.NSU;

import java.util.ArrayList;
import java.util.Calendar;
import java.util.Date;
import java.util.List;
import java.util.TimeZone;

import javax.mail.internet.MimeMessage;
import javax.servlet.ServletException;

import org.testng.annotations.AfterClass;
import org.testng.annotations.BeforeClass;
import org.testng.annotations.BeforeMethod;
import org.testng.annotations.Test;

import teammates.common.datatransfer.CourseAttributes;
import teammates.common.datatransfer.DataBundle;
import teammates.common.datatransfer.EvaluationAttributes;
import teammates.common.datatransfer.EvaluationAttributes.EvalStatus;
import teammates.common.datatransfer.EvaluationDetailsBundle;
import teammates.common.datatransfer.EvaluationResultsBundle;
import teammates.common.datatransfer.InstructorAttributes;
import teammates.common.datatransfer.StudentAttributes;
import teammates.common.datatransfer.TeamDetailsBundle;
import teammates.common.datatransfer.StudentResultBundle;
import teammates.common.datatransfer.SubmissionAttributes;
import teammates.common.datatransfer.TeamResultBundle;
import teammates.common.datatransfer.UserType;
import teammates.common.exception.EntityAlreadyExistsException;
import teammates.common.exception.EntityDoesNotExistException;
import teammates.common.exception.InvalidParametersException;
import teammates.common.util.Const;
import teammates.common.util.StringHelper;
import teammates.common.util.TimeHelper;
import teammates.logic.api.Logic;
import teammates.logic.backdoor.BackDoorLogic;
import teammates.logic.core.AccountsLogic;
import teammates.logic.core.CoursesLogic;
import teammates.logic.core.EvaluationsLogic;
import teammates.logic.core.SubmissionsLogic;
import teammates.test.cases.BaseComponentTestCase;
import teammates.test.driver.AssertHelper;
import teammates.test.util.TestHelper;

import com.google.appengine.api.datastore.Text;

public class LogicTest extends BaseComponentTestCase {

    private static final Logic logic = new Logic();
    protected static SubmissionsLogic submissionsLogic = SubmissionsLogic.inst();

    private static DataBundle dataBundle = getTypicalDataBundle();

    @BeforeClass
    public static void classSetUp() throws Exception {
        printTestClassHeader();
        turnLoggingUp(Logic.class);
    }

    @BeforeMethod
    public void caseSetUp() throws ServletException {
        dataBundle = getTypicalDataBundle();
    }

    @SuppressWarnings("unused")
    private void ____USER_level_methods___________________________________() {
    }

    @Test
    public void testGetLoginUrl() {
        gaeSimulation.logoutUser();
        assertEquals("/_ah/login?continue=www.abc.com",
                Logic.getLoginUrl("www.abc.com"));
    }

    @Test
    public void testGetLogoutUrl() {
        gaeSimulation.loginUser("any.user");
        assertEquals("/_ah/logout?continue=www.def.com",
                Logic.getLogoutUrl("www.def.com"));
    }
    
    //TODO: test isUserLoggedIn method

    @Test
    public void testGetCurrentUser() throws Exception {

        restoreTypicalDataInDatastore();

        ______TS("admin+instructor+student");

        InstructorAttributes instructor = dataBundle.instructors.get("instructor1OfCourse1");
        String course2Id = dataBundle.courses.get("typicalCourse2").id;
        gaeSimulation.loginAsAdmin(instructor.googleId);
        // also make this user a student of another course
        StudentAttributes instructorAsStudent = new StudentAttributes(
                "Team 1", "Instructor As Student", "instructorasstudent@yahoo.com", "", course2Id);
        instructorAsStudent.googleId = instructor.googleId;
        logic.createStudent(instructorAsStudent);

        UserType user = logic.getCurrentUser();
        assertEquals(instructor.googleId, user.id);
        assertEquals(true, user.isAdmin);
        assertEquals(true, user.isInstructor);
        assertEquals(true, user.isStudent);

        ______TS("admin+instructor only");

        // this user is no longer a student
        logic.deleteStudent(instructorAsStudent.course, instructorAsStudent.email);

        user = logic.getCurrentUser();
        assertEquals(instructor.googleId, user.id);
        assertEquals(true, user.isAdmin);
        assertEquals(true, user.isInstructor);
        assertEquals(false, user.isStudent);

        ______TS("instructor only");
        
        // this user is no longer an admin
        gaeSimulation.loginAsInstructor(instructor.googleId);
        
        user = logic.getCurrentUser();
        assertEquals(instructor.googleId, user.id);
        assertEquals(false, user.isAdmin);
        assertEquals(true, user.isInstructor);
        assertEquals(false, user.isStudent);

        ______TS("unregistered");

        gaeSimulation.loginUser("unknown");

        user = logic.getCurrentUser();
        assertEquals("unknown", user.id);
        assertEquals(false, user.isAdmin);
        assertEquals(false, user.isInstructor);
        assertEquals(false, user.isStudent);

        ______TS("student only");

        StudentAttributes student = dataBundle.students.get("student1InCourse1");
        gaeSimulation.loginAsStudent(student.googleId);

        user = logic.getCurrentUser();
        assertEquals(student.googleId, user.id);
        assertEquals(false, user.isAdmin);
        assertEquals(false, user.isInstructor);
        assertEquals(true, user.isStudent);

        ______TS("admin only");

        gaeSimulation.loginAsAdmin("any.user");

        user = logic.getCurrentUser();
        assertEquals("any.user", user.id);
        assertEquals(true, user.isAdmin);
        assertEquals(false, user.isInstructor);
        assertEquals(false, user.isStudent);

        ______TS("not logged in");

        // check for user not logged in
        gaeSimulation.logoutUser();
        assertEquals(null, logic.getCurrentUser());
    }

    @SuppressWarnings("unused")
    private void ____STUDENT_level_methods__________________________________() {
    }

    @Test
    public void testGetTeamsForCourse() throws Exception {
    
        restoreTypicalDataInDatastore();
    
        String methodName = "getTeamsForCourse";
        Class<?>[] paramTypes = new Class<?>[] { String.class };
    
        
        ______TS("typical case");
    
        CourseAttributes course = dataBundle.courses.get("typicalCourse1");
        logic.createStudent(new StudentAttributes("t1", "s1", "s1@e", "", course.id));
        List<TeamDetailsBundle> courseAsTeams = logic.getTeamsForCourse(course.id);
        assertEquals(3, courseAsTeams.size());
    
        String team1Id = "Team 1.1";
        assertEquals(team1Id, courseAsTeams.get(0).name);
        assertEquals(4, courseAsTeams.get(0).students.size());
        assertEquals(team1Id, courseAsTeams.get(0).students.get(0).team);
        assertEquals(team1Id, courseAsTeams.get(0).students.get(1).team);
    
        String team2Id = "Team 1.2";
        assertEquals(team2Id, courseAsTeams.get(1).name);
        assertEquals(1, courseAsTeams.get(1).students.size());
        assertEquals(team2Id, courseAsTeams.get(1).students.get(0).team);
    
        
        ______TS("null parameters");
    
        try {
            logic.getTeamsForCourse(null);
            signalFailureToDetectException();
        } catch (AssertionError a) {
            assertEquals(Logic.ERROR_NULL_PARAMETER, a.getMessage());
        }
    
        
        ______TS("course without teams");
    
        logic.deleteCourse("course1");
        logic.createAccount("instructor1", "Instructor 1", true, "instructor@email.com", "National University Of Singapore");
        logic.createCourseAndInstructor("instructor1", "course1", "Course 1");
        assertEquals(0, logic.getTeamsForCourse("course1").size());

        
        ______TS("non-existent course");
        
        TestHelper.verifyEntityDoesNotExistException(methodName, paramTypes,
                new Object[] { "non-existent" });
    }
    
    @Test
    public void testJoinCourseForStudent() throws Exception {
    
        restoreTypicalDataInDatastore();
    
        // make a student 'unregistered'
        StudentAttributes student = dataBundle.students.get("student1InCourse1");
        String googleId = "student1InCourse1";
        String key = logic.getKeyForStudent(student.course, student.email);
        student.googleId = "";
        logic.updateStudent(student.email, student);
        assertEquals("", logic.getStudentForEmail(student.course, student.email).googleId);
    
    
        ______TS("register an unregistered student");
    
        //Test for encrypted key used
        key = StringHelper.encrypt(key);
        logic.joinCourseForStudent(key, googleId);
        assertEquals(googleId,
                logic.getStudentForEmail(student.course, student.email).googleId);
                
        ______TS("null parameters");
    
        try {
            logic.joinCourseForStudent(null, "valid.user");
            signalFailureToDetectException();
        } catch (AssertionError a) {
            assertEquals(Logic.ERROR_NULL_PARAMETER, a.getMessage());
        }
        
        try {
            logic.joinCourseForStudent(key, null);
            signalFailureToDetectException();
        } catch (AssertionError a) {
            assertEquals(Logic.ERROR_NULL_PARAMETER, a.getMessage());
        }
    }

    @Test
    public void testSendReminderForEvaluation() throws Exception {
    
        restoreTypicalDataInDatastore();
    
        ______TS("empty class");
    
        AccountsLogic.inst().deleteAccountCascade("instructor1");
        CoursesLogic.inst().deleteCourseCascade("course1");
        logic.createAccount("instructor1", "Instructor 1", true, "instructor@email.com", "National University Of Singapore");
        logic.createCourseAndInstructor("instructor1", "course1", "course 1");
        EvaluationAttributes newEval = new EvaluationAttributes();
        newEval.courseId = "course1";
        newEval.name = "new eval";
        newEval.instructions = new Text("instructions");
        newEval.startTime = TimeHelper.getDateOffsetToCurrentTime(1);
        newEval.endTime = TimeHelper.getDateOffsetToCurrentTime(2);
        logic.createEvaluation(newEval);
    
        List<MimeMessage> emailsSent = EvaluationsLogic.inst().sendReminderForEvaluation(
                "course1", "new eval");
        
        int numOfInstructor = logic.getInstructorsForCourse(newEval.courseId).size();
        assertEquals(0+numOfInstructor, emailsSent.size());
    
        ______TS("1 person submitted fully, 4 others have not");
    
        EvaluationAttributes eval = dataBundle.evaluations
                .get("evaluation1InCourse1");
        emailsSent = EvaluationsLogic.inst().sendReminderForEvaluation(eval.courseId, eval.name);
        
        numOfInstructor = logic.getInstructorsForCourse(eval.courseId).size();
        assertEquals(4+numOfInstructor, emailsSent.size());
        List<StudentAttributes> studentList = logic
                .getStudentsForCourse(eval.courseId);
    
        //student 1 would not receive email 
        for (StudentAttributes s : studentList) {
            if(!s.name.equals("student1 In Course1")){
                String errorMessage = "No email sent to " + s.email;
                assertTrue(errorMessage, TestHelper.getEmailToStudent(s, emailsSent) != null);
            }
        }
    
        ______TS("some have submitted fully");
        // This student is the only member in Team 1.2. If he submits his
        // self-evaluation, he sill be considered 'fully submitted'. Only
        // student in Team 1.1 should receive emails.
        StudentAttributes singleStudnetInTeam1_2 = dataBundle.students
                .get("student5InCourse1");
        SubmissionAttributes sub = new SubmissionAttributes();
        sub.course = singleStudnetInTeam1_2.course;
        sub.evaluation = eval.name;
        sub.team = singleStudnetInTeam1_2.team;
        sub.reviewer = singleStudnetInTeam1_2.email;
        sub.reviewee = singleStudnetInTeam1_2.email;
        sub.points = 100;
        sub.justification = new Text("j");
        sub.p2pFeedback = new Text("y");
        ArrayList<SubmissionAttributes> submissions = new ArrayList<SubmissionAttributes>();
        submissions.add(sub);
        logic.updateSubmissions(submissions);
        emailsSent = EvaluationsLogic.inst().sendReminderForEvaluation(eval.courseId, eval.name);
    
        numOfInstructor = logic.getInstructorsForCourse(eval.courseId).size();
        assertEquals(3+numOfInstructor, emailsSent.size());
    
        studentList = logic.getStudentsForCourse(eval.courseId);
    
        // verify 3 students in Team 1.1 received emails.
        for (StudentAttributes s : studentList) {
            if (s.team.equals("Team 1.1") && !s.name.equals("student1 In Course1")) {
                String errorMessage = "No email sent to " + s.email;
                assertTrue(errorMessage,
                        TestHelper.getEmailToStudent(s, emailsSent) != null);
            }
        }
    
        ______TS("non-existent course/evaluation");
        try {
            EvaluationsLogic.inst().sendReminderForEvaluation("non-existent-course", "non-existent-eval");
        } catch (Exception e) {
            assertEquals("Trying to edit non-existent evaluation non-existent-course/non-existent-eval", 
                    e.getMessage());
        }
    
        ______TS("null parameter");
    
        try {
            EvaluationsLogic.inst().sendReminderForEvaluation("valid.course.id", null);
            signalFailureToDetectException();
        } catch (AssertionError a) {
            assertEquals("Supplied parameter was null\n", a.getMessage());
        }
    }

<<<<<<< HEAD

    @SuppressWarnings("unused")
    private void ____EVALUATION_level_methods_______________________________() {

    }

    @Test
    public void testCreateEvaluation() throws Exception {

        restoreTypicalDataInDatastore();

        EvaluationAttributes evaluation = new EvaluationAttributes();
        evaluation.courseId = "idOfTypicalCourse1";
        evaluation.name = "new evaluation";

        ______TS("typical case");

        

        restoreTypicalDataInDatastore();

        evaluation = dataBundle.evaluations.get("evaluation1InCourse1");
        TestHelper.verifyPresentInDatastore(evaluation);
        logic.deleteEvaluation(evaluation.courseId, evaluation.name);
        TestHelper.verifyAbsentInDatastore(evaluation);
        logic.createEvaluation(evaluation);
        TestHelper.verifyPresentInDatastore(evaluation);

        ______TS("Duplicate evaluation name");

        try {
            logic.createEvaluation(evaluation);
            signalFailureToDetectException();
        } catch (EntityAlreadyExistsException e) {
            AssertHelper.assertContains(evaluation.name, e.getMessage());
        }

        ______TS("null parameters");

        try {
            logic.createEvaluation(null);
            signalFailureToDetectException();
        } catch (AssertionError a) {
            assertEquals(Logic.ERROR_NULL_PARAMETER, a.getMessage());
        }
    
        ______TS("invalid parameters");

        // Only checking that exception is thrown at logic level
        evaluation.courseId = "invalid course";
        try {
            logic.createEvaluation(evaluation);
            signalFailureToDetectException();
        } catch (InvalidParametersException e) {
            assertEquals(
                    String.format(COURSE_ID_ERROR_MESSAGE, evaluation.courseId, REASON_INCORRECT_FORMAT),
                    e.getMessage());
        }
        // invalid values to other parameters should be checked against
        // EvaluationData.validate();

    }

    @Test
    public void testGetEvaluation() throws Exception {

        restoreTypicalDataInDatastore();

        ______TS("typical case");

        restoreTypicalDataInDatastore();

        EvaluationAttributes expected = dataBundle.evaluations
                .get("evaluation1InCourse1");
        EvaluationAttributes actual = logic.getEvaluation(expected.courseId,
                expected.name);
        TestHelper.verifySameEvaluationData(expected, actual);

        ______TS("null parameters");

        try {
            logic.getEvaluation("valid.course.id", null);
            signalFailureToDetectException();
        } catch (AssertionError a) {
            assertEquals(Logic.ERROR_NULL_PARAMETER, a.getMessage());
        }

        ______TS("non-existent");

        assertNull(logic.getEvaluation("non-existent", expected.name));
        assertNull(logic.getEvaluation(expected.courseId, "non-existent"));

    }

    /* TODO: implement tests for the following: 
     * 1. getEvaluationDetails()    
     * 2. getEvaluationsListForInstructor()
     * 3. getEvaluationDetailsForCourse()
     */
    @Test
    public void testGetEvaluationsDetailsForInstructor() throws Exception {
    
        restoreTypicalDataInDatastore();
        String methodName = "getEvaluationsDetailsForInstructor";
        Class<?>[] paramTypes = new Class<?>[] { String.class };
    
        ______TS("typical case, instructor has 3 evaluations");
    
        
        
        InstructorAttributes instructor = dataBundle.instructors.get("instructor3OfCourse1");
        ArrayList<EvaluationDetailsBundle> evalList = logic
                .getEvaluationsDetailsForInstructor(instructor.googleId);
        // 2 Evals from Course 1, 1 Eval from Course  2
        assertEquals(3, evalList.size());
        EvaluationAttributes evaluation = dataBundle.evaluations.get("evaluation1InCourse1");
        for (EvaluationDetailsBundle edd : evalList) {
            if(edd.evaluation.name.equals(evaluation.name)){
                //We have, 4 students in Team 1.1 and 1 student in Team 1.2
                //Only 3 have submitted.
                assertEquals(5,edd.stats.expectedTotal);
                assertEquals(3,edd.stats.submittedTotal);
            }
        }
        
        ______TS("check immunity from orphaned submissions");
        
        //move a student from Team 1.1 to Team 1.2
        StudentAttributes student = dataBundle.students.get("student4InCourse1");
        student.team = "Team 1.2";
        logic.updateStudent(student.email, student);
        
        evalList = logic.getEvaluationsDetailsForInstructor(instructor.googleId);
        assertEquals(3, evalList.size());
        
        for (EvaluationDetailsBundle edd : evalList) {
            if(edd.evaluation.name.equals(evaluation.name)){
                //Now we have, 3 students in Team 1.1 and 2 student in Team 1.2
                //Only 2 (1 less than before) have submitted 
                //   because we just moved a student to a new team and that
                //   student's previous submissions are now orphaned.
                assertEquals(5,edd.stats.expectedTotal);
                assertEquals(2,edd.stats.submittedTotal);
            }
        }
    
        ______TS("instructor has 1 evaluation");
    
        
    
        InstructorAttributes instructor2 = dataBundle.instructors.get("instructor2OfCourse2");
        evalList = logic.getEvaluationsDetailsForInstructor(instructor2.googleId);
        assertEquals(1, evalList.size());
        for (EvaluationDetailsBundle edd : evalList) {
            assertTrue(logic.isInstructorOfCourse(instructor2.googleId, edd.evaluation.courseId));
        }
    
        ______TS("instructor has 0 evaluations");
    
        
        
        InstructorAttributes instructor4 = dataBundle.instructors.get("instructor4");
        evalList = logic.getEvaluationsDetailsForInstructor(instructor4.googleId);
        assertEquals(0, evalList.size());
    
        ______TS("null parameters");
    
        try {
            logic.getEvaluationsDetailsForInstructor(null);
            signalFailureToDetectException();
        } catch (AssertionError a) {
            assertEquals(Logic.ERROR_NULL_PARAMETER, a.getMessage());
        }
    
        ______TS("non-existent instructor");
    
        
        
        TestHelper.verifyEntityDoesNotExistException(methodName, paramTypes,
                new Object[] { "non-existent" });
    }

    
    
    @Test
    public void testGetEvaluationResult() throws Exception {
    
        restoreTypicalDataInDatastore();
    
        String methodName = "getEvaluationResult";
        Class<?>[] paramTypes = new Class<?>[] { String.class, String.class };
    
        ______TS("typical case");
    
        restoreTypicalDataInDatastore();
    
        
    
        // reconfigure points of an existing evaluation in the datastore
        CourseAttributes course = dataBundle.courses.get("typicalCourse1");
        EvaluationAttributes evaluation = dataBundle.evaluations
                .get("evaluation1InCourse1");
    
        // @formatter:off
        TestHelper.setPointsForSubmissions(new int[][] { 
                { 100, 100, 100, 100 },
                { 110, 110, NSU, 110 }, 
                { NSB, NSB, NSB, NSB },
                { 70, 80, 110, 120 } });
        // @formatter:on
    
        EvaluationResultsBundle result = logic.getEvaluationResult(course.id,
                evaluation.name);
        print(result.toString());
    
        // no need to sort, the result should be sorted by default
    
        // check for evaluation details
        assertEquals(evaluation.courseId, result.evaluation.courseId);
        assertEquals(evaluation.name, result.evaluation.name);
        assertEquals(evaluation.startTime, result.evaluation.startTime);
        assertEquals(evaluation.endTime, result.evaluation.endTime);
        assertEquals(evaluation.gracePeriod, result.evaluation.gracePeriod);
        assertEquals(evaluation.instructions, result.evaluation.instructions);
        assertEquals(evaluation.timeZone, result.evaluation.timeZone, 0.1);
        assertEquals(evaluation.p2pEnabled, result.evaluation.p2pEnabled);
        assertEquals(evaluation.published, result.evaluation.published);
    
        // check number of teams
        assertEquals(2, result.teamResults.size());
    
        // check students in team 1.1
        TeamResultBundle team1_1 = result.teamResults.get("Team 1.1");
        assertEquals(4, team1_1.studentResults.size());
    
        int S1_POS = 0;
        int S2_POS = 1;
        int S3_POS = 2;
        int S4_POS = 3;
    
        
        StudentResultBundle srb1 = team1_1.studentResults.get(S1_POS);
        StudentResultBundle srb2 = team1_1.studentResults.get(S2_POS);
        StudentResultBundle srb3 = team1_1.studentResults.get(S3_POS);
        StudentResultBundle srb4 = team1_1.studentResults.get(S4_POS);
        
        StudentAttributes s1 = srb1.student;
        StudentAttributes s2 = srb2.student;
        StudentAttributes s3 = srb3.student;
        StudentAttributes s4 = srb4.student;
    
        assertEquals("student1InCourse1", s1.googleId);
        assertEquals("student2InCourse1", s2.googleId);
        assertEquals("student3InCourse1", s3.googleId);
        assertEquals("student4InCourse1", s4.googleId);
    
        // check self-evaluations of some students
        assertEquals(s1.name, srb1.getSelfEvaluation().details.revieweeName);
        assertEquals(s1.name, srb1.getSelfEvaluation().details.reviewerName);
        assertEquals(s3.name, srb3.getSelfEvaluation().details.revieweeName);
        assertEquals(s3.name, srb3.getSelfEvaluation().details.reviewerName);
    
        // check individual values for s1
        assertEquals(100, srb1.summary.claimedFromStudent);
        assertEquals(100, srb1.summary.claimedToInstructor);
        assertEquals(90, srb1.summary.perceivedToStudent);
        assertEquals(90, srb1.summary.perceivedToInstructor);
        // check some more individual values
        assertEquals(110, srb2.summary.claimedFromStudent);
        assertEquals(NSB, srb3.summary.claimedToInstructor);
        assertEquals(95, srb4.summary.perceivedToStudent);
        assertEquals(96, srb2.summary.perceivedToInstructor);
    
        // check outgoing submissions (s1 more intensely than others)
    
        assertEquals(4, srb1.outgoing.size());
    
        SubmissionAttributes s1_s1 = srb1.outgoing.get(S1_POS);
        assertEquals(100, s1_s1.details.normalizedToInstructor);
        String expected = "justification of student1InCourse1 rating to student1InCourse1";
        assertEquals(expected, s1_s1.justification.getValue());
        expected = "student1InCourse1 view of team dynamics";
        assertEquals(expected, s1_s1.p2pFeedback.getValue());
    
        SubmissionAttributes s1_s2 = srb1.outgoing.get(S2_POS);
        assertEquals(100, s1_s2.details.normalizedToInstructor);
        expected = "justification of student1InCourse1 rating to student2InCourse1";
        assertEquals(expected, s1_s2.justification.getValue());
        expected = "comments from student1InCourse1 to student2InCourse1";
        assertEquals(expected, s1_s2.p2pFeedback.getValue());
    
        assertEquals(100, srb1.outgoing.get(S3_POS).details.normalizedToInstructor);
        assertEquals(100, srb1.outgoing.get(S4_POS).details.normalizedToInstructor);
    
        assertEquals(NSU, srb2.outgoing.get(S3_POS).details.normalizedToInstructor);
        assertEquals(100, srb2.outgoing.get(S4_POS).details.normalizedToInstructor);
        assertEquals(NSB, srb3.outgoing.get(S2_POS).details.normalizedToInstructor);
        assertEquals(84, srb4.outgoing.get(S2_POS).details.normalizedToInstructor);
    
        // check incoming submissions (s2 more intensely than others)
    
        assertEquals(4, srb1.incoming.size());
        assertEquals(90, srb1.incoming.get(S1_POS).details.normalizedToStudent);
        assertEquals(100, srb1.incoming.get(S4_POS).details.normalizedToStudent);
    
        SubmissionAttributes s2_s1 = srb1.incoming.get(S2_POS);
        assertEquals(96, s2_s1.details.normalizedToStudent);
        expected = "justification of student2InCourse1 rating to student1InCourse1";
        assertEquals(expected, s2_s1.justification.getValue());
        expected = "comments from student2InCourse1 to student1InCourse1";
        assertEquals(expected, s2_s1.p2pFeedback.getValue());
        assertEquals(115, srb2.incoming.get(S4_POS).details.normalizedToStudent);
    
        SubmissionAttributes s3_s1 = srb1.incoming.get(S3_POS);
        assertEquals(113, s3_s1.details.normalizedToStudent);
        assertEquals("", s3_s1.justification.getValue());
        assertEquals("", s3_s1.p2pFeedback.getValue());
        assertEquals(113, srb3.incoming.get(S3_POS).details.normalizedToStudent);
    
        assertEquals(108, srb4.incoming.get(S3_POS).details.normalizedToStudent);
    
        // check team 1.2
        TeamResultBundle team1_2 = result.teamResults.get("Team 1.2");
        assertEquals(1, team1_2.studentResults.size());
        StudentResultBundle team1_2studentResult = team1_2.studentResults.get(0);
        assertEquals(NSB, team1_2studentResult.summary.claimedFromStudent);
        assertEquals(1, team1_2studentResult.outgoing.size());
        assertEquals(NSB, team1_2studentResult.summary.claimedToInstructor);
        assertEquals(NSB, team1_2studentResult.outgoing.get(0).points);
        assertEquals(NA, team1_2studentResult.incoming.get(0).details.normalizedToStudent);
    
        ______TS("null parameters");
    
        try {
            logic.getEvaluationResult("valid.course.id", null);
            signalFailureToDetectException();
        } catch (AssertionError a) {
            assertEquals(Logic.ERROR_NULL_PARAMETER, a.getMessage());
        }
    
        ______TS("non-existent course");
    
        TestHelper.verifyEntityDoesNotExistException(methodName, paramTypes, new Object[] {
                course.id, "non existent evaluation" });
    
        TestHelper.verifyEntityDoesNotExistException(methodName, paramTypes, new Object[] {
                "non-existent-course", "any name" });
    
        ______TS("data used in UI tests");
    
        // @formatter:off
    
        TestHelper.createNewEvaluationWithSubmissions("courseForTestingER", "Eval 1",
                new int[][] { 
                { 110, 100, 110 }, 
                {  90, 110, NSU },
                {  90, 100, 110 } });
        // @formatter:on
    
        result = logic.getEvaluationResult("courseForTestingER", "Eval 1");
        print(result.toString());
    
    }

    @Test
    public void testGetEvaluationResultSummaryAsCsv() throws Exception {
    
        restoreTypicalDataInDatastore();
    
        String methodName = "getEvaluationResultSummaryAsCsv";
        Class<?>[] paramTypes = new Class<?>[] { String.class, String.class };
    
        ______TS("typical case");
    
        restoreTypicalDataInDatastore();
    
        
        
        EvaluationAttributes eval = dataBundle.evaluations.get("evaluation1InCourse1");
        
        String export = logic.getEvaluationResultSummaryAsCsv(eval.courseId, eval.name);
        
        // This is what export should look like:
        // ==================================
        //Course,,idOfTypicalCourse1
        //Evaluation Name,,evaluation1 In Course1
        //
        //Team,,Student,,Claimed,,Perceived,,Received
        //Team 1.1,,student1 In Course1,,100,,100,,100,100,-9999
        //Team 1.1,,student2 In Course1,,-999,,100,,100,-9999,-9999
        //Team 1.1,,student3 In Course1,,-999,,100,,100,-9999,-9999
        //Team 1.1,,student4 In Course1,,-999,,100,,100,-9999,-9999
        //Team 1.2,,student5 In Course1,,-999,,-9999,,
        
        String[] exportLines = export.split(Const.EOL);
        assertEquals("Course,\"" + eval.courseId + "\"", exportLines[0]);
        assertEquals("Evaluation Name,\"" + eval.name + "\"", exportLines[1]);
        assertEquals("", exportLines[2]);
        assertEquals("Team,Student,Claimed,Perceived,Received", exportLines[3]);
        assertEquals("\"Team 1.1\",\"student1 In Course1\",\"100\",\"100\",\"100,100,N/A\"", exportLines[4]);
        assertEquals("\"Team 1.1\",\"student2 In Course1\",\"Not Submitted\",\"100\",\"100,N/A,N/A\"", exportLines[5]);
        assertEquals("\"Team 1.1\",\"student3 In Course1\",\"Not Submitted\",\"100\",\"100,N/A,N/A\"", exportLines[6]);
        assertEquals("\"Team 1.1\",\"student4 In Course1\",\"Not Submitted\",\"100\",\"100,N/A,N/A\"", exportLines[7]);
        assertEquals("\"Team 1.2\",\"student5 In Course1\",\"Not Submitted\",\"N/A\",\"\"", exportLines[8]);
        
        ______TS("Non-existent Course/Eval");
        
        TestHelper.verifyEntityDoesNotExistException(methodName, paramTypes,
                new Object[] { "non.existent", "Non Existent" });
        
        ______TS("Null parameters");
        
        try {
            logic.getEvaluationResultSummaryAsCsv(null, eval.name);
            signalFailureToDetectException();
        } catch (AssertionError ae) {
            assertEquals(Logic.ERROR_NULL_PARAMETER, ae.getMessage());
        }
        
        try {
            logic.getEvaluationResultSummaryAsCsv(eval.courseId, null);
            signalFailureToDetectException();
        } catch (AssertionError ae) {
            assertEquals(Logic.ERROR_NULL_PARAMETER, ae.getMessage());
        }
=======
    @Test
    public void testDeleteStudent() throws Exception {

        restoreTypicalDataInDatastore();

        ______TS("typical delete");

        restoreTypicalDataInDatastore();

        

        // this is the student to be deleted
        StudentAttributes student2InCourse1 = dataBundle.students
                .get("student2InCourse1");
        TestHelper.verifyPresentInDatastore(student2InCourse1);

        // ensure student-to-be-deleted has some submissions
        SubmissionAttributes submissionFromS1C1ToS2C1 = dataBundle.submissions
                .get("submissionFromS1C1ToS2C1");
        TestHelper.verifyPresentInDatastore(submissionFromS1C1ToS2C1);

        SubmissionAttributes submissionFromS2C1ToS1C1 = dataBundle.submissions
                .get("submissionFromS2C1ToS1C1");
        TestHelper.verifyPresentInDatastore(submissionFromS2C1ToS1C1);

        SubmissionAttributes submissionFromS1C1ToS1C1 = dataBundle.submissions
                .get("submissionFromS1C1ToS1C1");
        TestHelper.verifyPresentInDatastore(submissionFromS1C1ToS1C1);

        logic.deleteStudent(student2InCourse1.course, student2InCourse1.email);
        TestHelper.verifyAbsentInDatastore(student2InCourse1);

        // verify that other students in the course are intact
        StudentAttributes student1InCourse1 = dataBundle.students
                .get("student1InCourse1");
        TestHelper.verifyPresentInDatastore(student1InCourse1);

        // verify that submissions are deleted
        TestHelper.verifyAbsentInDatastore(submissionFromS1C1ToS2C1);
        TestHelper.verifyAbsentInDatastore(submissionFromS2C1ToS1C1);

        // verify other student's submissions are intact
        TestHelper.verifyPresentInDatastore(submissionFromS1C1ToS1C1);

        ______TS("delete non-existent student");

        // should fail silently.
        logic.deleteStudent(student2InCourse1.course, student2InCourse1.email);

        ______TS("null parameters");

        try {
            logic.deleteStudent(null, "valid@email.com");
            Assert.fail();
        } catch (AssertionError a) {
            assertEquals(Logic.ERROR_NULL_PARAMETER, a.getMessage());
        }
>>>>>>> c58d6a07
    }
    
    @Test
    public void testGetCourseStudentListAsCsv() throws Exception {
        ______TS("typical case");
    
        restoreTypicalDataInDatastore();    
        
        CourseAttributes course = dataBundle.courses.get("typicalCourse1");
        String instructorGoogleId = dataBundle.instructors.get("instructor1OfCourse1").googleId;
        
        String export = logic.getCourseStudentListAsCsv(course.id, instructorGoogleId);
        
        // This is what export should look like:
        // ==================================
        //Course ID,"idOfTypicalCourse1"
        //Course Name,"Typical Course 1 with 2 Evals"
        //
        //
        //Team,Student Name,Status,Email
        //"Team 1.1","student1 In Course1","Joined","student1InCourse1@gmail.com"
        //"Team 1.1","student2 In Course1","Joined","student2InCourse1@gmail.com"
        //"Team 1.1","student3 In Course1","Joined","student3InCourse1@gmail.com"
        //"Team 1.1","student4 In Course1","Joined","student4InCourse1@gmail.com"
        //"Team 1.2","student5 In Course1","Joined","student5InCourse1@gmail.com"
        
        String[] exportLines = export.split(Const.EOL);
        assertEquals("Course ID," + "\"" + course.id + "\"", exportLines[0]);
        assertEquals("Course Name," + "\"" + course.name + "\"", exportLines[1]);
        assertEquals("", exportLines[2]);
        assertEquals("", exportLines[3]);
        assertEquals("Team,Student Name,Status,Email", exportLines[4]);
        assertEquals("\"Team 1.1\",\"student1 In Course1\",\"Joined\",\"student1InCourse1@gmail.com\"", exportLines[5]);
        assertEquals("\"Team 1.1\",\"student2 In Course1\",\"Joined\",\"student2InCourse1@gmail.com\"", exportLines[6]);
        assertEquals("\"Team 1.1\",\"student3 In Course1\",\"Joined\",\"student3InCourse1@gmail.com\"", exportLines[7]);
        assertEquals("\"Team 1.1\",\"student4 In Course1\",\"Joined\",\"student4InCourse1@gmail.com\"", exportLines[8]);
        assertEquals("\"Team 1.2\",\"student5 In Course1\",\"Joined\",\"student5InCourse1@gmail.com\"", exportLines[9]);

        ______TS("Null parameters");
        
        try {
            logic.getCourseStudentListAsCsv(null, instructorGoogleId);
            signalFailureToDetectException();
        } catch (AssertionError ae) {
            assertEquals(Logic.ERROR_NULL_PARAMETER, ae.getMessage());
        }
        
        try {
            logic.getCourseStudentListAsCsv(course.id, null);
            signalFailureToDetectException();
        } catch (AssertionError ae) {
            assertEquals(Logic.ERROR_NULL_PARAMETER, ae.getMessage());
        }
    }
<<<<<<< HEAD

    @Test
    public void testGetEvauationResultForStudent() throws Exception {
    
        CourseAttributes course = dataBundle.courses.get("typicalCourse1");
        EvaluationAttributes evaluation = dataBundle.evaluations
                .get("evaluation1InCourse1");
        String student1email = "student1InCourse1@gmail.com";
    
        restoreTypicalDataInDatastore();
        
        String methodName = "getEvaluationResultForStudent";
        Class<?>[] paramTypes = new Class<?>[] { String.class, String.class,
                String.class };
    
        ______TS("typical case");
    
        // reconfigure points of an existing evaluation in the datastore
        restoreTypicalDataInDatastore();
        course = dataBundle.courses.get("typicalCourse1");
        evaluation = dataBundle.evaluations.get("evaluation1InCourse1");
        student1email = "student1InCourse1@gmail.com";
    
        
    
        // @formatter:off
        TestHelper.setPointsForSubmissions(new int[][] 
                { { 100, 100, 100, 100 },
                  { 110, 110, NSU, 110 }, 
                  { NSB, NSB, NSB, NSB },
                  { 70, 80, 110, 120 } });
        // @formatter:on
    
        // "idOfCourse1OfInstructor1", "evaluation1 In Course1",
    
        StudentResultBundle result = logic.getEvaluationResultForStudent(course.id,
                evaluation.name, student1email);
    
        // expected result:
        // [100, 100, 100, 100]
        // [100, 100, NSU, 100]
        // [NSB, NSB, NSB, NSB]
        // [74, 84, 116, 126]
        // =======================
        // [91, 96, 114, 100]
        // =======================
        // [91, 96, 114, 100]
        // [105, 110, 131, 115]
        // [91, 96, 114, 100]
        // [86, 91, 108, 95]
    
        // check calculated values
        assertEquals(student1email, result.getOwnerEmail());
        assertEquals(100, result.summary.claimedFromStudent);
        assertEquals(100, result.summary.claimedToInstructor);
        assertEquals(90, result.summary.perceivedToInstructor);
        assertEquals(90, result.summary.perceivedToStudent);
        int teamSize = 4;
    
        // check size of submission lists
        assertEquals(teamSize, result.outgoing.size());
        assertEquals(teamSize, result.incoming.size());
        assertEquals(teamSize, result.selfEvaluations.size());
    
        // check reviewee of incoming
        assertEquals("student1InCourse1@gmail.com",
                result.outgoing.get(0).reviewee);
        assertEquals("student2InCourse1@gmail.com",
                result.outgoing.get(1).reviewee);
        assertEquals("student3InCourse1@gmail.com",
                result.outgoing.get(2).reviewee);
        assertEquals("student4InCourse1@gmail.com",
                result.outgoing.get(3).reviewee);
    
        // check sorting of 'incoming' (should be sorted feedback)
        String feedback1 = result.incoming.get(0).p2pFeedback.getValue();
        String feedback2 = result.incoming.get(1).p2pFeedback.getValue();
        String feedback3 = result.incoming.get(2).p2pFeedback.getValue();
        String feedback4 = result.incoming.get(3).p2pFeedback.getValue();
        assertTrue(0 > feedback1.compareTo(feedback2));
        assertTrue(0 > feedback2.compareTo(feedback3));
        assertTrue(0 > feedback3.compareTo(feedback4));
    
        // check reviewer of outgoing
        assertEquals("student3InCourse1@gmail.com",
                result.incoming.get(0).reviewer);
        assertEquals("student2InCourse1@gmail.com",
                result.incoming.get(1).reviewer);
        assertEquals("student4InCourse1@gmail.com",
                result.incoming.get(2).reviewer);
        assertEquals("student1InCourse1@gmail.com",
                result.incoming.get(3).reviewer);
    
        // check some random values from submission lists
        assertEquals(100, result.outgoing.get(1).points); // reviewee=student2
        assertEquals(NSB, result.incoming.get(0).points); // reviewer=student3
        assertEquals(113, result.incoming.get(0).details.normalizedToStudent); // reviewer=student3
        assertEquals(
                "justification of student1InCourse1 rating to student1InCourse1",
                result.selfEvaluations.get(0).justification.getValue()); // student2
    
        ______TS("null parameter");
    
        try {
            logic.getEvaluationResultForStudent("valid.course.id", "valid evaluation name", null);
            signalFailureToDetectException();
        } catch (AssertionError a) {
            assertEquals(Logic.ERROR_NULL_PARAMETER, a.getMessage());
        }
    
        ______TS("non-existent course");
    
        TestHelper.verifyEntityDoesNotExistException(methodName, paramTypes, new Object[] {
                "non-existent-course", evaluation.name, student1email });
    
        ______TS("non-existent evaluation");
    
        TestHelper.verifyEntityDoesNotExistException(methodName, paramTypes, new Object[] {
                course.id, "non existent eval", student1email });
    
        ______TS("non-existent student");
    
        try {
            logic.getEvaluationResultForStudent(course.id, evaluation.name,
                    "non-existent@email.com");
            signalFailureToDetectException();
        } catch (EntityDoesNotExistException e) {
            AssertHelper.assertContains("non-existent@email.com", e
                    .getMessage().toLowerCase());
        }
    
        ______TS("student added after evaluation");
    
        // testcreateStudentWithSubmissionAdjustment verifies adding student mid-evaluation creates
        //   additional submissions correctly. No need to check here.
    
    }

    @Test
    public void testUpdateEvaluation() throws Exception {

        restoreTypicalDataInDatastore();

        EvaluationAttributes eval = new EvaluationAttributes();
        eval.courseId = "idOfTypicalCourse1";
        eval.name = "new evaluation";
        eval.instructions = new Text("inst");
        Date dummyTime = Calendar.getInstance(TimeZone.getTimeZone("UTC")).getTime();
        eval.startTime = dummyTime;
        eval.endTime = dummyTime;

        ______TS("typical case");

        restoreTypicalDataInDatastore();

        

        eval = dataBundle.evaluations.get("evaluation1InCourse1");
        eval.gracePeriod = eval.gracePeriod + 1;
        eval.instructions = new Text(eval.instructions.getValue() + "x");
        eval.p2pEnabled = (!eval.p2pEnabled);
        eval.startTime = TimeHelper.getDateOffsetToCurrentTime(-1);
        eval.endTime = TimeHelper.getDateOffsetToCurrentTime(2);
        //we don't modify derived attributes here because they cannot be updated this way.
        TestHelper.invokeEditEvaluation(eval);

        TestHelper.verifyPresentInDatastore(eval);

        ______TS("null parameters");

        try {
            logic.updateEvaluation(null,
                                    "valid evaluation name",
                                    "valid instructions",
                                    new Date(),
                                    new Date(),
                                    1.00,
                                    1,
                                    true);
            signalFailureToDetectException();
        } catch (AssertionError a) {
            assertEquals(Logic.ERROR_NULL_PARAMETER, a.getMessage());
        }

        ______TS("invalid parameters");

        // make the evaluation invalid (end time is before start time)
        eval.timeZone = 0;
        eval.startTime = TimeHelper.getDateOffsetToCurrentTime(1);
        eval.endTime = TimeHelper.getDateOffsetToCurrentTime(0);
        try {
            TestHelper.invokeEditEvaluation(eval);
            signalFailureToDetectException();
        } catch (InvalidParametersException e) {
            String errorMessage = String.format(TIME_FRAME_ERROR_MESSAGE,
                    END_TIME_FIELD_NAME, EVALUATION_NAME, START_TIME_FIELD_NAME) ;
            assertEquals(errorMessage, e.getMessage());
        }

        // Checking for other type of invalid parameter situations
        // is done in EvaluationDataTest

    }

    @Test
    public void testPublishAndUnpublishEvaluation() throws Exception {

        restoreTypicalDataInDatastore();

        String[] methodNames = new String[] { "publishEvaluation",
                "unpublishEvaluation" };
        Class<?>[] paramTypes = new Class<?>[] { String.class, String.class };
        Object[] params = new Object[] { "idOfTypicalCourse1",
                "new evaluation" };


        ______TS("typical cases");

        restoreTypicalDataInDatastore();

        

        EvaluationAttributes eval1 = dataBundle.evaluations
                .get("evaluation1InCourse1");
        // ensure not published yet
        assertEquals(false,
                logic.getEvaluation(eval1.courseId, eval1.name).published);
        // ensure CLOSED
        eval1.endTime = TimeHelper.getDateOffsetToCurrentTime(-1);
        assertEquals(EvalStatus.CLOSED, eval1.getStatus());
        BackDoorLogic backDoorLogic = new BackDoorLogic();
        backDoorLogic.updateEvaluation(eval1);

        logic.publishEvaluation(eval1.courseId, eval1.name);
        assertEquals(true,
                logic.getEvaluation(eval1.courseId, eval1.name).published);

        logic.unpublishEvaluation(eval1.courseId, eval1.name);
        assertEquals(false,
                logic.getEvaluation(eval1.courseId, eval1.name).published);

        
        ______TS("Trying to publish an already published evaluation");
        
        //Publish evaluation once
        logic.publishEvaluation(eval1.courseId, eval1.name);
        assertEquals(true,logic.getEvaluation(eval1.courseId, eval1.name).published);
        
        //Publish the same evaluation again
        logic.publishEvaluation(eval1.courseId, eval1.name);
        assertEquals(true,logic.getEvaluation(eval1.courseId, eval1.name).published);

        
        ______TS("not ready for publishing");

        // make the evaluation OPEN
        eval1.endTime = TimeHelper.getDateOffsetToCurrentTime(1);
        assertEquals(EvalStatus.OPEN, eval1.getStatus());
        backDoorLogic.updateEvaluation(eval1);

        try {
            logic.publishEvaluation(eval1.courseId, eval1.name);
            signalFailureToDetectException();
        } catch (InvalidParametersException e) {
            AssertHelper.assertContains(Const.StatusCodes.PUBLISHED_BEFORE_CLOSING,
                    e.errorCode);
        }

        // ensure evaluation stays in the same state
        assertEquals(EvalStatus.OPEN,
                logic.getEvaluation(eval1.courseId, eval1.name).getStatus());

        

        ______TS("Try to unpublish an already unpublished evaluation");

        //Close and publish the evaluation first
        eval1.endTime = TimeHelper.getDateOffsetToCurrentTime(-1);
        assertEquals(EvalStatus.CLOSED, eval1.getStatus());
        backDoorLogic.updateEvaluation(eval1);
        
        logic.publishEvaluation(eval1.courseId, eval1.name);
        assertEquals(true,logic.getEvaluation(eval1.courseId, eval1.name).published);
        
        //Unpublish the evaluation
        logic.unpublishEvaluation(eval1.courseId, eval1.name);
        assertEquals(false,logic.getEvaluation(eval1.courseId, eval1.name).published);
        
        //Try to unpublish it again
        logic.unpublishEvaluation(eval1.courseId, eval1.name);
        assertEquals(false,logic.getEvaluation(eval1.courseId, eval1.name).published);
        
        
        
        ______TS("non-existent");

        for (int i = 0; i < params.length; i++) {
            TestHelper.verifyEntityDoesNotExistException(methodNames[i], paramTypes,
                    new Object[] { "non-existent", "non-existent" });
        }
        ______TS("null parameters");
        
        // Same as entity does not exist
        try {
            logic.publishEvaluation(null, eval1.name);
            signalFailureToDetectException();
        } catch (AssertionError a) {
        }
        
        try {
            logic.unpublishEvaluation(eval1.courseId, null);
            signalFailureToDetectException();
        } catch (AssertionError a) {
        }

    }


    
    
    @Test
    public void testDeleteEvaluation() throws Exception {
    
        restoreTypicalDataInDatastore();
    
        ______TS("typical delete");
    
        restoreTypicalDataInDatastore();
        
    
        EvaluationAttributes eval = dataBundle.evaluations
                .get("evaluation1InCourse1");
        TestHelper.verifyPresentInDatastore(eval);
        // verify there are submissions under this evaluation
        SubmissionAttributes submission = dataBundle.submissions
                .get("submissionFromS1C1ToS1C1");
        TestHelper.verifyPresentInDatastore(submission);
    
        logic.deleteEvaluation(eval.courseId, eval.name);
        TestHelper.verifyAbsentInDatastore(eval);
        // verify submissions are deleted too
        ArrayList<SubmissionAttributes> submissionsOfEvaluation = new ArrayList<SubmissionAttributes>(dataBundle.submissions.values());
        for (SubmissionAttributes s : submissionsOfEvaluation) {
            if (s.evaluation.equals(eval.name)) {
                TestHelper.verifyAbsentInDatastore(s);
            }
        }
    
        ______TS("null parameters");
    
        try {
            logic.deleteEvaluation("valid.course.id", null);
            signalFailureToDetectException();
        } catch (AssertionError a) {
            assertEquals(Logic.ERROR_NULL_PARAMETER, a.getMessage());
        }
    
        ______TS("non-existent");
    
        // should fail silently
        logic.deleteEvaluation("non-existent", eval.name);
        logic.deleteEvaluation(eval.courseId, "non-existent");
    
    }

=======
>>>>>>> c58d6a07
    
    @SuppressWarnings("unused")
    private void ____SUBMISSION_level_methods_______________________________() {
    }

    @Test
    public void testCreateSubmission() {
        // method not implemented
    }


    @Test
    public void testGetSubmissionsForEvaluationFromStudent() throws Exception {
    
        restoreTypicalDataInDatastore();
    
        ______TS("typical case");
    
        restoreTypicalDataInDatastore();
    
        
    
        EvaluationAttributes evaluation = dataBundle.evaluations
                .get("evaluation1InCourse1");
        // reuse this evaluation data to create a new one
        evaluation.name = "new evaluation";
        logic.createEvaluationWithoutSubmissionQueue(evaluation);
        // this is the student we are going to check
        StudentAttributes student = dataBundle.students.get("student1InCourse1");
    
        List<SubmissionAttributes> submissions = logic.getSubmissionsForEvaluationFromStudent(
                evaluation.courseId, evaluation.name, student.email);
        // there should be 4 submissions as this student is in a 4-person team
        assertEquals(4, submissions.size());
        // verify they all belong to this student
        for (SubmissionAttributes s : submissions) {
            assertEquals(evaluation.courseId, s.course);
            assertEquals(evaluation.name, s.evaluation);
            assertEquals(student.email, s.reviewer);
            assertEquals(student.name, s.details.reviewerName);
            assertEquals(logic.getStudentForEmail(evaluation.courseId, s.reviewee).name,
                    s.details.revieweeName);
        }
    
        ______TS("orphan submissions");
    
        //Move student to a new team
        student.team = "Team 1.3";
        logic.updateStudent(student.email, student);
        
        submissions = logic.getSubmissionsForEvaluationFromStudent(
                evaluation.courseId, evaluation.name, student.email);
        //There should be 1 submission as he is now in a 1-person team.
        //   Orphaned submissions from previous team should not be returned.
                assertEquals(1, submissions.size());
                
        // Move the student out and move in again
        student.team = "Team 1.4";
        logic.updateStudent(student.email, student);
        student.team = "Team 1.3";
        logic.updateStudent(student.email, student);
        submissions = logic.getSubmissionsForEvaluationFromStudent(evaluation.courseId,
                evaluation.name, student.email);
        assertEquals(1, submissions.size());
    
        ______TS("null parameters");
        
        try {
            logic.getSubmissionsForEvaluationFromStudent("valid.course.id", "valid evaluation name", null);
            signalFailureToDetectException();
        } catch (AssertionError a) {
            assertEquals(Logic.ERROR_NULL_PARAMETER, a.getMessage());
        }
    
        ______TS("course/evaluation/student does not exist");
    
        
        assertEquals(0, logic.getSubmissionsForEvaluationFromStudent(
                "non-existent", evaluation.name, student.email ).size());
    
        assertEquals(0, logic.getSubmissionsForEvaluationFromStudent(
                evaluation.courseId, "non-existent", student.email ).size());
    
        assertEquals(0, logic.getSubmissionsForEvaluationFromStudent(
                evaluation.courseId, evaluation.name, "non-existent" ).size());
    }

    @Test
    public void testHasStudentSubmittedEvaluation() throws Exception {
    
        EvaluationAttributes evaluation = dataBundle.evaluations
                .get("evaluation1InCourse1");
        StudentAttributes student = dataBundle.students.get("student1InCourse1");
    
        restoreTypicalDataInDatastore();
    
        ______TS("student has submitted");
    
        
    
        assertEquals(true, logic.hasStudentSubmittedEvaluation(
                evaluation.courseId, evaluation.name, student.email));
    
        ______TS("student has not submitted");
    
        // create a new evaluation reusing data from previous one
        evaluation.name = "New evaluation";
        logic.createEvaluation(evaluation);
        assertEquals(false, logic.hasStudentSubmittedEvaluation(
                evaluation.courseId, evaluation.name, student.email));
    
        ______TS("null parameters");
    
        try {
            logic.hasStudentSubmittedEvaluation("valid.course.id", "valid evaluation name", null);
            signalFailureToDetectException();
        } catch (AssertionError a) {
            assertEquals(Logic.ERROR_NULL_PARAMETER, a.getMessage());
        }
    
        ______TS("non-existent course/evaluation/student");
    
        assertEquals(false, logic.hasStudentSubmittedEvaluation(
                "non-existent-course", evaluation.name, student.email));
        assertEquals(false, logic.hasStudentSubmittedEvaluation(
                evaluation.courseId, "non-existent-eval", student.email));
        assertEquals(false, logic.hasStudentSubmittedEvaluation(
                evaluation.courseId, evaluation.name, "non-existent@student"));
    
    }

    @Test
    public void testUpdateSubmissions() throws Exception {

        ______TS("typical cases");

        restoreTypicalDataInDatastore();
        

        ArrayList<SubmissionAttributes> submissionContainer = new ArrayList<SubmissionAttributes>();

        // try without empty list. Nothing should happen
        logic.updateSubmissions(submissionContainer);

        SubmissionAttributes sub1 = dataBundle.submissions
                .get("submissionFromS1C1ToS2C1");

        SubmissionAttributes sub2 = dataBundle.submissions
                .get("submissionFromS2C1ToS1C1");

        // checking editing of one of the submissions
        TestHelper.alterSubmission(sub1);

        submissionContainer.add(sub1);
        logic.updateSubmissions(submissionContainer);

        TestHelper.verifyPresentInDatastore(sub1);
        TestHelper.verifyPresentInDatastore(sub2);

        // check editing both submissions
        TestHelper.alterSubmission(sub1);
        TestHelper.alterSubmission(sub2);

        submissionContainer = new ArrayList<SubmissionAttributes>();
        submissionContainer.add(sub1);
        submissionContainer.add(sub2);
        logic.updateSubmissions(submissionContainer);

        TestHelper.verifyPresentInDatastore(sub1);
        TestHelper.verifyPresentInDatastore(sub2);

        ______TS("non-existent evaluation");

        // already tested under testUpdateSubmission()

        ______TS("null parameter");

        try {
            logic.updateSubmissions(null);
            signalFailureToDetectException();
        } catch (AssertionError a) {
            assertEquals(Logic.ERROR_NULL_PARAMETER, a.getMessage());
        }
    }



    @Test
    public void testDeleteSubmission() {
        // method not implemented
    }
    
    /* TODO: implement tests for the following :
     * 1. getFeedbackSessionDetails()
     * 2. getFeedbackSessionsListForInstructor()
     */
    
    @SuppressWarnings("unused")
    private void ____COMMENT_level_methods_____________________________() {
        //The tests here are only for null params check,
        //the rest are done in CommentsLogicTest
    }
    
    @Test
    public void testCreateComment() throws Exception{
        ______TS("null parameters");
        
        try {
            logic.createComment(null);
            signalFailureToDetectException();
        } catch (AssertionError a) {
            assertEquals(Logic.ERROR_NULL_PARAMETER, a.getMessage());
        }
        
    }
    
    @Test
    public void testUpdateComment() throws Exception{
        ______TS("null parameters");
        
        try {
            logic.updateComment(null);
            signalFailureToDetectException();
        } catch (AssertionError a) {
            assertEquals(Logic.ERROR_NULL_PARAMETER, a.getMessage());
        }
    }
    
    @Test
    public void testDeleteComment() throws Exception{
        ______TS("null parameters");
        
        try {
            logic.deleteComment(null);
            signalFailureToDetectException();
        } catch (AssertionError a) {
            assertEquals(Logic.ERROR_NULL_PARAMETER, a.getMessage());
        }
    }
    
    @Test
    public void testGetCommentsForGiver() throws Exception{
        ______TS("null parameters");
        
        try {
            logic.getCommentsForGiver(null, "giver@mail.com");
            signalFailureToDetectException();
        } catch (AssertionError a) {
            assertEquals(Logic.ERROR_NULL_PARAMETER, a.getMessage());
        }
        try {
            logic.getCommentsForGiver("course-id", null);
            signalFailureToDetectException();
        } catch (AssertionError a) {
            assertEquals(Logic.ERROR_NULL_PARAMETER, a.getMessage());
        }
    }
    
    @Test
    public void testGetCommentsForReceiver() throws Exception{
        ______TS("null parameters");
        
        try {
            logic.getCommentsForReceiver(null, "receiver@mail.com");
            signalFailureToDetectException();
        } catch (AssertionError a) {
            assertEquals(Logic.ERROR_NULL_PARAMETER, a.getMessage());
        }
        try {
            logic.getCommentsForReceiver("course-id", null);
            signalFailureToDetectException();
        } catch (AssertionError a) {
            assertEquals(Logic.ERROR_NULL_PARAMETER, a.getMessage());
        }
    }
    
    @Test
    public void testGetCommentsForGiverAndReceiver() throws Exception{
        ______TS("null parameters");
        
        try {
            logic.getCommentsForGiverAndReceiver(null, "giver@mail.com", "receiver@mail.com");
            signalFailureToDetectException();
        } catch (AssertionError a) {
            assertEquals(Logic.ERROR_NULL_PARAMETER, a.getMessage());
        }
        try {
            logic.getCommentsForGiverAndReceiver("course-id", null, "receiver@mail.com");
            signalFailureToDetectException();
        } catch (AssertionError a) {
            assertEquals(Logic.ERROR_NULL_PARAMETER, a.getMessage());
        }
        try {
            logic.getCommentsForGiverAndReceiver("course-id", "giver@mail.com", null);
            signalFailureToDetectException();
        } catch (AssertionError a) {
            assertEquals(Logic.ERROR_NULL_PARAMETER, a.getMessage());
        }
    }
    
    @AfterClass
    public static void classTearDown() throws Exception {
        printTestClassFooter();
        turnLoggingDown(Logic.class);
    }

}<|MERGE_RESOLUTION|>--- conflicted
+++ resolved
@@ -369,8 +369,6 @@
         }
     }
 
-<<<<<<< HEAD
-
     @SuppressWarnings("unused")
     private void ____EVALUATION_level_methods_______________________________() {
 
@@ -795,17 +793,17 @@
         } catch (AssertionError ae) {
             assertEquals(Logic.ERROR_NULL_PARAMETER, ae.getMessage());
         }
-=======
+    }
+
     @Test
     public void testDeleteStudent() throws Exception {
+        
+        // this is not an evaluation test!
+        // I will remove this as it is being tested in student logic!
 
         restoreTypicalDataInDatastore();
 
         ______TS("typical delete");
-
-        restoreTypicalDataInDatastore();
-
-        
 
         // this is the student to be deleted
         StudentAttributes student2InCourse1 = dataBundle.students
@@ -849,11 +847,10 @@
 
         try {
             logic.deleteStudent(null, "valid@email.com");
-            Assert.fail();
-        } catch (AssertionError a) {
-            assertEquals(Logic.ERROR_NULL_PARAMETER, a.getMessage());
-        }
->>>>>>> c58d6a07
+            signalFailureToDetectException();
+        } catch (AssertionError a) {
+            assertEquals(Logic.ERROR_NULL_PARAMETER, a.getMessage());
+        }
     }
     
     @Test
@@ -908,7 +905,6 @@
             assertEquals(Logic.ERROR_NULL_PARAMETER, ae.getMessage());
         }
     }
-<<<<<<< HEAD
 
     @Test
     public void testGetEvauationResultForStudent() throws Exception {
@@ -1226,9 +1222,6 @@
 
     }
 
-
-    
-    
     @Test
     public void testDeleteEvaluation() throws Exception {
     
@@ -1273,9 +1266,6 @@
         logic.deleteEvaluation(eval.courseId, "non-existent");
     
     }
-
-=======
->>>>>>> c58d6a07
     
     @SuppressWarnings("unused")
     private void ____SUBMISSION_level_methods_______________________________() {
