package teammates.test.cases.ui.browsertests;

import static org.testng.AssertJUnit.assertNotNull;
import static org.testng.AssertJUnit.assertTrue;

import java.lang.reflect.Constructor;

import org.openqa.selenium.support.PageFactory;
import org.testng.annotations.AfterClass;
import org.testng.annotations.BeforeClass;
import org.testng.annotations.Test;

import teammates.common.datatransfer.InstructorAttributes;
import teammates.common.exception.EntityDoesNotExistException;
import teammates.common.exception.InvalidParametersException;
import teammates.common.util.Config;
import teammates.common.util.Const;
import teammates.common.util.FieldValidator;
import teammates.common.util.StringHelper;
import teammates.common.util.Url;
import teammates.test.driver.BackDoor;
import teammates.test.driver.TestProperties;
import teammates.test.pageobjects.AdminHomePage;
import teammates.test.pageobjects.AppPage;
import teammates.test.pageobjects.Browser;
import teammates.test.pageobjects.BrowserPool;
import teammates.test.pageobjects.DevServerLoginPage;
import teammates.test.pageobjects.GoogleLoginPage;
import teammates.test.pageobjects.HomePage;
import teammates.test.pageobjects.InstructorCourseDetailsPage;
import teammates.test.pageobjects.InstructorCourseEditPage;
import teammates.test.pageobjects.InstructorCourseEnrollPage;
import teammates.test.pageobjects.InstructorCourseJoinConfirmationPage;
import teammates.test.pageobjects.InstructorCoursesPage;
import teammates.test.pageobjects.InstructorEvalsPage;
import teammates.test.pageobjects.InstructorFeedbackResultsPage;
import teammates.test.pageobjects.InstructorHomePage;
import teammates.test.pageobjects.LoginPage;
<<<<<<< HEAD
import teammates.test.util.Priority;
=======
import teammates.test.pageobjects.StudentCourseDetailsPage;
import teammates.test.pageobjects.StudentFeedbackResultsPage;
import teammates.test.pageobjects.StudentHomePage;
>>>>>>> d1b6f19c

/**
 * Covers the home page for admins.
 * SUT: {@link AdminHomePage}
 */
@Priority(-2)
public class AdminHomePageUiTest extends BaseUiTestCase{
    private static Browser browser;
    private static AdminHomePage homePage;
    private static InstructorCourseJoinConfirmationPage confirmationPage;
    
    
    @BeforeClass
    public static void classSetup() throws Exception {
        printTestClassHeader();      
        browser = BrowserPool.getBrowser(true);
        browser.driver.manage().deleteAllCookies();
    }
    
    @Test
    public void testAll() throws InvalidParametersException, EntityDoesNotExistException{
        testContent();
        //no links to check
        testCreateInstructorAction();
    }

    private void testContent() {
        
        ______TS("content: typical page");
        
        Url homeUrl = createUrl(Const.ActionURIs.ADMIN_HOME_PAGE);
        homePage = loginAdminToPage(browser, homeUrl, AdminHomePage.class);
        //Full page content check is omitted because this is an internal page. 
    }

    @SuppressWarnings("deprecation")
    private void testCreateInstructorAction() throws InvalidParametersException, EntityDoesNotExistException {
        
        InstructorAttributes instructor = new InstructorAttributes();
        
        String shortName = "Instrúctör";
        instructor.name =  "AHPUiT Instrúctör";
        instructor.email = "AHPUiT.instr1@gmail.com";
        String institute = "National University of Singapore";
        String demoCourseId = "AHPUiT.instr1.gma-demo";
    
        ______TS("action success : create instructor account and the account is created successfully after user's verification");
        
        BackDoor.deleteAccount(TestProperties.inst().TEST_INSTRUCTOR_ACCOUNT);
        BackDoor.deleteCourse(demoCourseId);
        BackDoor.deleteInstructor(demoCourseId, instructor.email);
        
        homePage.createInstructor(shortName,instructor,institute);
        
        String expectedjoinUrl = Config.APP_URL + Const.ActionURIs.INSTRUCTOR_COURSE_JOIN;
        
        expectedjoinUrl = Url.addParamToUrl(expectedjoinUrl, Const.ParamsNames.REGKEY,
                                            StringHelper.encrypt(BackDoor.getKeyForInstructor(demoCourseId, instructor.email)));
       
        expectedjoinUrl = Url.addParamToUrl(expectedjoinUrl, Const.ParamsNames.INSTRUCTOR_INSTITUTION, institute);
        
        homePage.verifyStatus("Instructor AHPUiT Instrúctör has been successfully created with join link:\n" 
                              + expectedjoinUrl);
        homePage.logout();
        //verify the instructor and the demo course have been created
        assertNotNull(BackDoor.getCourse(demoCourseId));
        assertNotNull(BackDoor.getInstructorByEmail(instructor.email, demoCourseId));
        
        //get the joinURL which sent to the requester's email
        String joinActionUrl = TestProperties.inst().TEAMMATES_URL + Const.ActionURIs.INSTRUCTOR_COURSE_JOIN;
      
        String joinLink = Url.addParamToUrl(joinActionUrl, Const.ParamsNames.REGKEY,
                                            StringHelper.encrypt(BackDoor.getKeyForInstructor(demoCourseId, instructor.email)));
       
        joinLink = Url.addParamToUrl(joinLink, Const.ParamsNames.INSTRUCTOR_INSTITUTION, institute);
        
        //simulate the user's verification here because it is added by admin 
        browser.driver.get(joinLink);        
        confirmationPage = createCorrectLoginPageType(browser.driver.getPageSource())
                           .loginAsJoiningInstructor(TestProperties.inst().TEST_INSTRUCTOR_ACCOUNT,
                                                     TestProperties.inst().TEST_INSTRUCTOR_PASSWORD);
        confirmationPage.clickCancelButton();      
        
        browser.driver.get(joinLink);
        confirmationPage = createCorrectLoginPageType(browser.driver.getPageSource())
                           .loginAsJoiningInstructor(TestProperties.inst().TEST_INSTRUCTOR_ACCOUNT,
                                                     TestProperties.inst().TEST_INSTRUCTOR_PASSWORD);  
        confirmationPage.clickConfirmButton();
        
        //check a account has been created for the requester successfully
        assertNotNull(BackDoor.getAccount(TestProperties.inst().TEST_INSTRUCTOR_ACCOUNT));
        
        
        //verify sample course is accessible for newly joined instructor as an instructor
        InstructorHomePage instructorHomePage = AppPage.getNewPageInstance(browser, InstructorHomePage.class);
        instructorHomePage.verifyContains("Instructor Home");
        instructorHomePage.verifyContains(demoCourseId);
        
        InstructorCourseEnrollPage enrollPage = instructorHomePage.clickCourseErollLink(demoCourseId);
        enrollPage.verifyContains("Enroll Students for " + demoCourseId);
        
        instructorHomePage = enrollPage.goToPreviousPage(InstructorHomePage.class);
        InstructorCourseDetailsPage detailsPage = instructorHomePage.clickCourseViewLink(demoCourseId);
        detailsPage.verifyContains("Course Details");
        
        instructorHomePage = detailsPage.goToPreviousPage(InstructorHomePage.class);
        InstructorCourseEditPage editPage = instructorHomePage.clickCourseEditLink(demoCourseId);
        editPage.verifyContains("Edit Course Details");
        editPage.verifyContains(demoCourseId);
        
        instructorHomePage = editPage.goToPreviousPage(InstructorHomePage.class);
        InstructorEvalsPage evalsPage = instructorHomePage.clickCourseAddEvaluationLink(demoCourseId);
        evalsPage.verifyContains("Add New Evaluation Session");
        
        instructorHomePage = evalsPage.goToPreviousPage(InstructorHomePage.class);
        instructorHomePage.clickArchiveCourseLink(demoCourseId);
        assertTrue(instructorHomePage.getStatus().contains("The course " + demoCourseId + " has been archived"));
        
        
        String url = Url.addParamToUrl(TestProperties.inst().TEAMMATES_URL + Const.ActionURIs.INSTRUCTOR_COURSES_PAGE, 
                                       Const.ParamsNames.USER_ID, 
                                       TestProperties.inst().TEST_INSTRUCTOR_ACCOUNT);
        browser.driver.get(url);
        InstructorCoursesPage coursesPage = AppPage.getNewPageInstance(browser, InstructorCoursesPage.class);
        coursesPage.unarchiveCourse(demoCourseId);
        coursesPage.verifyStatus("The course " + demoCourseId + " has been unarchived.");
        
        
        coursesPage.logout();
        
        
        ______TS("action failure : invalid parameter");
        
        Url homeUrl = createUrl(Const.ActionURIs.ADMIN_HOME_PAGE);
        homePage = loginAdminToPage(browser, homeUrl, AdminHomePage.class);
        
        instructor.email = "AHPUiT.email.com";        
        homePage.createInstructor(shortName,instructor,institute).verifyStatus(String.format(FieldValidator.EMAIL_ERROR_MESSAGE, instructor.email, FieldValidator.REASON_INCORRECT_FORMAT));
      
        
        ______TS("action success: course is accessible for newly joined instructor as student");
        //in staging server, the student account uses the hardcoded email above, so this can only be test on dev server
        if(!TestProperties.inst().TEAMMATES_URL.contains("local")){
            
            BackDoor.deleteCourse(demoCourseId);
            BackDoor.deleteAccount(TestProperties.inst().TEST_INSTRUCTOR_ACCOUNT);
            BackDoor.deleteInstructor(demoCourseId, instructor.email);
            return;
        }
        
        //verify sample course is accessible for newly joined instructor as an student
        
        StudentHomePage studentHomePage = HomePage.getNewInstance(browser).clickStudentLogin()
                                                                          .loginAsStudent(TestProperties.inst().TEST_INSTRUCTOR_ACCOUNT, 
                                                                                          TestProperties.inst().TEST_INSTRUCTOR_PASSWORD);
       
        studentHomePage.verifyContains("Student Home");
        studentHomePage.verifyContains(demoCourseId);
        studentHomePage.clickViewTeam();
        
        StudentCourseDetailsPage courseDetailsPage = AppPage.getNewPageInstance(browser, StudentCourseDetailsPage.class);
        courseDetailsPage.verifyContains("Team Details for " + demoCourseId);
        
        studentHomePage = courseDetailsPage.goToPreviousPage(StudentHomePage.class);
        studentHomePage.getViewFeedbackButton("First team feedback session").click();
        StudentFeedbackResultsPage sfrp = AppPage.getNewPageInstance(browser, StudentFeedbackResultsPage.class);
        sfrp.verifyContains("Feedback Results - Student");
        
        studentHomePage = sfrp.goToPreviousPage(StudentHomePage.class);
        studentHomePage.getEditFeedbackButton("First team feedback session").click();
        assertTrue(browser.driver.getPageSource().contains("Submit Feedback"));
        
        studentHomePage.logout();
        
        //login in as instructor again to test sample course deletion
        instructorHomePage = HomePage.getNewInstance(browser).clickInstructorLogin()
                                                             .loginAsInstructor(TestProperties.inst().TEST_INSTRUCTOR_ACCOUNT, 
                                                                                TestProperties.inst().TEST_INSTRUCTOR_PASSWORD);
        
  
        instructorHomePage.clickAndConfirm(instructorHomePage.getDeleteCourseLink(demoCourseId));
        assertTrue(instructorHomePage.getStatus().contains("The course " + demoCourseId + " has been deleted."));
     
        instructorHomePage.logout();
        
        BackDoor.deleteAccount(TestProperties.inst().TEST_INSTRUCTOR_ACCOUNT);
        BackDoor.deleteCourse(demoCourseId);
        BackDoor.deleteInstructor(demoCourseId, instructor.email);
        
   
    }

    @AfterClass
    public static void classTearDown() throws Exception {
        BrowserPool.release(browser);
    }

    
    private LoginPage createCorrectLoginPageType(String pageSource) {
        if (DevServerLoginPage.containsExpectedPageContents(pageSource)) {
            return (LoginPage) createNewPage(browser, DevServerLoginPage.class);
        } else if (GoogleLoginPage.containsExpectedPageContents(pageSource)) {
            return (LoginPage) createNewPage(browser, GoogleLoginPage.class);
        } else {
            throw new IllegalStateException("Not a valid login page :" + pageSource);
        }
    }
    
    private <T extends AppPage> T createNewPage(Browser browser, Class<T> typeOfPage) {
        Constructor<T> constructor;
        try {
            constructor = typeOfPage.getConstructor(Browser.class);
            T page = constructor.newInstance(browser);
            PageFactory.initElements(browser.driver, page);
            return page;
        } catch (Exception e) {
            throw new RuntimeException(e);
        }
    }
}<|MERGE_RESOLUTION|>--- conflicted
+++ resolved
@@ -34,15 +34,13 @@
 import teammates.test.pageobjects.InstructorCoursesPage;
 import teammates.test.pageobjects.InstructorEvalsPage;
 import teammates.test.pageobjects.InstructorFeedbackResultsPage;
+import teammates.test.pageobjects.InstructorFeedbacksPage;
 import teammates.test.pageobjects.InstructorHomePage;
 import teammates.test.pageobjects.LoginPage;
-<<<<<<< HEAD
 import teammates.test.util.Priority;
-=======
 import teammates.test.pageobjects.StudentCourseDetailsPage;
 import teammates.test.pageobjects.StudentFeedbackResultsPage;
 import teammates.test.pageobjects.StudentHomePage;
->>>>>>> d1b6f19c
 
 /**
  * Covers the home page for admins.
@@ -154,10 +152,10 @@
         editPage.verifyContains(demoCourseId);
         
         instructorHomePage = editPage.goToPreviousPage(InstructorHomePage.class);
-        InstructorEvalsPage evalsPage = instructorHomePage.clickCourseAddEvaluationLink(demoCourseId);
-        evalsPage.verifyContains("Add New Evaluation Session");
-        
-        instructorHomePage = evalsPage.goToPreviousPage(InstructorHomePage.class);
+        InstructorFeedbacksPage feedbacksPage = instructorHomePage.clickCourseAddEvaluationLink(demoCourseId);
+        feedbacksPage.verifyContains("Add New Feedback Session");
+        
+        instructorHomePage = feedbacksPage.goToPreviousPage(InstructorHomePage.class);
         instructorHomePage.clickArchiveCourseLink(demoCourseId);
         assertTrue(instructorHomePage.getStatus().contains("The course " + demoCourseId + " has been archived"));
         
