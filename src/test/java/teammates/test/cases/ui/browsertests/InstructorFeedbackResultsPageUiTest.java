--- conflicted
+++ resolved
@@ -166,8 +166,7 @@
 
         ______TS("Typical case: test moderate responses button for team response");
 
-<<<<<<< HEAD
-        verifyModerateResponsesButton(4, "Team 1");
+        verifyModerateResponsesButton(4, "Team 1</td></div>'\"");
         
         resultsPage = loginToInstructorFeedbackResultsPage("CFResultsUiT.instr", "Session with Instructors as Givers");
         resultsPage.displayByQuestion();
@@ -176,10 +175,6 @@
         ______TS("Typical case: test moderate responses button for instructors as givers");
         verifyModerateResponsesButton(1, "CFResultsUiT.instr@gmail.tmt", "CFResultsUiT.instr@gmail.tmt", "CFResultsUiT.instr@gmail.tmt");
         
-=======
-        verifyModerateResponsesButton(4, "Team 1</td></div>'\"");
-
->>>>>>> b3bdc63b
     }
 
     public void testSortAction() throws Exception {
