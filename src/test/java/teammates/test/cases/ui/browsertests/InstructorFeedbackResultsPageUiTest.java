--- conflicted
+++ resolved
@@ -34,12 +34,7 @@
         printTestClassHeader();
         testData = loadDataBundle("/InstructorFeedbackResultsPageUiTest.json");
         restoreTestDataOnServer(testData);
-<<<<<<< HEAD
-        browser = BrowserPool.getBrowser();        
-        System.setProperty("godmode","true");
-=======
         browser = BrowserPool.getBrowser();      
->>>>>>> de49c014
     }
     
     @Test
