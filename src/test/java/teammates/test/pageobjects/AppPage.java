package teammates.test.pageobjects;

import static org.testng.AssertJUnit.assertEquals;

import java.io.File;
import java.io.FileInputStream;
import java.io.FileWriter;
import java.lang.reflect.Constructor;
import java.net.URL;
import java.text.SimpleDateFormat;
import java.util.Date;
import java.util.List;
import java.util.logging.Logger;

import org.apache.commons.codec.digest.DigestUtils;
import org.apache.commons.io.FileUtils;
import org.apache.http.HttpResponse;
import org.apache.http.client.methods.HttpGet;
import org.apache.http.client.params.ClientPNames;
import org.apache.http.impl.client.CloseableHttpClient;
import org.apache.http.impl.client.HttpClientBuilder;
import org.apache.http.params.HttpParams;
import org.openqa.selenium.Alert;
import org.openqa.selenium.By;
import org.openqa.selenium.JavascriptExecutor;
import org.openqa.selenium.Keys;
import org.openqa.selenium.NoAlertPresentException;
import org.openqa.selenium.NoSuchElementException;
import org.openqa.selenium.WebElement;
import org.openqa.selenium.remote.RemoteWebElement;
import org.openqa.selenium.remote.UselessFileDetector;
import org.openqa.selenium.support.FindBy;
import org.openqa.selenium.support.PageFactory;
import org.openqa.selenium.support.ui.ExpectedConditions;
import org.openqa.selenium.support.ui.Select;
import org.openqa.selenium.support.ui.WebDriverWait;
import org.testng.Assert;

import teammates.common.util.Assumption;
import teammates.common.util.Config;
import teammates.common.util.Const;
import teammates.common.util.FileHelper;
import teammates.common.util.ThreadHelper;
import teammates.common.util.TimeHelper;
import teammates.common.util.Url;
import teammates.common.util.Utils;
import teammates.test.driver.AssertHelper;
import teammates.test.driver.HtmlHelper;
import teammates.test.driver.TestProperties;

/**
 * An abstract class that represents a browser-loaded page of the app and
 * provides ways to interact with it. Also contains methods to validate some
 * aspects of the page. .e.g, html page source. <br>
 * 
 * Note: We are using the PageObjects pattern here. 
 * https://code.google.com/p/selenium/wiki/PageObjects
 * 
 */
@SuppressWarnings("deprecation")
public abstract class AppPage {
    protected static Logger log = Utils.getLogger();
    /**Home page of the application, as per test.properties file*/
    protected static final String HOMEPAGE = TestProperties.inst().TEAMMATES_URL;
    
    static final long ONE_MINUTE_IN_MILLIS=60000;
    
    /** Browser instance the page is loaded into */
    protected Browser browser;
    
    /** These are elements common to most pages in our app */
    @SuppressWarnings("unused")
    private void ____Common_page_elements___________________________________() {
    }
    @FindBy(id = "statusMessage")
    protected WebElement statusMessage;
    
    @FindBy(xpath = "//*[@id=\"contentLinks\"]/ul[1]/li[1]/a")
    protected WebElement instructorHomeTab;
    
    @FindBy(xpath = "//*[@id=\"contentLinks\"]/ul[1]/li[2]/a")
    protected WebElement instructorCoursesTab;
    
    @FindBy(xpath = "//*[@id=\"contentLinks\"]/ul[1]/li[3]/a")
    protected WebElement instructorEvaluationsTab;
    
    @FindBy(xpath = "//*[@id=\"contentLinks\"]/ul[1]/li[4]/a")
    protected WebElement instructorStudentsTab;
    
    @FindBy(xpath = "//*[@id=\"contentLinks\"]/ul[1]/li[5]/a")
    protected WebElement instructorCommentsTab;
    
    @FindBy(xpath = "//*[@id=\"contentLinks\"]/ul[1]/li[7]/a")
    protected WebElement instructorHelpTab;
    
    @FindBy(xpath = "//*[@id=\"contentLinks\"]/ul[2]/li[1]/a")
    protected WebElement instructorLogoutLink;
    
    @FindBy(id = "studentHomeNavLink")
    protected WebElement studentHomeTab;
    
    @FindBy(id = "studentProfileNavLink")
    protected WebElement studentProfileTab;
    
    @FindBy(id = "studentCommentsNavLink")
    protected WebElement studentCommentsTab;
    
    @FindBy(id = "studentHelpLink")
    protected WebElement studentHelpTab;
    
    @FindBy(xpath = "//*[@id=\"contentLinks\"]/ul[2]/li[1]/a")
    protected WebElement studentLogoutLink;
    
    @SuppressWarnings("unused")
    private void ____creation_and_navigation_______________________________() {
    }
    
    /**
     * Used by subclasses to create a {@code AppPage} object to wrap around the
     * given {@code browser} object. Fails if the page content does not match
     * the page type, as defined by the sub-class.
     */
    public AppPage(Browser browser) {
        this.browser = browser;
        boolean isCorrectPageType = containsExpectedPageContents();
        
        if (isCorrectPageType) { return; }
        
        // To minimize test failures due to eventual consistency, we try to
        //  reload the page and compare once more.
        System.out.println("#### Incorrect page type: going to try reloading the page.");
        
        ThreadHelper.waitFor(2000);
        
        this.reloadPage();
        isCorrectPageType = containsExpectedPageContents();
        
        if (isCorrectPageType) { return; }
        
        System.out.println("######### Not in the correct page! ##########");
        throw new IllegalStateException("Not in the correct page!");
    }
    

    /**
     * Fails if the new page content does not match content expected in a page of
     * the type indicated by the parameter {@code typeOfPage}.
     */
    public static <T extends AppPage> T getNewPageInstance(Browser currentBrowser, Url url, Class<T> typeOfPage){
        currentBrowser.driver.get(url.toString());
        return createNewPage(currentBrowser, typeOfPage);
    }

    /**
     * Fails if the new page content does not match content expected in a page of
     * the type indicated by the parameter {@code typeOfPage}.
     */
    public static <T extends AppPage> T getNewPageInstance(Browser currentBrowser, Class<T> typeOfPage){
        return createNewPage(currentBrowser, typeOfPage);
    }
    
    /**
     * Gives an AppPage instance based on the given Browser.
     */
    public static AppPage getNewPageInstance(Browser currentBrowser){
        return getNewPageInstance(currentBrowser, GenericAppPage.class);
    }

    /**
     * Fails if the new page content does not match content expected in a page of
     * the type indicated by the parameter {@code typeOfPage}.
     */
    public static <T extends AppPage> T getNewPageInstance(String url, Class<T> typeOfPage){
        Browser b = new Browser();
        b.driver.get(url);
        return createNewPage(b, typeOfPage);
    }

    /**
     * Fails if the new page content does not match content expected in a page of
     * the type indicated by the parameter {@code typeOfDestinationPage}.
     */
    public <T extends AppPage> T navigateTo(Url url, Class<T> typeOfDestinationPage){
        return getNewPageInstance(browser, url, typeOfDestinationPage);
    }
    
    /**
     * Simply loads the given URL. 
     */
    public AppPage navigateTo(Url url){
        browser.driver.get(url.toString());
        return this;
    }

    /**
     * Fails if the new page content does not match content expected in a page of
     * the type indicated by the parameter {@code newPageType}.
     */
    public <T extends AppPage> T changePageType(Class<T> newPageType) {
        return createNewPage(browser, newPageType);
    }

    /**
     * Waits until the page is fully loaded. Times out after 15 seconds.
     */
    public void waitForPageToLoad() {
        browser.selenium.waitForPageToLoad(TestProperties.inst().TEST_TIMEOUT_PAGELOAD);
    }
    
    public void waitForElementVisibility(WebElement element){
        WebDriverWait wait = new WebDriverWait(browser.driver, TestProperties.inst().TEST_TIMEOUT);
        wait.until(ExpectedConditions.visibilityOf(element));
    }
    
    public void waitForElementsVisibility(List<WebElement> elements) {
        WebDriverWait wait = new WebDriverWait(browser.driver, TestProperties.inst().TEST_TIMEOUT);
        wait.until(ExpectedConditions.visibilityOfAllElements(elements));
    }
    
    /**
     * Waits for element to be invisible or not present, or timeout.
     */
    public void waitForElementToDisappear(By by){
        WebDriverWait wait = new WebDriverWait(browser.driver, TestProperties.inst().TEST_TIMEOUT);
        wait.until(ExpectedConditions.invisibilityOfElementLocated(by));
    }
    
    /**
     * Waits for the element to appear in the page, up to the timeout specified.
     */
    public void waitForElementPresence(By by){
        WebDriverWait wait = new WebDriverWait(browser.driver, TestProperties.inst().TEST_TIMEOUT);
        wait.until(ExpectedConditions.presenceOfElementLocated(by));
    }
    
    /**
     * Switches to the new browser window just opened.
     */
    protected void switchToNewWindow() {
        String curWin = browser.driver.getWindowHandle();
        for (String handle : browser.driver.getWindowHandles()) {
            if (handle.equals(curWin))
                continue;
            browser.selenium.selectWindow(handle);
            browser.selenium.windowFocus();
        }
    }
    
    public void closeCurrentWindowAndSwitchToParentWindow() {
        browser.selenium.close();
        switchToParentWindow();
    }
    
    public void switchToParentWindow() {
        browser.selenium.selectWindow("null");
        browser.selenium.windowFocus();
    }

    public void reloadPage() {
        browser.driver.get(browser.driver.getCurrentUrl());
        waitForPageToLoad();
    }

    /** Equivalent to pressing the 'back' button of the browser. <br>
     * Fails if the page content does not match content expected in a page of
     * the type indicated by the parameter {@code typeOfPreviousPage}.
     */
    public <T extends AppPage> T goToPreviousPage(Class<T> typeOfPreviousPage) {
        browser.driver.navigate().back();
        waitForPageToLoad();
        return changePageType(typeOfPreviousPage);
    }

    /**
     * Equivalent to clicking the 'Courses' tab on the top menu of the page.
     * @return the loaded page.
     */
    public AppPage loadCoursesTab() {
        instructorCoursesTab.click();
        waitForPageToLoad();
        return this;
    }
    
    /**
     * Equivalent to clicking the 'Students' tab on the top menu of the page.
     * @return the loaded page.
     */
    public AppPage loadStudentsTab() {
        instructorStudentsTab.click();
        waitForPageToLoad();
        return this;
    }
    
    
    /**
     * Equivalent to clicking the 'Home' tab on the top menu of the page.
     * @return the loaded page.
     */
    public AppPage loadInstructorHomeTab() {
        instructorHomeTab.click();
        waitForPageToLoad();
        return this;
    }
    
    /**
     * Equivalent to clicking the 'Help' tab on the top menu of the page.
     * @return the loaded page.
     */
    public AppPage loadInstructorHelpTab() {
        instructorHelpTab.click();
        waitForPageToLoad();
        return this;
    }
    
    /**
     * Equivalent to clicking the 'Comments' tab on the top menu of the page.
     * @return the loaded page.
     */
    public AppPage loadInstructorCommentsTab() {
        instructorCommentsTab.click();
        waitForPageToLoad();
        return this;
    }

    /**
     * Equivalent to clicking the 'Evaluations' tab on the top menu of the page.
     * @return the loaded page.
     */
    public AppPage loadEvaluationsTab() {
        instructorEvaluationsTab.click();
        waitForPageToLoad();
        return this;
    }
    
    /**
     * Equivalent of clicking the 'Profile' tab on the top menu of the page.
     * @return the loaded page
     */
    public StudentProfilePage loadProfileTab() {
        studentProfileTab.click();
        waitForPageToLoad();
        return changePageType(StudentProfilePage.class);
    }
    
    /**
     * Equivalent of student clicking the 'Home' tab on the top menu of the page.
     * @return the loaded page
     */
    public StudentHomePage loadStudentHomeTab() {
        studentHomeTab.click();
        waitForPageToLoad();
        return changePageType(StudentHomePage.class);
    }
    
    /**
     * Equivalent of student clicking the 'Comments' tab on the top menu of the page.
     * @return the loaded page
     */
    public StudentCommentsPage loadStudentCommentsTab() {
        studentCommentsTab.click();
        waitForPageToLoad();
        return changePageType(StudentCommentsPage.class);
    }

    /**
     * Equivalent to clicking the 'logout' link in the top menu of the page.
     * @return 
     */
    public AppPage logout(){
        logout(browser);
        return this;
    }
    
    /**
     * Equivalent to clicking the 'logout' link in the top menu of the page.
     */
    public static void logout(Browser currentBrowser){
        currentBrowser.driver.get(TestProperties.inst().TEAMMATES_URL + Const.ViewURIs.LOGOUT);
        currentBrowser.isAdminLoggedIn = false;
    }
    
    @SuppressWarnings("unused")
    private void ____accessing_elements___________________________________() {
    }
    
    /**
     * @return the HTML source of the currently loaded page.
     */
    public String getPageSource() {
        return browser.driver.getPageSource();
    }

    
    /**
     * This can be used to save pages which can later be used as the 'expected'
     * in UI test cases. After saving the file, remember to edit it manually and
     *  replace the version number in the page footer with the string 
     * "${version}". so that the test can insert the correct version number 
     * before comparing the 'expected' with the 'actual.
     *  e.g., replace "V4.55" in the page footer by "V${version}".
     *  @param filePath If the full path is not given, it will be saved in the
     *  {@code Common.TEST_PAGES_FOLDER} folder. In that case, the parameter
     *  value should start with "/". e.g., "/instructorHomePage.html".
     */
    public void saveCurrentPage(String filePath, String content) throws Exception {
        
        try {
            FileWriter output = new FileWriter(new File(filePath));
            output.write(content);
            output.close();
        } catch (Exception e) {
            throw e;
        }
    }

    public void click(By by) {
        WebElement element = browser.driver.findElement(by);
        element.click();
    }
    
    public String getElementAttribute(By locator, String attrName) {
        return browser.driver.findElement(locator).getAttribute(attrName);
    }
    
    protected void fillTextBox(WebElement textBoxElement, String value) {
        textBoxElement.click();
        textBoxElement.clear();
        textBoxElement.sendKeys(value + Keys.TAB + Keys.TAB + Keys.TAB);
    }
    
    protected void fillFileBox(RemoteWebElement fileBoxElement, String fileName) throws Exception {
        if (fileName.isEmpty()) return;
        fileBoxElement.setFileDetector(new UselessFileDetector());
        String newFilePath = new File(fileName).getAbsolutePath();
        fileBoxElement.sendKeys(newFilePath);
    }

    protected String getTextBoxValue(WebElement textBox) {
        return textBox.getAttribute("value");
    }

    /** 'check' the check box, if it is not already 'checked'.
     * No action taken if it is already 'checked'.
     */
    protected void markCheckBoxAsChecked(WebElement checkBox) {
        waitForElementVisibility(checkBox);
        if(!checkBox.isSelected()){
            checkBox.click();
        }
    }

    /** 'uncheck' the check box, if it is already 'checked'.
     * No action taken if it is not already 'checked'.
     */
    protected void markCheckBoxAsUnchecked(WebElement checkBox) {
        if(checkBox.isSelected()){
            checkBox.click();
        }
    }

    /** 
     * Selection is based on the value shown to the user. 
     * Since selecting an option by clicking on the option doesn't work sometimes
     * in Firefox, we simulate a user typing the value to select the option
     * instead (i.e., we use the {@code sendKeys()} method). <br>
     * <br>
     * The method will fail with an AssertionError if the selected value is
     * not the one we wanted to select.
     */
    public void selectDropdownByVisibleValue(WebElement element, String value) {
        Select select = new Select(element);
        select.selectByVisibleText(value);
        String selectedVisibleValue = select.getFirstSelectedOption().getText();
        assertEquals(value, selectedVisibleValue);
        element.sendKeys(Keys.RETURN);
    }
    
    /** 
     * Selection is based on the actual value. 
     * Since selecting an option by clicking on the option doesn't work sometimes
     * in Firefox, we simulate a user typing the value to select the option
     * instead (i.e., we use the {@code sendKeys()} method). <br>
     * <br>
     * The method will fail with an AssertionError if the selected value is
     * not the one we wanted to select.
     */
    public void selectDropdownByActualValue(WebElement element, String value) {
        Select select = new Select(element);
        select.selectByValue(value);
        String selectedVisibleValue = select.getFirstSelectedOption().getAttribute("value");
        assertEquals(value, selectedVisibleValue);
        element.sendKeys(Keys.RETURN);
    }

    /**
     * @return the status message in the page. Returns "" if there is no 
     * status message in the page.
     */
    public String getStatus() {
        return statusMessage == null? "" : statusMessage.getText();
    }

    /** 
     * @return the value of the cell located at {@code (row,column)} 
     * from the first table (which is of type {@code class=table}) in the page.
     */
    public String getCellValueFromDataTable(int row, int column) {
        return browser.selenium.getTable("css=table[class~='table']." + row + "." + column);
    }
    
    /** 
     * @return the value of the cell located at {@code (row,column)} 
     * from the nth(0-index-based) table (which is of type {@code class=table}) in the page.
     */
    public String getCellValueFromDataTable(int tableNum, int row, int column) {
        WebElement tableElement = browser.driver.findElements(By.className("table")).get(tableNum);
        WebElement trElement = tableElement.findElements(By.tagName("tr")).get(row);
        WebElement tdElement = trElement.findElements(By.tagName("td")).get(column);
        return tdElement.getText();
    }
    
    /** 
     * @return the value of the header located at {@code (row,column)} 
     * from the nth(0-index-based) table (which is of type {@code class=table}) in the page.
     */
    public String getHeaderValueFromDataTable(int tableNum, int row, int column) {
        WebElement tableElement = browser.driver.findElements(By.className("table")).get(tableNum);
        WebElement trElement = tableElement.findElements(By.tagName("tr")).get(row);
        WebElement tdElement = trElement.findElements(By.tagName("th")).get(column);
        return tdElement.getText();
    }
    
    /** 
     * @return the number of rows from the nth(0-index-based) table 
     * (which is of type {@code class=table}) in the page.
     */
    public int getNumberOfRowsFromDataTable(int tableNum) {
        WebElement tableElement = browser.driver.findElements(By.className("table")).get(tableNum);
       return tableElement.findElements(By.tagName("tr")).size();
    }
    
    /** 
     * @return the number of columns from the header in the table 
     * (which is of type {@code class=table}) in the page.
     */
    public int getNumberOfColumnsFromDataTable(int tableNum) {
        WebElement tableElement = browser.driver.findElements(By.className("table")).get(tableNum);
        WebElement trElement = tableElement.findElement(By.tagName("tr"));
        return trElement.findElements(By.tagName("th")).size();
    }
    
    /** 
     * @return the id of the table 
     * (which is of type {@code class=table}) in the page.
     */
    public String getDataTableId(int tableNum) {
        WebElement tableElement = browser.driver.findElements(By.className("table")).get(tableNum);
        return tableElement.getAttribute("id");
    }
    
    /**
     * Clicks the element and clicks 'Yes' in the follow up dialog box. 
     * Fails if there is no dialog box.
     * @return the resulting page.
     */
    public AppPage clickAndConfirm(WebElement elementToClick) {
        respondToAlertWithRetry(elementToClick, true);
        waitForPageToLoad();
        return this;
    }
    
    /**
     * Clicks the hidden element and clicks 'Yes' in the follow up dialog box. 
     * Fails if there is no dialog box.
     * @return the resulting page.
     */
    public AppPage clickHiddenElementAndConfirm(String elementId) {
        respondToAlertWithRetryForHiddenElement(elementId, true);
        waitForPageToLoad();
        return this;
    }
    
    /**
     * Clicks the element and clicks 'No' in the follow up dialog box. 
     * Fails if there is no dialog box.
     * @return the resulting page.
     */
    public void clickAndCancel(WebElement elementToClick){
        respondToAlertWithRetry(elementToClick, false);
        waitForPageToLoad();
    }
    
    /**
     * Clicks the hidden element and clicks 'No' in the follow up dialog box. 
     * Fails if there is no dialog box.
     * @return the resulting page.
     */
    public void clickHiddenElementAndCancel(String elementId){
        respondToAlertWithRetryForHiddenElement(elementId, false);
        waitForPageToLoad();
    }
    
    @SuppressWarnings("unused")
    private void ____verification_methods___________________________________() {
    }

    /** @return True if the page contains some basic elements expected in a page of the
     * specific type. e.g., the top heading. 
     */
    protected abstract boolean containsExpectedPageContents() ;

    /**
     * @return True if there is a corresponding element for the given locator.
     */
    public boolean isElementPresent(By by) {
        return browser.driver.findElements(by).size() != 0;
    }
    
    /**
     * @return True if there is a corresponding element for the given id or name.
     */
    public boolean isElementPresent(String elementId) {
        try{
            browser.driver.findElement(By.id(elementId));
            return true;
        } catch (NoSuchElementException e) {
            return false;
        }
    }
    
    public boolean isElementVisible(String elementId) {
        try{
            return browser.driver.findElement(By.id(elementId)).isDisplayed();
        } catch (NoSuchElementException e) {
            return false;
        }
    }

    public boolean isElementVisible(By by) {
        try{
            return browser.driver.findElement(by).isDisplayed();
        } catch (NoSuchElementException e) {
            return false;
        }
    }
    
    public boolean isNamedElementVisible(String elementName) {
        try{
            return browser.driver.findElement(By.name(elementName)).isDisplayed();
        } catch (NoSuchElementException e) {
            return false;
        }
    }
    
    public boolean isElementEnabled(String elementId) {
        try{
            return browser.driver.findElement(By.id(elementId)).isEnabled();
        } catch (NoSuchElementException e) {
            return false;
        }
    }
    
    public boolean isNamedElementEnabled(String elementName) {
        try{
            return browser.driver.findElement(By.name(elementName)).isEnabled();
        } catch (NoSuchElementException e) {
            return false;
        }
    }
    
    public boolean isElementSelected(String elementId) {
        try{
            return browser.driver.findElement(By.id(elementId)).isSelected();
        } catch (NoSuchElementException e) {
            return false;
        }
    }

    public void verifyUnclickable(WebElement element){
        try {
            respondToAlertWithRetry(element, false);
            Assert.fail("This should not give an alert when clicked");
        } catch (NoAlertPresentException e) {
            return;
        }
    }

    /**
     * Compares selected column's rows with patternString to check the order of rows.
     * This can be useful in checking if the table is sorted in a particular order.
     * Separate rows using {*}
     * e.g., {@code "value 1{*}value 2{*}value 3" }
     * The header row will be ignored
     */
    public void verifyTablePattern(int column, String patternString){
        verifyTablePattern(0, column, patternString);
    }
    
    /**
     * Compares selected column's rows with patternString to check the order of rows.
     * This can be useful in checking if the table is sorted in a particular order.
     * Separate rows using {*}
     * e.g., {@code "value 1{*}value 2{*}value 3" }
     * The header row will be ignored
     */
    public void verifyTablePattern(int tableNum, int column, String patternString){
        String[] splitString = patternString.split(java.util.regex.Pattern.quote("{*}"));
        int expectedNumberOfRowsInTable = splitString.length + 1;
        assertEquals(expectedNumberOfRowsInTable, getNumberOfRowsFromDataTable(tableNum));
        for(int row=1;row < splitString.length;row++){
            String tableCellString = this.getCellValueFromDataTable(tableNum, row, column);
            assertEquals(splitString[row - 1], tableCellString);
        }
    }
    
    /**
     * Verifies that the currently loaded page has the same HTML content as 
     * the content given in the file at {@code filePath}. <br>
     * The HTML is checked for logical equivalence, not text equivalence. 
     * @param filePath If this starts with "/" (e.g., "/expected.html"), the 
     * folder is assumed to be {@link Const.TEST_PAGES_FOLDER}. 
     * @return The page (for chaining method calls).
     */
    public AppPage verifyHtml(String filePath) {
        // TODO: improve this method by insert header and footer
        //       to the file specified by filePath
        if(filePath.startsWith("/")){
            filePath = TestProperties.TEST_PAGES_FOLDER + filePath;
        }
        String actual = getPageSource();
        actual = processPageSourceForGodMode(actual);
        try {
            String expected = FileHelper.readFile(filePath);
            HtmlHelper.assertSameHtml(actual, expected);
            
        } catch (Exception e) {
            if (!testAndRunGodMode(filePath, actual, false)) {
                throw new RuntimeException(e);
            }
        } catch (AssertionError ae) {
            if (!testAndRunGodMode(filePath, actual, false)) {
                throw ae;
            }
        } 
        
        return this;
    }

    private boolean testAndRunGodMode(String filePath, String content, boolean isPart) {
        if (content != null && !content.isEmpty() && 
                System.getProperty("godmode") != null && 
                System.getProperty("godmode").equals("true")) {
            assert(TestProperties.inst().isDevServer());
            if (areTestAccountsDefaultValues()) {
                Assumption.fail("Please change ALL the default accounts in test.properties in order to use GodMode."
                        + "eg: change test.student1.account from alice.tmms to alice.tmms.example");
            }
            try {
                String processedPageSource = HtmlHelper.convertToStandardHtml(content, isPart);
                processedPageSource = processPageSourceForGodMode(processedPageSource);
                saveCurrentPage(filePath, processedPageSource);
            } catch (Exception e) {
                e.printStackTrace();
            }
            return true;
        } else {
            return false;
        }
    }
    
    public static String processPageSourceForFailureCase(String content) {
        return processPageSourceForGodMode(content);
    }
    
    
    private static String processPageSourceForGodMode(String content) {
        Date now = new Date();
        assertEquals(new SimpleDateFormat("EEE, dd MMM yyyy, HH:mm").format(now), TimeHelper.formatTime(now));
        return content
                .replaceAll("<#comment[ ]*</#comment>", "<!---->")
                .replace(Config.APP_URL, "${app.url}")
                .replace(TestProperties.inst().TEAMMATES_URL, "${test.url}")
                .replace(TestProperties.inst().TEAMMATES_URL.replace("http", "https"), "${test.url}")
                // this is to handle dev server case where url is relative
                .replace("\"/_ah", "\"${test.url}/_ah")
                // this handles the logout url that google generates
                .replaceAll("_ah/logout\\?continue=.*?\"", "_ah/logout?continue={*}\"")
                .replaceAll("V[0-9]\\.[0-9]+", "V\\${version}")
                // photo from instructor
                .replaceAll(Const.ActionURIs.STUDENT_PROFILE_PICTURE + "\\?" + Const.ParamsNames.STUDENT_EMAIL + "=([a-zA-Z0-9]){1,}\\&amp;"
                        + Const.ParamsNames.COURSE_ID + "=([a-zA-Z0-9]){1,}", 
                        Const.ActionURIs.STUDENT_PROFILE_PICTURE + "\\?" + Const.ParamsNames.STUDENT_EMAIL 
                        + "={*}\\&amp;" + Const.ParamsNames.COURSE_ID + "={*}")
                .replaceAll(Const.ActionURIs.STUDENT_PROFILE_PICTURE + "\\?" + Const.ParamsNames.COURSE_ID + "=([a-zA-Z0-9]){1,}\\&amp;"
                        + Const.ParamsNames.STUDENT_EMAIL + "=([a-zA-Z0-9]){1,}", 
                        Const.ActionURIs.STUDENT_PROFILE_PICTURE + "\\?" + Const.ParamsNames.COURSE_ID 
                        + "={*}\\&amp;" + Const.ParamsNames.STUDENT_EMAIL + "={*}")
                //regkey
                .replaceAll(Const.ParamsNames.REGKEY + "=([a-zA-Z0-9-_]){50,}", Const.ParamsNames.REGKEY + "={*}")
                .replaceAll(Const.ParamsNames.REGKEY + "%3D([a-zA-Z0-9]){1,}\\%", Const.ParamsNames.REGKEY + "%3D{*}\\%")
<<<<<<< HEAD
                .replaceAll("\"([a-zA-Z0-9-_]){50,}\"","\"{*}\"")
                //questionid regex in responseid
                .replaceAll("\"([a-zA-Z0-9-_]){62,}%", "\"{*}%")
=======
                //regkey and questionid (same regex for both)
                .replaceAll("value=\"([a-zA-Z0-9-_]){50,}\"","value=\"{*}\"")
                //responseid
                .replaceAll("([a-zA-Z0-9-_]){30,}%"
                        + "[\\w+-][\\w+!#$%&'*/=?^_`{}~-]*+(\\.[\\w+!#$%&'*/=?^_`{}~-]+)*+@([A-Za-z0-9-]+\\.)*[A-Za-z]+%"
                        + "[\\w+-][\\w+!#$%&'*/=?^_`{}~-]*+(\\.[\\w+!#$%&'*/=?^_`{}~-]+)*+@([A-Za-z0-9-]+\\.)*[A-Za-z]+", "{*}")
                //questionid
                .replaceAll("([a-zA-Z0-9-_]){62,}","{*}")
>>>>>>> 686ae218
                //commentid
                .replaceAll("\\\"([0-9]){16}\\\"", "\\\"{*}\\\"")
                // comment div ids (added after standardization)
                .replaceAll("responseCommentRow-[0-9]{16}", "responseCommentRow-{*}")
                .replaceAll("commentBar-[0-9]{16}", "commentBar-{*}")
                .replaceAll("plainCommentText-[0-9]{16}", "plainCommentText-{*}")
                .replaceAll("commentdelete-[0-9]{16}", "commentdelete-{*}")
                // tooltip style
                .replaceAll("style=\"top: [0-9]{2,4}px; left: [0-9]{2,4}px; display: block;\"",
                            "style=\"top: {*}px; left: {*}px; display: block;\"")                
                //commentid in url
                .replaceAll("#[0-9]{16}", "#{*}")
                // the test accounts/ email
                .replace(TestProperties.inst().TEST_STUDENT1_ACCOUNT, "${test.student1}")
                .replace(TestProperties.inst().TEST_STUDENT2_ACCOUNT, "${test.student2}")
                .replace(TestProperties.inst().TEST_INSTRUCTOR_ACCOUNT, "${test.instructor}")
                .replace(TestProperties.inst().TEST_ADMIN_ACCOUNT, "${test.admin}")
                .replace(TestProperties.inst().TEST_UNREG_ACCOUNT, "${test.unreg}")
                .replace(Config.SUPPORT_EMAIL, "${support.email}")
                // today's date
                .replace(TimeHelper.formatDate(now).replace("/", "&#x2f;"), "{*}")
                .replace(TimeHelper.formatDate(now), "{*}")
                // now (used in comments last edited date) e.g. [Thu, 07 May 2015, 07:52:13 UTC]
                .replaceAll(new SimpleDateFormat("EEE, dd MMM yyyy, ").format(now) + "[0-9]{2}:[0-9]{2}:[0-9]{2} UTC", "{*}")
                // now (used in opening time/closing time Grace period)
                .replaceAll(new SimpleDateFormat("EEE, dd MMM yyyy, ").format(now) + "[0-9]{2}:[0-9]{2}", "{*}")
                // now (used in comments last edited date) e.g. [Thu May 07 07:52:13 UTC 2015]
                .replaceAll(new SimpleDateFormat("EEE MMM dd ").format(now) + "[0-9]{2}:[0-9]{2}:[0-9]{2} UTC [0-9]{4}", "{*}")
                // dynamic feedback submission numbers
                .replaceAll("(?s)<span class=\"submissionsNumber\".*?</span>", "<span class=\"submissionsNumber\" id=\"submissionsNumber\">{*}</span>")
                // jQuery local
                .replace("/js/lib/jquery.min.js", "{*}/jquery.min.js")
                // jQuery CDN
                .replace("https://ajax.googleapis.com/ajax/libs/jquery/1.11.3/jquery.min.js", "{*}/jquery.min.js")
                // jQuery-ui local
                .replace("/js/lib/jquery-ui.min.js", "{*}/jquery-ui.min.js")
                // jQuery-ui CDN
                .replace("https://ajax.googleapis.com/ajax/libs/jqueryui/1.10.4/jquery-ui.min.js", "{*}/jquery-ui.min.js");
    }

    private boolean areTestAccountsDefaultValues() {
        return "alice.tmms".contains(TestProperties.inst().TEST_STUDENT1_ACCOUNT)
                || "charlie.tmms".contains(TestProperties.inst().TEST_STUDENT2_ACCOUNT)  
                || "teammates.unreg".contains(TestProperties.inst().TEST_UNREG_ACCOUNT) 
                || "teammates.coord".contains(TestProperties.inst().TEST_INSTRUCTOR_ACCOUNT)
                || "yourGoogleId".contains(TestProperties.inst().TEST_ADMIN_ACCOUNT);
    }
    
    /**
     * Verifies that element specified in currently loaded page has the same HTML content as 
     * the content given in the file at {@code filePath}. <br>
     * The HTML is checked for logical equivalence, not text equivalence. 
     * @param filePath If this starts with "/" (e.g., "/expected.html"), the 
     * folder is assumed to be {@link Const.TEST_PAGES_FOLDER}. 
     * @return The page (for chaining method calls).
     */
    public AppPage verifyHtmlPart(By by, String filePath) {
        WebElement element = browser.driver.findElement(by);
        if (filePath.startsWith("/")) {
            filePath = TestProperties.TEST_PAGES_FOLDER + filePath;
        }
        String actual = element.getAttribute("outerHTML");
        actual = processPageSourceForGodMode(actual);
        try {
            String expected = FileHelper.readFile(filePath);
            HtmlHelper.assertSameHtmlPart(actual, expected);            
        } catch (AssertionError ae) { 
            if(!testAndRunGodMode(filePath, actual, true)) {
                throw ae;
            }
        } catch (Exception e) {
            if(!testAndRunGodMode(filePath, actual, true)) {
                throw new RuntimeException(e);
            }
            
        }
        return this;
    }
    
    /**
     * Verifies that main content specified id "mainContent" in currently 
     * loaded page has the same HTML content as 
     * the content given in the file at {@code filePath}. <br>
     * The HTML is checked for logical equivalence, not text equivalence. 
     * @param filePath If this starts with "/" (e.g., "/expected.html"), the 
     * folder is assumed to be {@link Const.TEST_PAGES_FOLDER}. 
     * @return The page (for chaining method calls).
     */
    public AppPage verifyHtmlMainContent(String filePath) {
        waitForAjaxLoaderGifToDisappear();
        verifyHtmlPart(By.id("mainContent"), filePath);
        
        return this;
    }
    
    /**
     * Verifies that main content specified id "mainContent" in currently 
     * loaded page has the same HTML content as 
     * the content given in the file at {@code filePath}. <br>
     * The HTML is checked for logical equivalence, not text equivalence. <br>
     * Since the verification is done after making AJAX request(s), the HTML is checked
     * after "waitDuration", for "maxRetryCount" number of times.
     * @param filePath If this starts with "/" (e.g., "/expected.html"), the 
     * folder is assumed to be {@link Const.TEST_PAGES_FOLDER}. 
     * @return The page (for chaining method calls).
     */
    public AppPage verifyHtmlAjaxMainContent(String filePath) throws Exception {
        return verifyHtmlAfterAjaxLoad(filePath, false);
    }

    /**
     * Verifies that the currently loaded page has the same HTML content as 
     * the content given in the file at {@code filePath}. <br>
     * The HTML is checked for logical equivalence, not text equivalence. <br>
     * Since the verification is done after making AJAX request(s), the HTML is checked
     * after "waitDuration", for "maxRetryCount" number of times.
     * @param filePath If this starts with "/" (e.g., "/expected.html"), the 
     * folder is assumed to be {@link Const.TEST_PAGES_FOLDER}. 
     * @return The page (for chaining method calls).
     */
    public AppPage verifyHtmlAjax(String filePath) throws Exception {
        return verifyHtmlAfterAjaxLoad(filePath, true);
    }

    private AppPage verifyHtmlAfterAjaxLoad(String filePath, boolean isFullPageChecked) throws Exception {
        int maxRetryCount = 5;
        int waitDuration = 1000;
        
        //Wait for loader gif loader to disappear.
        waitForElementToDisappear(By.cssSelector("img[src='/images/ajax-loader.gif']"));
        waitForElementToDisappear(By.cssSelector("img[src='/images/ajax-preload.gif']"));
        
        if(filePath.startsWith("/")){
            filePath = TestProperties.TEST_PAGES_FOLDER + filePath;
        }
        
        String expectedString = "";
        String actual = "";
        
        try {
            expectedString = FileHelper.readFile(filePath);
            for(int i =0; i < maxRetryCount; i++) {
                actual = browser.driver.findElement(By.id("mainContent")).getAttribute("outerHTML");
                actual = processPageSourceForGodMode(actual);
                if(HtmlHelper.areSameHtml(actual, expectedString)) {
                    break;
                } else {
                    testAndRunGodMode(filePath, actual, true);
                }
                ThreadHelper.waitFor(waitDuration);
            }
        } catch (NoSuchElementException nse) {
            throw new RuntimeException(nse);
        } catch (Exception e) {
            if (!testAndRunGodMode(filePath, actual, true)) {
                throw new RuntimeException(e);
            }
        }
        
        if (isFullPageChecked) {
            return verifyHtml(filePath);
        } else {
            return verifyHtmlMainContent(filePath);
        }
    }
    
    /**
     * Also supports the expression "{*}" which will match any text.
     * e.g. "team 1{*}team 2" will match "team 1 xyz team 2"
     */
    public AppPage verifyContains(String searchString) {
        AssertHelper.assertContainsRegex(searchString, getPageSource());
        return this;
    }
        
    /**
     * Verifies the status message in the page is same as the one specified.
     * @return The page (for chaining method calls).
     */
    public AppPage verifyStatus(String expectedStatus){
        
        try{
            assertEquals(expectedStatus, this.getStatus());
        } catch(Exception e){
            if(!expectedStatus.equals("")){
                this.waitForElementPresence(By.id("statusMessage"));
                if(!statusMessage.isDisplayed()){
                    this.waitForElementVisibility(statusMessage);
                }
            }
        }
        assertEquals(expectedStatus, this.getStatus());
        return this;
    }

    /**
     * Verifies the status message in the page is same as the one specified, retrying up till numberOfTries
     * times. This can be used when status message test results in inconsistency due to timing issues
     * or inconsistency in Selenium's API such as .click() which may or may not result in detecting a page
     * load depending on things such as browser type and how an event is triggered.
     * 
     * Note that we must wait for the next page's status message to be visible on every try within the while
     * loop. This is because the previous check might have checked early and have not waited for the page
     * load to finish. From that, it is possible to create a situation whereby the page has now loaded
     * on the next try (after 1000ms) and the status message is still loading and still not displayed.
     * 
     * @return The app page itself for method chaining flexibility
     */
    public AppPage verifyStatusWithRetry(String expectedStatus, int maxRetryCount) {
        int currentRetryCount = 0;

        while (currentRetryCount < maxRetryCount) {
            if (!statusMessage.isDisplayed()) {
                this.waitForElementVisibility(statusMessage);
            }

            if (expectedStatus.equals(this.getStatus())) {
                break;
            }

            currentRetryCount++;

            ThreadHelper.waitFor(1000);
        }

        assertEquals(expectedStatus, this.getStatus());

        return this;
    }

    /**
     * As of now, this simply verifies that the link is not broken. It does
     * not verify whether the file content is as expected. To be improved.
     */
    public void verifyDownloadLink(Url url) {
        //TODO: implement a better way to download a file and check content 
        // (may be using HtmlUnit as the Webdriver?)
        String beforeReportDownloadUrl = browser.driver.getCurrentUrl();
        browser.driver.get(url.toString());
        String afterReportDownloadUrl = browser.driver.getCurrentUrl();
        assertEquals(beforeReportDownloadUrl, afterReportDownloadUrl);
    }
    
    /**
     * Verify if a file is downloadable based on the given url. If its downloadable,
     * download the file and get the SHA-1 hex of it and verify the hex with the given 
     * expected hash.
     * 
     * Compute the expected hash of a file from http://onlinemd5.com/ (SHA-1)
     */
    public void verifyDownloadableFile(String url, String expectedHash) throws Exception {
        
        if (!url.startsWith("http") ){
            url = HOMEPAGE + url;
        }
        
        URL fileToDownload = new URL(url);
        
        String localDownloadPath = System.getProperty("java.io.tmpdir");
        File downloadedFile = new File(localDownloadPath + fileToDownload.getFile().replaceFirst("/|\\\\", ""));
        
        if (downloadedFile.exists()){ 
            downloadedFile.delete();
        }
        if (downloadedFile.canWrite() == false){ 
            downloadedFile.setWritable(true);
        }
        
        CloseableHttpClient client = HttpClientBuilder.create().build();
        
        HttpGet httpget = new HttpGet(fileToDownload.toURI());
        HttpParams httpRequestParameters = httpget.getParams();
        httpRequestParameters.setParameter(ClientPNames.HANDLE_REDIRECTS, false);
        httpget.setParams(httpRequestParameters);
 
        HttpResponse response = client.execute(httpget);
        FileUtils.copyInputStreamToFile(response.getEntity().getContent(), downloadedFile);
        response.getEntity().getContent().close();
 
        String downloadedFileAbsolutePath = downloadedFile.getAbsolutePath();
        assertEquals(true, new File(downloadedFileAbsolutePath).exists());
        
        String actualHash = DigestUtils.shaHex(new FileInputStream(downloadedFile));
        assertEquals(expectedHash.toLowerCase(), actualHash);
        
        client.close();
    }
    
    public void verifyFieldValue (String fieldId, String expectedValue) {
        assertEquals(expectedValue,
                browser.driver.findElement(By.id(fieldId)).getAttribute("value"));
    }
        
    @SuppressWarnings("unused")
    private void ____private_utility_methods________________________________() {
    }
    
    private static <T extends AppPage> T createNewPage(Browser currentBrowser,    Class<T> typeOfPage) {
        Constructor<T> constructor;
        try {
            constructor = typeOfPage.getConstructor(Browser.class);
            T page = constructor.newInstance(currentBrowser);
            PageFactory.initElements(currentBrowser.driver, page);
            return page;
        } catch (Exception e) {
            throw new RuntimeException(e);
        }
    }


    private void respondToAlertWithRetry(WebElement elementToClick, boolean isConfirm) {
        elementToClick.click();    
        //This method might fail at times due to a Selenium bug
        //  See https://code.google.com/p/selenium/issues/detail?id=3544
        //  The delay below is a temporary workaround to minimize the failure rate.
        ThreadHelper.waitFor(250);
        Alert alert = browser.driver.switchTo().alert();
        if(isConfirm){
            alert.accept();
        }else {
            alert.dismiss();
        }
    }
    
    private void respondToAlertWithRetryForHiddenElement(String hiddenElementIdToClick, boolean isConfirm) {
        JavascriptExecutor jsExecutor = (JavascriptExecutor) browser.driver;
        jsExecutor.executeScript("document.getElementById('"+hiddenElementIdToClick+"').click();");
        //This method might fail at times due to a Selenium bug
        //  See https://code.google.com/p/selenium/issues/detail?id=3544
        //  The delay below is a temporary workaround to minimize the failure rate.
        ThreadHelper.waitFor(250);
        Alert alert = browser.driver.switchTo().alert();
        if(isConfirm){
            alert.accept();
        }else {
            alert.dismiss();
        }
    }

    public void waitForAjaxLoaderGifToDisappear() {
        try {
            waitForElementToDisappear(By.xpath("//img[@src='/images/ajax-loader.gif' or @src='/images/ajax-preload.gif']"));
        } catch (NoSuchElementException alreadydisappears) {
            // ok to ignore
        }
    }

}<|MERGE_RESOLUTION|>--- conflicted
+++ resolved
@@ -798,20 +798,10 @@
                 //regkey
                 .replaceAll(Const.ParamsNames.REGKEY + "=([a-zA-Z0-9-_]){50,}", Const.ParamsNames.REGKEY + "={*}")
                 .replaceAll(Const.ParamsNames.REGKEY + "%3D([a-zA-Z0-9]){1,}\\%", Const.ParamsNames.REGKEY + "%3D{*}\\%")
-<<<<<<< HEAD
-                .replaceAll("\"([a-zA-Z0-9-_]){50,}\"","\"{*}\"")
+                //regkey and questionid (same regex for both)
+                .replaceAll("value=\"([a-zA-Z0-9-_]){50,}\"","value=\"{*}\"")
                 //questionid regex in responseid
                 .replaceAll("\"([a-zA-Z0-9-_]){62,}%", "\"{*}%")
-=======
-                //regkey and questionid (same regex for both)
-                .replaceAll("value=\"([a-zA-Z0-9-_]){50,}\"","value=\"{*}\"")
-                //responseid
-                .replaceAll("([a-zA-Z0-9-_]){30,}%"
-                        + "[\\w+-][\\w+!#$%&'*/=?^_`{}~-]*+(\\.[\\w+!#$%&'*/=?^_`{}~-]+)*+@([A-Za-z0-9-]+\\.)*[A-Za-z]+%"
-                        + "[\\w+-][\\w+!#$%&'*/=?^_`{}~-]*+(\\.[\\w+!#$%&'*/=?^_`{}~-]+)*+@([A-Za-z0-9-]+\\.)*[A-Za-z]+", "{*}")
-                //questionid
-                .replaceAll("([a-zA-Z0-9-_]){62,}","{*}")
->>>>>>> 686ae218
                 //commentid
                 .replaceAll("\\\"([0-9]){16}\\\"", "\\\"{*}\\\"")
                 // comment div ids (added after standardization)
