--- conflicted
+++ resolved
@@ -53,12 +53,7 @@
         return this;
     }
 
-<<<<<<< HEAD
-
     private void fillStudentDetailsForm(String studentName, String teamName, String studentEmail, String comments){
-=======
-    private void fillStudentDetailsForm(String studentName, String teamName, String studentEmail, String comments) {
->>>>>>> 579db04a
         if (studentName != null) {
             fillTextBox(studentNameTextbox, studentName);
         }
