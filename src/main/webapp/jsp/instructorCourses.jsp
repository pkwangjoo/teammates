<%@ page language="java" contentType="text/html; charset=UTF-8" pageEncoding="UTF-8" %>
<<<<<<< HEAD

<%@ page import="teammates.common.util.Const"%>
<%@ page import="teammates.common.datatransfer.CourseAttributes"%>
<%@ page import="teammates.common.datatransfer.InstructorAttributes" %>
<%@ page import="teammates.common.util.FieldValidator"%>
<%@ page import="teammates.common.datatransfer.CourseDetailsBundle"%>
<%@ page import="static teammates.ui.controller.PageData.sanitizeForHtml"%>
<%@ page import="teammates.ui.controller.InstructorCoursesPageData"%>
<% InstructorCoursesPageData data = (InstructorCoursesPageData)request.getAttribute("data");%>
<!DOCTYPE html>
<html>
<head>
    <title>TEAMMATES - Instructor</title>

    <link rel="shortcut icon" href="/favicon.png" />

    <meta http-equiv="Content-Type" content="text/html; charset=UTF-8">
    <meta name="viewport" content="width=device-width, initial-scale=1.0">

    <link type="text/css" href="/bootstrap/css/bootstrap.min.css" rel="stylesheet"/>
    <link type="text/css" href="/bootstrap/css/bootstrap-theme.min.css" rel="stylesheet"/>
    <link type="text/css" href="/stylesheets/teammatesCommon.css" rel="stylesheet"/>

    <!--[if lt IE 9]>
        <script src="https://oss.maxcdn.com/libs/html5shiv/3.7.0/html5shiv.js"></script>
        <script src="https://oss.maxcdn.com/libs/respond.js/1.4.2/respond.min.js"></script>
    <![endif]-->

    <script type="text/javascript" src="/js/googleAnalytics.js"></script>
    <script type="text/javascript" src="/js/jquery-minified.js"></script>
    <script type="text/javascript" src="//ajax.googleapis.com/ajax/libs/jqueryui/1.10.4/jquery-ui.min.js"></script>
    <script type="text/javascript" src="/js/common.js"></script>
    <script type="text/javascript" src="/bootstrap/js/bootstrap.min.js"></script>

    <jsp:include page="../enableJS.jsp"></jsp:include>

    <script type="text/javascript" src="/js/instructor.js"></script>
    <script type="text/javascript" src="/js/instructorCourses.js"></script>
</head>

<body>
    <jsp:include page="<%=Const.ViewURIs.INSTRUCTOR_HEADER%>" />

    <div class="container" id="mainContent">
        <div id="topOfPage"></div>
        <h1>Add New Course</h1>
        <br>
        
        <div class="panel panel-primary">
            <div class="panel-body fill-plain">
                <form method="get" action="<%=Const.ActionURIs.INSTRUCTOR_COURSE_ADD%>" name="form_addcourse" class="form form-horizontal">
                    <input type="hidden" id="<%=Const.ParamsNames.INSTRUCTOR_ID%>" name="<%=Const.ParamsNames.INSTRUCTOR_ID%>" value="<%=data.account.googleId%>">
                    <input type="hidden" name="<%=Const.ParamsNames.USER_ID%>" value="<%=data.account.googleId%>">
                    <div class="form-group">
                        <label class="col-sm-3 control-label">Course ID:</label>
                        <div class="col-sm-3"><input class="form-control" type="text"
                            name="<%=Const.ParamsNames.COURSE_ID%>" id="<%=Const.ParamsNames.COURSE_ID%>"
                            value="<%=(sanitizeForHtml(data.courseIdToShow))%>"
                            data-toggle="tooltip" data-placement="top" title="Enter the identifier of the course, e.g.CS3215-2013Semester1."
                            maxlength=<%=FieldValidator.COURSE_ID_MAX_LENGTH%> tabindex="1"
                            placeholder="e.g. CS3215-2013Semester1" />
                        </div>
                    </div>
                    <div class="form-group">
                        <label class="col-sm-3 control-label">Course Name:</label>
                        <div class="col-sm-9"><input class="form-control" type="text"
                            name="<%=Const.ParamsNames.COURSE_NAME%>" id="<%=Const.ParamsNames.COURSE_NAME%>"
                            value="<%=(sanitizeForHtml(data.courseNameToShow))%>"
                            data-toggle="tooltip" data-placement="top" title="Enter the name of the course, e.g. Software Engineering."
                            maxlength=<%=FieldValidator.COURSE_NAME_MAX_LENGTH%> tabindex=2
                            placeholder="e.g. Software Engineering" />
                        </div>
                    </div>
                    <div class="form-group">
                        <div class="col-sm-offset-3 col-sm-9"><input id="btnAddCourse" type="submit" class="btn btn-primary"
                            onclick="return verifyCourseData();" value="Add Course" tabindex="3">
                        </div>
                    </div>
                </form>
            </div>
        </div>

        <br>
        <jsp:include page="<%=Const.ViewURIs.STATUS_MESSAGE%>" />
=======
<%@ taglib uri="http://java.sun.com/jsp/jstl/core" prefix="c" %>
<%@ taglib tagdir="/WEB-INF/tags" prefix="t" %>
<%@ taglib tagdir="/WEB-INF/tags/instructor" prefix="ti" %>
<%@ taglib tagdir="/WEB-INF/tags/instructor/course" prefix="course" %>
<c:set var="jsIncludes">
    <script type="text/javascript" src="/js/instructor.js"></script>
    <script type="text/javascript" src="/js/instructorCourses.js"></script>
</c:set>

<ti:instructorPage pageTitle="TEAMMATES - Instructor" bodyTitle="Add New Course" jsIncludes="${jsIncludes}">
    <course:addCoursePanel courseIdToShow="${data.courseIdToShow}" courseNameToShow="${data.courseNameToShow}" googleId="${data.account.googleId}"/>
    <br>
    <t:statusMessage/>
    <br>
    
    <course:activeCoursesTable activeCourses="${data.activeCourses}"/>
    <br>
    <br>
    <c:if test="${empty data.activeCourses.rows}">
        No records found. <br>
>>>>>>> c349a0d7
        <br>
    </c:if>
    <br>
    <br>
    
    <c:if test="${not empty data.archivedCourses.rows}">
        <course:archivedCoursesTable archivedCourses="${data.archivedCourses}" activeCourses="${data.activeCourses}"/>
        <br>
        <br>
        <br>
        <br>
    </c:if>
</ti:instructorPage><|MERGE_RESOLUTION|>--- conflicted
+++ resolved
@@ -1,90 +1,4 @@
 <%@ page language="java" contentType="text/html; charset=UTF-8" pageEncoding="UTF-8" %>
-<<<<<<< HEAD
-
-<%@ page import="teammates.common.util.Const"%>
-<%@ page import="teammates.common.datatransfer.CourseAttributes"%>
-<%@ page import="teammates.common.datatransfer.InstructorAttributes" %>
-<%@ page import="teammates.common.util.FieldValidator"%>
-<%@ page import="teammates.common.datatransfer.CourseDetailsBundle"%>
-<%@ page import="static teammates.ui.controller.PageData.sanitizeForHtml"%>
-<%@ page import="teammates.ui.controller.InstructorCoursesPageData"%>
-<% InstructorCoursesPageData data = (InstructorCoursesPageData)request.getAttribute("data");%>
-<!DOCTYPE html>
-<html>
-<head>
-    <title>TEAMMATES - Instructor</title>
-
-    <link rel="shortcut icon" href="/favicon.png" />
-
-    <meta http-equiv="Content-Type" content="text/html; charset=UTF-8">
-    <meta name="viewport" content="width=device-width, initial-scale=1.0">
-
-    <link type="text/css" href="/bootstrap/css/bootstrap.min.css" rel="stylesheet"/>
-    <link type="text/css" href="/bootstrap/css/bootstrap-theme.min.css" rel="stylesheet"/>
-    <link type="text/css" href="/stylesheets/teammatesCommon.css" rel="stylesheet"/>
-
-    <!--[if lt IE 9]>
-        <script src="https://oss.maxcdn.com/libs/html5shiv/3.7.0/html5shiv.js"></script>
-        <script src="https://oss.maxcdn.com/libs/respond.js/1.4.2/respond.min.js"></script>
-    <![endif]-->
-
-    <script type="text/javascript" src="/js/googleAnalytics.js"></script>
-    <script type="text/javascript" src="/js/jquery-minified.js"></script>
-    <script type="text/javascript" src="//ajax.googleapis.com/ajax/libs/jqueryui/1.10.4/jquery-ui.min.js"></script>
-    <script type="text/javascript" src="/js/common.js"></script>
-    <script type="text/javascript" src="/bootstrap/js/bootstrap.min.js"></script>
-
-    <jsp:include page="../enableJS.jsp"></jsp:include>
-
-    <script type="text/javascript" src="/js/instructor.js"></script>
-    <script type="text/javascript" src="/js/instructorCourses.js"></script>
-</head>
-
-<body>
-    <jsp:include page="<%=Const.ViewURIs.INSTRUCTOR_HEADER%>" />
-
-    <div class="container" id="mainContent">
-        <div id="topOfPage"></div>
-        <h1>Add New Course</h1>
-        <br>
-        
-        <div class="panel panel-primary">
-            <div class="panel-body fill-plain">
-                <form method="get" action="<%=Const.ActionURIs.INSTRUCTOR_COURSE_ADD%>" name="form_addcourse" class="form form-horizontal">
-                    <input type="hidden" id="<%=Const.ParamsNames.INSTRUCTOR_ID%>" name="<%=Const.ParamsNames.INSTRUCTOR_ID%>" value="<%=data.account.googleId%>">
-                    <input type="hidden" name="<%=Const.ParamsNames.USER_ID%>" value="<%=data.account.googleId%>">
-                    <div class="form-group">
-                        <label class="col-sm-3 control-label">Course ID:</label>
-                        <div class="col-sm-3"><input class="form-control" type="text"
-                            name="<%=Const.ParamsNames.COURSE_ID%>" id="<%=Const.ParamsNames.COURSE_ID%>"
-                            value="<%=(sanitizeForHtml(data.courseIdToShow))%>"
-                            data-toggle="tooltip" data-placement="top" title="Enter the identifier of the course, e.g.CS3215-2013Semester1."
-                            maxlength=<%=FieldValidator.COURSE_ID_MAX_LENGTH%> tabindex="1"
-                            placeholder="e.g. CS3215-2013Semester1" />
-                        </div>
-                    </div>
-                    <div class="form-group">
-                        <label class="col-sm-3 control-label">Course Name:</label>
-                        <div class="col-sm-9"><input class="form-control" type="text"
-                            name="<%=Const.ParamsNames.COURSE_NAME%>" id="<%=Const.ParamsNames.COURSE_NAME%>"
-                            value="<%=(sanitizeForHtml(data.courseNameToShow))%>"
-                            data-toggle="tooltip" data-placement="top" title="Enter the name of the course, e.g. Software Engineering."
-                            maxlength=<%=FieldValidator.COURSE_NAME_MAX_LENGTH%> tabindex=2
-                            placeholder="e.g. Software Engineering" />
-                        </div>
-                    </div>
-                    <div class="form-group">
-                        <div class="col-sm-offset-3 col-sm-9"><input id="btnAddCourse" type="submit" class="btn btn-primary"
-                            onclick="return verifyCourseData();" value="Add Course" tabindex="3">
-                        </div>
-                    </div>
-                </form>
-            </div>
-        </div>
-
-        <br>
-        <jsp:include page="<%=Const.ViewURIs.STATUS_MESSAGE%>" />
-=======
 <%@ taglib uri="http://java.sun.com/jsp/jstl/core" prefix="c" %>
 <%@ taglib tagdir="/WEB-INF/tags" prefix="t" %>
 <%@ taglib tagdir="/WEB-INF/tags/instructor" prefix="ti" %>
@@ -105,7 +19,6 @@
     <br>
     <c:if test="${empty data.activeCourses.rows}">
         No records found. <br>
->>>>>>> c349a0d7
         <br>
     </c:if>
     <br>
