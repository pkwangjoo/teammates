<!DOCTYPE html>
<%@ page language="java" contentType="text/html; charset=UTF-8"
    pageEncoding="UTF-8"%>

<%@ page import="com.google.appengine.api.search.Document"%>
<%@ page import="com.google.appengine.api.search.Field"%>
<%@ page import="teammates.common.util.Const"%>
<%@ page import="java.util.List"%>
<%@ page import="java.text.DateFormat"%>
<%@ page import="teammates.ui.controller.AdminSearchPageData"%>
<%@ page import="teammates.common.datatransfer.StudentAttributes"%>
<%@ page import="teammates.common.util.Sanitizer"%>

<%
	AdminSearchPageData data = (AdminSearchPageData) request
			.getAttribute("data");
%>

<html>
<head>
<<<<<<< HEAD
    <link rel="shortcut icon" href="/favicon.png" />
    <meta http-equiv="X-UA-Compatible" content="IE=8" />
    <title>TEAMMATES - Administrator</title>
    <link href="/bootstrap/css/bootstrap.min.css" rel="stylesheet">
    <link href="/bootstrap/css/bootstrap-theme.min.css" rel="stylesheet">
    <link href="/stylesheets/teammatesCommon.css" rel="stylesheet">
    <!-- HTML5 shim and Respond.js IE8 support of HTML5 elements and media queries -->
    <!--[if lt IE 9]>
              <script src="https://oss.maxcdn.com/libs/html5shiv/3.7.0/html5shiv.js"></script>
              <script src="https://oss.maxcdn.com/libs/respond.js/1.4.2/respond.min.js"></script>
              <![endif]-->
    
    <script type="text/javascript" src="/js/googleAnalytics.js"></script>
    <script type="text/javascript" src="/js/jquery-minified.js"></script>
    <script type="text/javascript"
        src="https://ajax.googleapis.com/ajax/libs/jquery/1.11.0/jquery.min.js"></script>
    <script type="text/javascript" src="/bootstrap/js/bootstrap.min.js"></script>
    <script type="text/javascript" src="/js/adminSearch.js"></script>

=======
<link rel="shortcut icon" href="/favicon.png" />
<meta http-equiv="X-UA-Compatible" content="IE=8" />
<title>TEAMMATES - Administrator</title>
<!-- <link rel=stylesheet href="/stylesheets/common.css" type="text/css" /> -->
<link rel=stylesheet href="/stylesheets/adminSearch.css" type="text/css" />
<link href="/bootstrap/css/bootstrap.min.css" rel="stylesheet">
<link href="/bootstrap/css/bootstrap-theme.min.css" rel="stylesheet">
<link href="/stylesheets/teammatesCommon.css" rel="stylesheet">
<!-- HTML5 shim and Respond.js IE8 support of HTML5 elements and media queries -->
<!--[if lt IE 9]>
          <script src="https://oss.maxcdn.com/libs/html5shiv/3.7.0/html5shiv.js"></script>
          <script src="https://oss.maxcdn.com/libs/respond.js/1.4.2/respond.min.js"></script>
          <![endif]-->

<script type="text/javascript" src="/js/googleAnalytics.js"></script>
<script language="JavaScript" src="/js/jquery-minified.js"></script>
<script type="text/javascript"
    src="https://ajax.googleapis.com/ajax/libs/jquery/1.11.0/jquery.min.js"></script>
<script type="text/javascript" src="/bootstrap/js/bootstrap.min.js"></script>
>>>>>>> 7e004bc4
</head>
<body>
    <div id="dhtmltooltip"></div>
    <jsp:include page="<%=Const.ViewURIs.ADMIN_HEADER%>" />

<<<<<<< HEAD
    <div class="container theme-showcase" role="main">

        <div id="frameBody">
            <div id="frameBodyWrapper">
                <div id="topOfPage"></div>
                <div id="headerOperation" class="page-header">
                    <h1>Admin Search</h1>


                </div>


                <div class="well well-plain">
                    <form class="form-horizontal" method="get" action=""
                        id="activityLogFilter" role="form">

                        <div class="panel-heading" id="filterForm">

                            <div class="form-group">
                                <div class="row">
                                    <div class="col-md-12">
                                        <span class="help-block">Tips:
                                            Surround key word to search
                                            a whole string or string
                                            contains punctuation like
                                            "-" "."</span>
                                        <div class="input-group">

                                            <input type="text"
                                                class="form-control"
                                                id="filterQuery"
                                                name="<%=Const.ParamsNames.ADMIN_SEARCH_KEY%>"
                                                value="<%=data.searchKey%>">

                                            <span
                                                class="input-group-btn">
                                                <button
                                                    class="btn btn-default"
                                                    type="submit"
                                                    name="<%=Const.ParamsNames.ADMIN_SEARCH_BUTTON_HIT%>"
                                                    id="searchButton"
                                                    value="true">Search</button>
                                            </span>


                                        </div>
                                    </div>
                                </div>
                            </div>
                        </div>
                    </form>
                </div>
                <%
                	List<StudentAttributes> studentResultList = data.studentResultBundle.studentList;

                	if (!studentResultList.isEmpty()) {
                %>

                <div class="panel panel-primary">
                    <div class="panel-heading">
                        <strong>Students Found </strong> <span
                            class="pull-right"><button
                                class="btn btn-primary btn-xs"
                                type="button"
                                onclick="adminSearchDiscloseAll()">Disclose
                                All</button>
                            <button class="btn btn-primary btn-xs"
                                type="button"
                                onclick="adminSearchCollapseAll()">Collapse
                                All</button></span>
                    </div>

                    <div class="table-responsive">
                        <table class="table table-striped dataTable"
                            id="search_table">

                            <thead>
                                <tr>
                                    <th>Course [Section]</th>
                                    <th>Team</th>
                                    <th>Name</th>
                                    <th>Google ID[Email]</th>
                                    <th>Comments</th>


                                </tr>

                            </thead>
                            <tbody>

                                <%
                                	for (StudentAttributes student : studentResultList) {

                                			String id = Sanitizer.sanitizeForSearch(student
                                					.getIdentificationString());
                                			id = id.replace(" ", "").replace("@", "");
                                %>

                                <tr id="<%=id%>" class="studentRow">
                                    <td><%=student.course%>&nbsp;[<%=student.section%>]
                                    </td>
                                    <td><%=student.team%></td>
                                    <td><%=student.name%></td>
                                    <td><a
                                        href="<%=data.studentIdToHomePageLinkMap
                                        		     .get(student.googleId)%>"
                                        target="blank"
                                        class="homePageLink"><%=student.googleId%></a></td>
                                    <td><%=student.comments%></td>

                                </tr>

                                <tr
                                    class="has-danger list-group fslink fslink<%=id%>"
                                    style="display: none;">
                                    <td colspan="5">
                                        <ul class="list-group">
                                            <li
                                                class="list-group-item list-group-item-info">
                                                <strong>Course
                                                    Join Link</strong> <input
                                                value="<%=student.getRegistrationUrl()%>"
                                                readonly="readonly"
                                                class="form-control" />
                                            </li>

                                            <%
                                            	if (data.studentfeedbackSessionLinksMap.get(student
                                            					.getIdentificationString()) == null) {
                                            				continue;
                                            			}
                                            %>



                                            <%
                                            	for (String link : data.studentfeedbackSessionLinksMap
                                            					.get(student.getIdentificationString())) {
                                            %>



                                            <li
                                                class="list-group-item list-group-item-warning">
                                                <strong> <%=data.feedbackSeesionLinkToNameMap.get(link)%>
                                            </strong> <input value=<%=link%>
                                                readonly="readonly"
                                                class="form-control"/ >
                                            </li>



                                            <%
                                            	}
                                            %>
                                        </ul>
                                    </td>

                                </tr>
                                <%
                                	}

                                	}
                                %>
                            </tbody>
                        </table>
                    </div>
                </div>




                <jsp:include page="<%=Const.ViewURIs.STATUS_MESSAGE%>" />

            </div>





        </div>

=======

    <div class="container theme-showcase" id="frameBodyWrapper">
        <div id="topOfPage"></div>
        <div id="headerOperation">

            <form name="search" action="" method="get">
                <select name="limit">
                    <option <%="5".equals(limit) ? "selected" : ""%>>5</option>
                    <option <%="10".equals(limit) ? "selected" : ""%>>10</option>
                    <option <%="15".equals(limit) ? "selected" : ""%>>15</option>
                    <option <%="20".equals(limit) ? "selected" : ""%>>20</option>
                    <option <%="50".equals(limit) ? "selected" : ""%>>50</option>
                </select> <input placeholder="Search" style="width: 500px;"
                    type="search" name="query" id="query"
                    value='<%=query%>' /> <input name="search"
                    type="submit" name="search" value="Search" style="" />
                <input name="build_doc" type="submit"
                    value="Rebuild Document" style="" />

            </form>
            <br>
            <hr />
            <br>
            <%
            	List<Document> found = data.results;
            	if (found != null) {
            %>
            <form name="delete" action="" method="get">
                <!-- repeated so that we can execute a search after deletion -->
                <input type="hidden" name="query" value="<%=query%>" />

                <div class="table-responsive">
                    <table class="table table-striped dataTable">
                        <tr>
                            <!--
          <th>
            <input type="checkbox" name="x" onclick="toggleSelection(this);"/>
          </th>
         -->
                            <th>Name</th>
                            <th>ID</th>
                            <th>Email</th>
                            <th>Link</th>
                        </tr>
                        <%
                        	if (found.isEmpty()) {
                        %>
                        <tr>
                            <td colspan='4'><i>No matching
                                    documents found</i></td>
                        </tr>
                        <%
                        	} else {
                        			for (Document doc : found) {
                        %>
                        <tr>
                            <!--
          <td>
            <input type="checkbox" name="docid" value="<%=doc.getId()%>"/>
          </td>
          -->
                            <td><%=doc.getOnlyField("name").getText()%>
                            </td>
                            <td><%=doc.getOnlyField("id").getText()%>
                            </td>
                            <td><%=doc.getOnlyField("email").getHTML()%>
                            </td>
                            <td><%=doc.getOnlyField("link").getHTML()%>
                            </td>
                        </tr>
                        <%
                        	}
                        		}
                        %>
                    </table>
                </div>
            </form>
            <%
            	}
            %>
        </div>
        <jsp:include page="<%=Const.ViewURIs.STATUS_MESSAGE%>" />
>>>>>>> 7e004bc4
    </div>



    <jsp:include page="<%=Const.ViewURIs.FOOTER%>" />
</body>
</html><|MERGE_RESOLUTION|>--- conflicted
+++ resolved
@@ -18,7 +18,6 @@
 
 <html>
 <head>
-<<<<<<< HEAD
     <link rel="shortcut icon" href="/favicon.png" />
     <meta http-equiv="X-UA-Compatible" content="IE=8" />
     <title>TEAMMATES - Administrator</title>
@@ -38,33 +37,12 @@
     <script type="text/javascript" src="/bootstrap/js/bootstrap.min.js"></script>
     <script type="text/javascript" src="/js/adminSearch.js"></script>
 
-=======
-<link rel="shortcut icon" href="/favicon.png" />
-<meta http-equiv="X-UA-Compatible" content="IE=8" />
-<title>TEAMMATES - Administrator</title>
-<!-- <link rel=stylesheet href="/stylesheets/common.css" type="text/css" /> -->
-<link rel=stylesheet href="/stylesheets/adminSearch.css" type="text/css" />
-<link href="/bootstrap/css/bootstrap.min.css" rel="stylesheet">
-<link href="/bootstrap/css/bootstrap-theme.min.css" rel="stylesheet">
-<link href="/stylesheets/teammatesCommon.css" rel="stylesheet">
-<!-- HTML5 shim and Respond.js IE8 support of HTML5 elements and media queries -->
-<!--[if lt IE 9]>
-          <script src="https://oss.maxcdn.com/libs/html5shiv/3.7.0/html5shiv.js"></script>
-          <script src="https://oss.maxcdn.com/libs/respond.js/1.4.2/respond.min.js"></script>
-          <![endif]-->
-
-<script type="text/javascript" src="/js/googleAnalytics.js"></script>
-<script language="JavaScript" src="/js/jquery-minified.js"></script>
-<script type="text/javascript"
-    src="https://ajax.googleapis.com/ajax/libs/jquery/1.11.0/jquery.min.js"></script>
-<script type="text/javascript" src="/bootstrap/js/bootstrap.min.js"></script>
->>>>>>> 7e004bc4
 </head>
 <body>
     <div id="dhtmltooltip"></div>
     <jsp:include page="<%=Const.ViewURIs.ADMIN_HEADER%>" />
 
-<<<<<<< HEAD
+
     <div class="container theme-showcase" role="main">
 
         <div id="frameBody">
@@ -235,102 +213,14 @@
                 </div>
 
 
-
-
                 <jsp:include page="<%=Const.ViewURIs.STATUS_MESSAGE%>" />
 
             </div>
 
 
-
-
-
         </div>
 
-=======
-
-    <div class="container theme-showcase" id="frameBodyWrapper">
-        <div id="topOfPage"></div>
-        <div id="headerOperation">
-
-            <form name="search" action="" method="get">
-                <select name="limit">
-                    <option <%="5".equals(limit) ? "selected" : ""%>>5</option>
-                    <option <%="10".equals(limit) ? "selected" : ""%>>10</option>
-                    <option <%="15".equals(limit) ? "selected" : ""%>>15</option>
-                    <option <%="20".equals(limit) ? "selected" : ""%>>20</option>
-                    <option <%="50".equals(limit) ? "selected" : ""%>>50</option>
-                </select> <input placeholder="Search" style="width: 500px;"
-                    type="search" name="query" id="query"
-                    value='<%=query%>' /> <input name="search"
-                    type="submit" name="search" value="Search" style="" />
-                <input name="build_doc" type="submit"
-                    value="Rebuild Document" style="" />
-
-            </form>
-            <br>
-            <hr />
-            <br>
-            <%
-            	List<Document> found = data.results;
-            	if (found != null) {
-            %>
-            <form name="delete" action="" method="get">
-                <!-- repeated so that we can execute a search after deletion -->
-                <input type="hidden" name="query" value="<%=query%>" />
-
-                <div class="table-responsive">
-                    <table class="table table-striped dataTable">
-                        <tr>
-                            <!--
-          <th>
-            <input type="checkbox" name="x" onclick="toggleSelection(this);"/>
-          </th>
-         -->
-                            <th>Name</th>
-                            <th>ID</th>
-                            <th>Email</th>
-                            <th>Link</th>
-                        </tr>
-                        <%
-                        	if (found.isEmpty()) {
-                        %>
-                        <tr>
-                            <td colspan='4'><i>No matching
-                                    documents found</i></td>
-                        </tr>
-                        <%
-                        	} else {
-                        			for (Document doc : found) {
-                        %>
-                        <tr>
-                            <!--
-          <td>
-            <input type="checkbox" name="docid" value="<%=doc.getId()%>"/>
-          </td>
-          -->
-                            <td><%=doc.getOnlyField("name").getText()%>
-                            </td>
-                            <td><%=doc.getOnlyField("id").getText()%>
-                            </td>
-                            <td><%=doc.getOnlyField("email").getHTML()%>
-                            </td>
-                            <td><%=doc.getOnlyField("link").getHTML()%>
-                            </td>
-                        </tr>
-                        <%
-                        	}
-                        		}
-                        %>
-                    </table>
-                </div>
-            </form>
-            <%
-            	}
-            %>
-        </div>
-        <jsp:include page="<%=Const.ViewURIs.STATUS_MESSAGE%>" />
->>>>>>> 7e004bc4
+
     </div>
 
 
