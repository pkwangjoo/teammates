<%@ page import="teammates.common.Common" %>
<%@ page import="teammates.ui.controller.AdminHomeHelper"%>
<% AdminHomeHelper helper = (AdminHomeHelper)request.getAttribute("helper"); %>
<!DOCTYPE html>
<html>
<head>
	<link rel="shortcut icon" href="/favicon.png">
	<meta http-equiv="Content-Type" content="text/html; charset=UTF-8">
	<title>Teammates - Administrator</title>
	<link rel="stylesheet" href="/stylesheets/main.css" type="text/css">
	<link rel="stylesheet" href="/stylesheets/evaluation.css" type="text/css">

	<script type="text/javascript" src="/js/jquery-1.6.2.min.js"></script>
	<script type="text/javascript" src="/js/tooltip.js"></script>
</head>

<body>
	<div id="dhtmltooltip"></div>

	<div id="frameTop">
		<div id="frameTopWrapper">
			<div id="logo">
				<img alt="Teammates" height="47px"
					src="/images/teammateslogo.jpg"
					width="150px">
			</div>
			<div id="contentLinks">
				<ul id="navbar">
					<li><a class='t_logout' href="<%= Common.JSP_LOGOUT %>">Logout</a></li>
				</ul>
			</div>
		</div>
	</div>

	<div id="frameBody">
		<div id="frameBodyWrapper">
			<div id="topOfPage"></div>
			<div id="headerOperation">
				<form action="">
<<<<<<< HEAD
					<b>Add Coordinator</b><br><br><br><br>
					Google ID: <input type="text" name="<%= Common.PARAM_COORD_ID %>"><br><br> 
					Name: <input type="text" name="<%= Common.PARAM_COORD_NAME %>"><br><br>
					Email: <input type="text" name="<%= Common.PARAM_COORD_EMAIL %>"><br><br> 
=======
					<b>Add Coordinator</b><br></br><br></br>
					Google ID: <input type="text" name="<%= Common.PARAM_COORD_ID %>"></input><br></br> 
					Name: <input type="text" name="<%= Common.PARAM_COORD_NAME %>"></input><br></br>
					Email: <input type="text" name="<%= Common.PARAM_COORD_EMAIL %>"></input><br></br> 
					<input type="checkbox" name="<%= Common.PARAM_COORD_IMPORT_SAMPLE %>" value="importsample">Import sample data</input><br></br>

>>>>>>> 36e38649
					<input type="submit" value="Add"></input>
				</form>
			</div>
			<jsp:include page="<%= Common.JSP_STATUS_MESSAGE %>" />
		</div>
	</div>

	<div id="frameBottom">
		<jsp:include page="<%= Common.JSP_FOOTER %>" />
	</div>
</body>
</html><|MERGE_RESOLUTION|>--- conflicted
+++ resolved
@@ -1,64 +1,57 @@
-<%@ page import="teammates.common.Common" %>
-<%@ page import="teammates.ui.controller.AdminHomeHelper"%>
-<% AdminHomeHelper helper = (AdminHomeHelper)request.getAttribute("helper"); %>
-<!DOCTYPE html>
-<html>
-<head>
-	<link rel="shortcut icon" href="/favicon.png">
-	<meta http-equiv="Content-Type" content="text/html; charset=UTF-8">
-	<title>Teammates - Administrator</title>
-	<link rel="stylesheet" href="/stylesheets/main.css" type="text/css">
-	<link rel="stylesheet" href="/stylesheets/evaluation.css" type="text/css">
-
-	<script type="text/javascript" src="/js/jquery-1.6.2.min.js"></script>
-	<script type="text/javascript" src="/js/tooltip.js"></script>
-</head>
-
-<body>
-	<div id="dhtmltooltip"></div>
-
-	<div id="frameTop">
-		<div id="frameTopWrapper">
-			<div id="logo">
-				<img alt="Teammates" height="47px"
-					src="/images/teammateslogo.jpg"
-					width="150px">
-			</div>
-			<div id="contentLinks">
-				<ul id="navbar">
-					<li><a class='t_logout' href="<%= Common.JSP_LOGOUT %>">Logout</a></li>
-				</ul>
-			</div>
-		</div>
-	</div>
-
-	<div id="frameBody">
-		<div id="frameBodyWrapper">
-			<div id="topOfPage"></div>
-			<div id="headerOperation">
-				<form action="">
-<<<<<<< HEAD
-					<b>Add Coordinator</b><br><br><br><br>
-					Google ID: <input type="text" name="<%= Common.PARAM_COORD_ID %>"><br><br> 
-					Name: <input type="text" name="<%= Common.PARAM_COORD_NAME %>"><br><br>
-					Email: <input type="text" name="<%= Common.PARAM_COORD_EMAIL %>"><br><br> 
-=======
-					<b>Add Coordinator</b><br></br><br></br>
-					Google ID: <input type="text" name="<%= Common.PARAM_COORD_ID %>"></input><br></br> 
-					Name: <input type="text" name="<%= Common.PARAM_COORD_NAME %>"></input><br></br>
-					Email: <input type="text" name="<%= Common.PARAM_COORD_EMAIL %>"></input><br></br> 
-					<input type="checkbox" name="<%= Common.PARAM_COORD_IMPORT_SAMPLE %>" value="importsample">Import sample data</input><br></br>
-
->>>>>>> 36e38649
-					<input type="submit" value="Add"></input>
-				</form>
-			</div>
-			<jsp:include page="<%= Common.JSP_STATUS_MESSAGE %>" />
-		</div>
-	</div>
-
-	<div id="frameBottom">
-		<jsp:include page="<%= Common.JSP_FOOTER %>" />
-	</div>
-</body>
+<%@ page import="teammates.common.Common" %>
+<%@ page import="teammates.ui.controller.AdminHomeHelper"%>
+<% AdminHomeHelper helper = (AdminHomeHelper)request.getAttribute("helper"); %>
+<!DOCTYPE html>
+<html>
+<head>
+	<link rel="shortcut icon" href="/favicon.png">
+	<meta http-equiv="Content-Type" content="text/html; charset=UTF-8">
+	<title>Teammates - Administrator</title>
+	<link rel="stylesheet" href="/stylesheets/main.css" type="text/css">
+	<link rel="stylesheet" href="/stylesheets/evaluation.css" type="text/css">
+
+	<script type="text/javascript" src="/js/jquery-1.6.2.min.js"></script>
+	<script type="text/javascript" src="/js/tooltip.js"></script>
+</head>
+
+<body>
+	<div id="dhtmltooltip"></div>
+
+	<div id="frameTop">
+		<div id="frameTopWrapper">
+			<div id="logo">
+				<img alt="Teammates" height="47px"
+					src="/images/teammateslogo.jpg"
+					width="150px">
+			</div>
+			<div id="contentLinks">
+				<ul id="navbar">
+					<li><a class='t_logout' href="<%= Common.JSP_LOGOUT %>">Logout</a></li>
+				</ul>
+			</div>
+		</div>
+	</div>
+
+	<div id="frameBody">
+		<div id="frameBodyWrapper">
+			<div id="topOfPage"></div>
+			<div id="headerOperation">
+				<form action="">
+					<b>Add Coordinator</b><br><br><br><br>
+					Google ID: <input type="text" name="<%= Common.PARAM_COORD_ID %>"><br><br> 
+					Name: <input type="text" name="<%= Common.PARAM_COORD_NAME %>"><br><br>
+					Email: <input type="text" name="<%= Common.PARAM_COORD_EMAIL %>"><br><br> 
+					<input type="checkbox" name="<%= Common.PARAM_COORD_IMPORT_SAMPLE %>" value="importsample">Import sample data</input><br></br>
+
+					<input type="submit" value="Add"></input>
+				</form>
+			</div>
+			<jsp:include page="<%= Common.JSP_STATUS_MESSAGE %>" />
+		</div>
+	</div>
+
+	<div id="frameBottom">
+		<jsp:include page="<%= Common.JSP_FOOTER %>" />
+	</div>
+</body>
 </html>