--- conflicted
+++ resolved
@@ -143,11 +143,6 @@
     }
 %>
 
-<<<<<<< HEAD
-
-
-=======
->>>>>>> 04fa3ab1
 <jsp:include page="<%=Const.ViewURIs.STATUS_MESSAGE%>" />
 
 <% if (noResponses) { %>
