--- conflicted
+++ resolved
@@ -1,484 +1,3 @@
-<<<<<<< HEAD
-<%@page import="java.util.Map.Entry"%>
-<%@page import="java.util.Iterator"%>
-<%@page import="teammates.common.datatransfer.FeedbackQuestionAttributes"%>
-<%@ page language="java" contentType="text/html; charset=UTF-8"
-    pageEncoding="UTF-8"%>
-
-<%@ page import="java.util.Map"%>
-<%@ page import="java.util.List"%>
-<%@ page import="java.util.Set" %>
-<%@ page import="teammates.common.datatransfer.FeedbackParticipantType" %>
-<%@ page import="teammates.common.util.Const"%>
-<%@ page import="teammates.common.util.Sanitizer"%>
-<%@ page import="teammates.common.util.TimeHelper"%>
-<%@ page import="teammates.common.datatransfer.CommentAttributes"%>
-<%@ page import="teammates.common.datatransfer.InstructorAttributes"%>
-<%@ page import="teammates.common.datatransfer.StudentAttributes"%>
-<%@ page import="teammates.common.datatransfer.FeedbackResponseAttributes"%>
-<%@ page import="teammates.common.datatransfer.FeedbackResponseCommentAttributes"%>
-<%@ page import="teammates.ui.controller.InstructorSearchPageData"%>
-<%@ page import="teammates.ui.controller.PageData"%>
-
-<%
-    InstructorSearchPageData data = (InstructorSearchPageData) request.getAttribute("data");
-%>
-<!DOCTYPE html>
-<html>
-<head>
-    <title>TEAMMATES - Instructor</title>
-
-    <link rel="shortcut icon" href="/favicon.png" />
-
-    <meta http-equiv="Content-Type" content="text/html; charset=UTF-8">
-    <meta name="viewport" content="width=device-width, initial-scale=1.0">
-
-    <link type="text/css" href="/bootstrap/css/bootstrap.min.css" rel="stylesheet"/>
-    <link type="text/css" href="/bootstrap/css/bootstrap-theme.min.css" rel="stylesheet"/>
-    <link type="text/css" href="/stylesheets/teammatesCommon.css" rel="stylesheet"/>
-
-    <!--[if lt IE 9]>
-        <script src="https://oss.maxcdn.com/libs/html5shiv/3.7.0/html5shiv.js"></script>
-        <script src="https://oss.maxcdn.com/libs/respond.js/1.4.2/respond.min.js"></script>
-    <![endif]-->
-
-    <script src="/js/googleAnalytics.js" type="text/javascript"></script>
-    <script type="text/javascript" src="https://ajax.googleapis.com/ajax/libs/jquery/1.11.3/jquery.min.js"></script>
-    <script type="text/javascript" src="//ajax.googleapis.com/ajax/libs/jqueryui/1.10.4/jquery-ui.min.js"></script>
-    <script type="text/javascript" src="/js/common.js"></script>
-    <script type="text/javascript" src="/bootstrap/js/bootstrap.min.js"></script>
-
-    <jsp:include page="../enableJS.jsp"></jsp:include>
-
-    <link rel="stylesheet" href="/stylesheets/omniComment.css" />
-
-    <script src="/js/instructor.js" type="text/javascript"></script>
-    <script src="/js/instructorSearch.js" type="text/javascript"></script>
-    <script src="/js/additionalQuestionInfo.js" type="text/javascript"></script>
-</head>
-<body>
-    <jsp:include page="<%=Const.ViewURIs.INSTRUCTOR_HEADER%>" />
-
-    <div class="container" id="mainContent">
-            <div id="topOfPage"></div>
-            <h1>Search</h1>
-            <br>
-            <div>
-                <form method="get" action="<%=data.getInstructorSearchLink()%>" name="search_form">
-                    <div class="well well-plain">
-                        <div class="form-group">
-                            <div class="input-group">
-                                <input type="text" name="searchkey" value="<%=InstructorSearchPageData.sanitizeForHtml(data.searchKey)%>" 
-                                       title="Search for comment" placeholder="Your search keyword" class="form-control" id="searchBox">
-                                <span class="input-group-btn">
-                                    <button class="btn btn-primary" type="submit" value="Search" id="buttonSearch">Search</button>
-                                </span>
-                            </div>
-                            <input type="hidden" name="user" value="<%=data.account.googleId%>">
-                        </div>
-                        <div class="form-group">
-                            <ul class="list-inline">
-                                <li>
-                                    <span data-toggle="tooltip" title="Tick the checkboxes to limit your search to certain categories" class="glyphicon glyphicon-info-sign"></span>
-                                </li>
-                                <li>
-                                    <input id="comments-for-student-check" type="checkbox" name="<%=Const.ParamsNames.SEARCH_COMMENTS_FOR_STUDENTS%>" 
-                                           value="true" <%=data.isSearchCommentForStudents?"checked":""%>>
-                                    <label for="comments-for-student-check">Comments for students</label>
-                                </li>
-                                <li>
-                                    <input id="comments-for-responses-check" type="checkbox" name="<%=Const.ParamsNames.SEARCH_COMMENTS_FOR_RESPONSES%>" 
-                                           value="true" <%=data.isSearchCommentForResponses?"checked":""%>>
-                                    <label for="comments-for-responses-check">Comments for responses</label>
-                                </li>
-                                <li>
-                                    <input id="students-check" type="checkbox" name="<%=Const.ParamsNames.SEARCH_STUDENTS%>" value="true" 
-                                           <%=data.isSearchForStudents || (!data.isSearchCommentForStudents && !data.isSearchCommentForResponses)?"checked":""%>>
-                                    <label for="students-check">Students</label>
-                                </li>
-                            </ul>
-                        </div>
-                    </div>
-                </form>
-            </div>
-            <br>
-            <jsp:include page="<%=Const.ViewURIs.STATUS_MESSAGE%>" />
-            <% if(data.commentSearchResultBundle.getResultSize() != 0) { %>
-            <div class="panel panel-primary">
-                <div class="panel-heading">
-                    <strong>Comments for students</strong>
-                </div>
-                <div class="panel-body">
-                    <%
-                        int commentIdx = 0;
-                        for (String giverEmailPlusCourseId : data.commentSearchResultBundle.giverCommentTable.keySet()) {//comment loop starts
-                    %>
-                    <div class="panel panel-info student-record-comments">
-                        <div class="panel-heading">
-                            From <b><%=data.commentSearchResultBundle.giverTable.get(giverEmailPlusCourseId)%></b>
-                        </div>
-                        <ul class="list-group comments">
-                            <% 
-                                for (CommentAttributes comment : data.commentSearchResultBundle.giverCommentTable.get(giverEmailPlusCourseId)) {
-                                    String recipientDisplay = data.commentSearchResultBundle.recipientTable.get(comment.getCommentId().toString());
-                                    commentIdx++;
-                            %>
-                            <li class="list-group-item list-group-item-warning">
-                                <div id="commentBar-<%=commentIdx%>">
-                                    <span class="text-muted">
-                                        To <b><%=recipientDisplay%></b> [<%= Const.SystemParams.COMMENTS_SIMPLE_DATE_FORMATTER.format(comment.createdAt) %>] <%= comment.getEditedAtText(data.commentSearchResultBundle.giverTable.get(giverEmailPlusCourseId).equals("Anonymous" + " (" + comment.courseId + ")")) %>
-                                    </span>
-                                    <a type="button" href="<%=data.getInstructorCommentsLink() + "&" + Const.ParamsNames.COURSE_ID 
-                                    + "=" + comment.courseId + "#" + comment.getCommentId()%>" target="_blank" class="btn btn-default btn-xs icon-button pull-right"
-                                    data-toggle="tooltip" data-placement="top" data-original-title="Edit comment in the Comments page" style="display:none;">
-                                        <span class="glyphicon glyphicon-new-window glyphicon-primary"></span>
-                                    </a>
-                                </div>
-                                <div id="plainCommentText<%=commentIdx%>"><%=comment.commentText.getValue()%></div>
-                            </li>
-                            <% } %>
-                        </ul>
-                    </div>
-                    <%
-                        }//comment loop ends
-                    %>
-                </div>
-            </div>
-            <% } %>
-
-            <% if (data.feedbackResponseCommentSearchResultBundle.getResultSize() != 0) { %>
-            <br>
-                <div class="panel panel-primary">
-                    <div class="panel-heading">
-                        <strong>Comments for responses</strong>
-                    </div>
-                <%
-                    int fsIndx = 0;
-                    Set<String> emailList = data.feedbackResponseCommentSearchResultBundle.instructorEmails;
-                    
-                    Iterator iter = data.feedbackResponseCommentSearchResultBundle.questions.entrySet().iterator();
-                    
-                    while(iter.hasNext()) {
-                        Entry entry = (Entry) iter.next();
-                        String fsName = (String) entry.getKey();
-                        List<FeedbackQuestionAttributes> questionList = data.feedbackResponseCommentSearchResultBundle.questions.get(fsName);
-                        
-                        for (int i = questionList.size() - 1; i >= 0; i--) {
-                                FeedbackQuestionAttributes question = questionList.get(i);
-                                List<FeedbackResponseAttributes> responseList = data.feedbackResponseCommentSearchResultBundle
-                                                                                       .responses.get(question.getId());
-                                
-                                for (int j = responseList.size() - 1; j >= 0; j--){
-                                    FeedbackResponseAttributes feedbackResponse = responseList.get(j);
-                                    List<FeedbackResponseCommentAttributes> commentList = data.feedbackResponseCommentSearchResultBundle
-                                                                                            .comments.get(feedbackResponse.getId());
-                                    
-                                    for (int k = commentList.size() - 1;  k >= 0; k--) {
-                                        FeedbackResponseCommentAttributes comment = commentList.get(k);
-                                        
-                                        if (emailList.contains(comment.giverEmail)) {
-                                            continue;
-                                        }
-                                        
-                                        boolean isVisibilityFollowingFeedbackQuestion = comment.isVisibilityFollowingFeedbackQuestion;
-                                        boolean isVisibleToGiver = isVisibilityFollowingFeedbackQuestion? true : 
-                                            comment.isVisibleTo(FeedbackParticipantType.GIVER);
-                                        
-                                        if (isVisibleToGiver && emailList.contains(feedbackResponse.giverEmail)) {
-                                            continue;
-                                        }
-                                        
-                                        boolean isVisibleToReceiver = isVisibilityFollowingFeedbackQuestion? 
-                                                    question.isResponseVisibleTo(FeedbackParticipantType.RECEIVER): 
-                                                        comment.isVisibleTo(FeedbackParticipantType.RECEIVER);
-                                        
-                                        if(isVisibleToReceiver && emailList.contains(feedbackResponse.recipientEmail)){
-                                            continue;
-                                        }
-                                        
-                                        boolean isVisibleToInstructor = isVisibilityFollowingFeedbackQuestion? 
-                                                    question.isResponseVisibleTo(FeedbackParticipantType.INSTRUCTORS): 
-                                                        comment.isVisibleTo(FeedbackParticipantType.INSTRUCTORS);
-                                                    
-                                        if (isVisibleToInstructor) {
-                                            continue;
-                                        }
-                                        commentList.remove(k);
-                                    }                                   
-                                    if (commentList.size() == 0) {
-                                        responseList.remove(j);
-                                    }
-                                }                             
-                                if (responseList.size() == 0) {
-                                    questionList.remove(i);
-                                }
-                            }                        
-                        if (questionList.size() == 0) {
-                            iter.remove();
-                        }
-                    }
-
-                    for (String fsName : data.feedbackResponseCommentSearchResultBundle.questions.keySet()) {//FeedbackSession loop starts
-                        List<FeedbackQuestionAttributes> questionList = data.feedbackResponseCommentSearchResultBundle.questions.get(fsName);
-                        fsIndx++;
-                %>
-                <div class="panel-body">
-                <div class="row <%=fsIndx == 1?"":"border-top-gray"%>">
-                    <div class="col-md-2">
-                        <strong>Session: <%=fsName%> (<%=data.feedbackResponseCommentSearchResultBundle.sessions.get(fsName).courseId%>)</strong>
-                    </div>
-                    <div class="col-md-10">
-                        <%
-                                int qnIndx = 0;
-                                for (FeedbackQuestionAttributes question : questionList) {//FeedbackQuestion loop starts
-                                    qnIndx++;
-                        %>
-                        <div class="panel panel-info">
-                            <div class="panel-heading">
-                                <b>Question <%=question.questionNumber%></b>:
-                                <%=question.getQuestionDetails().questionText%>
-                                <%=question.getQuestionDetails().getQuestionAdditionalInfoHtml(question.questionNumber, "")%>
-                            </div>
-                            <table class="table">
-                                <tbody>
-                                    <%
-                                        int responseIndex = 0;
-                                        List<FeedbackResponseAttributes> responseList = data.feedbackResponseCommentSearchResultBundle.responses.get(question.getId());
-                                        for (FeedbackResponseAttributes responseEntry : responseList) {//FeedbackResponse loop starts
-                                            responseIndex++;
-                                            String giverName = data.feedbackResponseCommentSearchResultBundle.responseGiverTable.get(responseEntry.getId());
-                                            String recipientName = data.feedbackResponseCommentSearchResultBundle.responseRecipientTable.get(responseEntry.getId());
-                                    %>
-                                    <tr>
-                                        <td>
-                                            <b>From:</b> <%=giverName%>
-                                            <b>To:</b> <%=recipientName%>
-                                        </td>
-                                    </tr>
-                                    <tr>
-                                        <td>
-                                            <strong>Response:</strong>
-                                            <%=responseEntry.getResponseDetails().getAnswerHtml(question.getQuestionDetails())%>
-                                        </td>
-                                    </tr>
-                                    <tr class="active">
-                                        <td>Comment(s):</td>
-                                    </tr>
-                                    <tr>
-                                        <td>
-                                            <%
-                                                List<FeedbackResponseCommentAttributes> frcList = data.feedbackResponseCommentSearchResultBundle
-                                                                                                          .comments.get(responseEntry.getId());
-                                            %>
-                                            <ul class="list-group comments"
-                                                id="responseCommentTable-<%=fsIndx%>-<%=qnIndx%>-<%=responseIndex%>"
-                                                style="<%=frcList != null && frcList.size() > 0 ? "" : "display:none"%>">
-                                                <%
-                                                    int responseCommentIndex = 0;
-                                                    for (FeedbackResponseCommentAttributes frc : frcList) {//FeedbackResponseComments loop starts
-                                                        responseCommentIndex++;
-                                                        String frCommentGiver = data.feedbackResponseCommentSearchResultBundle
-                                                                                         .commentGiverTable.get(frc.getId().toString());
-                                                        if (!frCommentGiver.equals("Anonymous")) {
-                                                            frCommentGiver = frc.giverEmail;
-                                                        }
-                                                %>
-                                                <li class="list-group-item list-group-item-warning"
-                                                    id="responseCommentRow-<%=fsIndx%>-<%=qnIndx%>-<%=responseIndex%>-<%=responseCommentIndex%>">
-                                                    <div id="commentBar-<%=fsIndx%>-<%=qnIndx%>-<%=responseIndex%>-<%=responseCommentIndex%>">
-                                                        <span class="text-muted">
-                                                            From: <%= frCommentGiver %> [<%= frc.createdAt %>] <%= frc.getEditedAtText(frCommentGiver.equals("Anonymous")) %>
-                                                        </span>
-                                                        <a type="button" href="<%=data.getInstructorCommentsLink() + "&" + Const.ParamsNames.COURSE_ID 
-                                                        + "=" + frc.courseId + "#" + frc.getId()%>" target="_blank" class="btn btn-default btn-xs icon-button pull-right"
-                                                        data-toggle="tooltip" data-placement="top" data-original-title="Edit comment in the Comments page" style="display:none;">
-                                                            <span class="glyphicon glyphicon-new-window glyphicon-primary"></span>
-                                                        </a>
-                                                    </div> <!-- frComment Content -->
-                                                    <div id="plainCommentText-<%=fsIndx%>-<%=qnIndx%>-<%=responseIndex%>-<%=responseCommentIndex%>" style="margin-left: 15px;">
-                                                        <%=frc.commentText.getValue()%>
-                                                    </div>
-                                                </li>
-                                                <%
-                                                    }//FeedbackResponseComments loop ends
-                                                %>
-                                            </ul>
-                                        </td>
-                                    </tr>
-                                    <%
-                                        }//FeedbackResponse loop ends
-                                    %>
-                                </tbody>
-                            </table>
-                        </div>
-                        <%
-                            }//FeedbackQuestion loop ends
-                        %>
-                    </div>
-                    </div>
-                    </div>
-                <%
-                    }//FeedbackSession loop ends
-                %>
-                </div>
-                <% } %>
-
-            <% if (data.studentSearchResultBundle.getResultSize() != 0) { %>
-            <br>
-               <div class="panel panel-primary">
-                   <div class="panel-heading">
-                       <strong>Students</strong>
-                   </div>
-                   <div class="panel-body">
-
-               <%
-                   String currentCourse = null;
-                   int studentIdx = 0;
-                   int courseIdx = -1;
-                   for (StudentAttributes student : data.studentSearchResultBundle.studentList) {
-                       studentIdx++;
-                       if (currentCourse != null && !currentCourse.equals(student.course)) {
-               %>                  
-                               </tbody>
-                           </table>
-                       </div>
-                   </div>
-               <%
-                       }
-                       if (currentCourse == null || (currentCourse != null && !currentCourse.equals(student.course))) {
-                           courseIdx++;
-                           studentIdx = 0;
-                           currentCourse = student.course;
-               %>
-                           <div class="panel panel-info">
-                               <div class="panel-heading">
-                                   <strong>[<%=currentCourse%>]</strong>
-                               </div>
-                               <div class="panel-body padding-0">
-                                   <table class="table table-responsive table-striped table-bordered margin-0">
-                                       <thead class="background-color-medium-gray text-color-gray font-weight-normal">
-                                           <tr>
-                                               <th>Photo</th>
-                                               <th id="button_sortsection-<%=courseIdx%>" class="button-sort-none" onclick="toggleSort(this, 1)">Section <span class="icon-sort unsorted"></th>
-                                               <th id="button_sortteam-<%=courseIdx%>" class="button-sort-none" onclick="toggleSort(this, 2)">Team <span class="icon-sort unsorted"></th>
-                                               <th id="button_sortname-<%=courseIdx%>" class="button-sort-none" onclick="toggleSort(this, 3)">Student Name <span class="icon-sort unsorted"></th>
-                                               <th id="button_sortemail-<%=courseIdx%>" class="button-sort-none" onclick="toggleSort(this, 4)">Email <span class="icon-sort unsorted"></th>
-                                               <th>Action(s)</th>
-                                           </tr>
-                                       </thead>
-                                       <tbody>
-                <%
-                        }
-                %>
-                        <tr id="student-c<%=courseIdx%>.<%=studentIdx%>" style="display: table-row;">
-                            <td id="studentphoto-c<%=courseIdx%>.<%=studentIdx%>">
-                                <div class="profile-pic-icon-click align-center" data-link="<%=data.addUserIdToUrl(student.getPublicProfilePictureUrl())%>">
-                                    <a class="student-profile-pic-view-link btn-link" >
-                                       View Photo</a>
-                                    <img src="" alt="No Image Given" class="hidden">
-                                </div>
-                            </td>
-                            <td id="studentsection-c<%=courseIdx %>.<%=studentIdx%>">
-                                <%=PageData.sanitizeForHtml(student.section)%>
-                            </td>
-                            <td id="studentteam-c<%=courseIdx %>.<%=studentIdx%>">
-                                <%=PageData.sanitizeForHtml(student.team)%>
-                            </td>
-                            <td id="studentname-c<%=courseIdx %>.<%=studentIdx%>">
-                                <%=PageData.sanitizeForHtml(student.name)%>
-                            </td>
-                            <td id="studentemail-c<%=courseIdx %>.<%=studentIdx%>">
-                                <%=PageData.sanitizeForHtml(student.email)%>
-                            </td>
-                            <td class="no-print align-center">
-                                <a class="btn btn-default btn-xs student-view-for-test" 
-                                    href="<%=data.getCourseStudentDetailsLink(student.course, student)%>"
-                                    title="<%=Const.Tooltips.COURSE_STUDENT_DETAILS%>"
-                                    data-toggle="tooltip" data-placement="top"
-                                    <% InstructorAttributes instructor = data.studentSearchResultBundle.instructors.get(student.course);
-                                       if (!instructor.isAllowedForPrivilege(student.section, Const.ParamsNames.INSTRUCTOR_PERMISSION_VIEW_STUDENT_IN_SECTIONS)) {
-                                    %>
-                                       disabled="disabled"
-                                    <% } %>
-                                    > View
-                                </a> 
-                                
-                                <a class="btn btn-default btn-xs student-edit-for-test"
-                                    href="<%=data.getCourseStudentEditLink(student.course, student)%>"
-                                    title="<%=Const.Tooltips.COURSE_STUDENT_EDIT%>"
-                                    data-toggle="tooltip" data-placement="top"
-                                    <% if (!instructor.isAllowedForPrivilege(student.section, Const.ParamsNames.INSTRUCTOR_PERMISSION_MODIFY_STUDENT)) {%>
-                                       disabled="disabled"
-                                    <% } %>
-                                    > Edit
-                                </a> 
-                                
-                                <a class="btn btn-default btn-xs student-delete-for-test"
-                                    href="<%=data.getCourseStudentDeleteLink(student.course, student)%>"
-                                    onclick="return toggleDeleteStudentConfirmation('<%=Sanitizer.sanitizeForJs(student.course)%>','<%=Sanitizer.sanitizeForJs(student.name)%>')"
-                                    title="<%=Const.Tooltips.COURSE_STUDENT_DELETE%>"
-                                    data-toggle="tooltip" data-placement="top"
-                                    <% if (!instructor.isAllowedForPrivilege(student.section, Const.ParamsNames.INSTRUCTOR_PERMISSION_MODIFY_STUDENT)) {%>
-                                       disabled="disabled"
-                                    <% } %>> Delete
-                                </a>
-                                
-                                <a class="btn btn-default btn-xs student-records-for-test"
-                                    href="<%=data.getStudentRecordsLink(student.course, student)%>"
-                                    title="<%=Const.Tooltips.COURSE_STUDENT_RECORDS%>"
-                                    data-toggle="tooltip"
-                                    data-placement="top"> All Records
-                                </a>
-                                
-                                <div class="dropdown" style="display:inline;">
-                                    <a class="btn btn-default btn-xs dropdown-toggle" 
-                                        href="javascript:;" data-toggle="dropdown"
-                                        <% if (!instructor.isAllowedForPrivilege(student.section, Const.ParamsNames.INSTRUCTOR_PERMISSION_GIVE_COMMENT_IN_SECTIONS)) { %>
-                                            disabled="disabled"
-                                        <% } %>
-                                        > Add Comment
-                                    </a>
-                                    <ul class="dropdown-menu" role="menu" aria-labelledby="dLabel" style="text-align:left;">
-                                        <li role="presentation">
-                                            <a role="menuitem" tabindex="-1" href="<%=data.getCourseStudentDetailsLink(student.course, student)
-                                                                                      +"&"+ Const.ParamsNames.SHOW_COMMENT_BOX+"=student"%>">
-                                                Comment on <%=PageData.sanitizeForHtml(student.name)%>
-                                            </a>
-                                        </li>
-                                        <li role="presentation">
-                                            <a role="menuitem" tabindex="-1" href="<%=data.getCourseStudentDetailsLink(student.course, student)
-                                                                                      +"&"+ Const.ParamsNames.SHOW_COMMENT_BOX+"=team"%>">
-                                                Comment on <%=PageData.sanitizeForHtml(student.team)%>
-                                            </a>
-                                        </li>
-                                        <% if (!student.section.equals(Const.DEFAULT_SECTION)) { %>
-                                               <li role="presentation">
-                                                   <a role="menuitem" tabindex="-1" href="<%=data.getCourseStudentDetailsLink(student.course, student)
-                                                                                             +"&"+ Const.ParamsNames.SHOW_COMMENT_BOX+"=section"%>">
-                                                       Comment on <%=PageData.sanitizeForHtml(student.section)%>
-                                                   </a>
-                                               </li>
-                                        <% } %>
-                                    </ul>
-                                </div>
-                            </td>
-                        </tr>                           
-                <%
-                    }
-                %>
-                                        </tbody>
-                                    </table>
-                                </div>
-                            </div>
-                        </div>
-             <% } %>
-        </div>
-    </div>
-
-    <jsp:include page="<%=Const.ViewURIs.FOOTER%>" />
-</body>
-</html>
-=======
 <%@ page language="java" contentType="text/html; charset=UTF-8" pageEncoding="UTF-8" %>
 <%@ taglib uri="http://java.sun.com/jsp/jstl/core" prefix="c" %>
 <%@ taglib tagdir="/WEB-INF/tags" prefix="t" %>
@@ -516,5 +35,4 @@
         </search:studentsSearchResults>
     </c:if>
     
-</ti:instructorPage>
->>>>>>> 2c01004e
+</ti:instructorPage>