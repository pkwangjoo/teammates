--- conflicted
+++ resolved
@@ -13,9 +13,5 @@
     <c:if test="${moderationButton.questionNumber != -1}">
         <input type="hidden" name="moderatedquestion" value="${moderationButton.questionNumber}">
     </c:if>
-<<<<<<< HEAD
-    <input type="hidden" name="moderatedperson" value="${moderationButton.giverIdentifier}">
-=======
-    <input type="hidden" name="moderatedstudent" value="${fn:escapeXml(moderationButton.giverIdentifier)}">
->>>>>>> b3bdc63b
+    <input type="hidden" name="moderatedperson" value="${fn:escapeXml(moderationButton.giverIdentifier)}">
 </form>
