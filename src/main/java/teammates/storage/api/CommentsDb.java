--- conflicted
+++ resolved
@@ -162,9 +162,8 @@
             throw new EntityDoesNotExistException(ERROR_UPDATE_NON_EXISTENT + newAttributes.toString());
         }
         
-<<<<<<< HEAD
-        Assumption.assertEquals(comment.getGiverEmail(), newAttributes.giverEmail);
-        
+
+
         if(newAttributes.commentText != null){
             comment.setCommentText(newAttributes.commentText);
         }
@@ -177,12 +176,6 @@
         if(newAttributes.showRecipientNameTo != null){
             comment.setShowRecipientNameTo(newAttributes.showRecipientNameTo);
         }
-=======
-        comment.setCommentText(newAttributes.commentText);
-        comment.setShowCommentTo(newAttributes.showCommentTo);
-        comment.setShowGiverNameTo(newAttributes.showGiverNameTo);
-        comment.setShowRecipientNameTo(newAttributes.showRecipientNameTo);
->>>>>>> 269deaa3
         if(newAttributes.status != null){
             comment.setStatus(newAttributes.status);
         }
