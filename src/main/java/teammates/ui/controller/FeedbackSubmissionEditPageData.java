package teammates.ui.controller;

import java.util.ArrayList;
import java.util.List;
import java.util.Map;

import teammates.common.datatransfer.AccountAttributes;
import teammates.common.datatransfer.FeedbackQuestionAttributes;
import teammates.common.datatransfer.FeedbackResponseAttributes;
import teammates.common.datatransfer.FeedbackSessionQuestionsBundle;
import teammates.common.datatransfer.InstructorAttributes;
import teammates.common.datatransfer.StudentAttributes;
import teammates.common.util.Const;
import teammates.common.util.StringHelper;
import teammates.common.util.Url;
<<<<<<< HEAD

public class FeedbackSubmissionEditPageData extends PageData {
    public FeedbackSessionQuestionsBundle bundle = null;
    public String moderatedQuestion = null;
    public boolean isSessionOpenForSubmission;
    public boolean isPreview;
    public boolean isModeration;
    public boolean isShowRealQuestionNumber;
    public boolean isHeaderHidden;
    public StudentAttributes studentToViewPageAs;
    public InstructorAttributes previewInstructor;    
    private String registerMessage;
=======
import teammates.ui.template.FeedbackSubmissionEditQuestion;
import teammates.ui.template.FeedbackSubmissionEditResponse;
import teammates.ui.template.StudentFeedbackSubmissionEditQuestionsWithResponses;

public class FeedbackSubmissionEditPageData extends PageData {
    public FeedbackSessionQuestionsBundle bundle = null;
    private String moderatedQuestion = null;
    private boolean isSessionOpenForSubmission;
    private boolean isPreview;
    private boolean isModeration;
    private boolean isShowRealQuestionNumber;
    private boolean isHeaderHidden;
    private StudentAttributes studentToViewPageAs;
    private InstructorAttributes previewInstructor;    
    private String registerMessage; 
    private List<StudentFeedbackSubmissionEditQuestionsWithResponses> questionsWithResponses;
>>>>>>> b40b0328
    
    public FeedbackSubmissionEditPageData(AccountAttributes account, StudentAttributes student) {
        super(account, student);
        isPreview = false;
        isModeration = false;
        isShowRealQuestionNumber = false;
        isHeaderHidden = false;        
    }

    public void init(String regKey, String email, String courseId) {
        String joinUrl = new Url(Const.ActionURIs.STUDENT_COURSE_JOIN_NEW)
                                        .withRegistrationKey(regKey)
                                        .withStudentEmail(email)
                                        .withCourseId(courseId)
                                        .toString();
        
        registerMessage = (student == null || joinUrl == null) ? "" : String.format(Const.StatusMessages.UNREGISTERED_STUDENT, 
                                                                                       student.name, joinUrl);
        createQuestionsWithResponses();        
    }
    
    public FeedbackSessionQuestionsBundle getBundle() {
        return bundle;
    }
    
<<<<<<< HEAD
    public void init(String regKey, String email, String courseId) {
        String joinUrl = new Url(Const.ActionURIs.STUDENT_COURSE_JOIN_NEW).
                                        withRegistrationKey(regKey).
                                        withStudentEmail(email).
                                        withCourseId(courseId).
                                        toString();
        try {
            registerMessage = String.format(Const.StatusMessages.UNREGISTERED_STUDENT, student.name, joinUrl);
        } catch (NullPointerException e) {
            registerMessage = "";
        }
        
    }
    
    public FeedbackSessionQuestionsBundle getBundle() {
        return bundle;
=======
    public String getModeratedQuestion() {
        return moderatedQuestion;
>>>>>>> b40b0328
    }
   
    public boolean isSessionOpenForSubmission() {
        return isSessionOpenForSubmission;
    }

    public boolean isPreview() {
        return isPreview;
    }

    public boolean isModeration() {
        return isModeration;
    }
<<<<<<< HEAD
=======
    
    public boolean isShowRealQuestionNumber() {
        return isShowRealQuestionNumber;
    }
>>>>>>> b40b0328

    public boolean isHeaderHidden() {
        return isHeaderHidden;
    }

    public StudentAttributes getStudentToViewPageAs() {
        return studentToViewPageAs;
    }
    
    public AccountAttributes getAccount() {
        return account;
    }
    
<<<<<<< HEAD
=======
    public StudentAttributes getStudent() {
        return student;
    }
    
    public InstructorAttributes getPreviewInstructor() {
        return previewInstructor;
    }
    
>>>>>>> b40b0328
    public String getRegisterMessage() {
        return registerMessage;
    }
    
    public String getSubmitAction() {
<<<<<<< HEAD
        return isModeration ? Const.ActionURIs.INSTRUCTOR_EDIT_STUDENT_FEEDBACK_SAVE :
                              Const.ActionURIs.STUDENT_FEEDBACK_SUBMISSION_EDIT_SAVE;
    }
    
    public String getSubmitActionQuestion() {
        return isModeration ? Const.ActionURIs.INSTRUCTOR_EDIT_STUDENT_FEEDBACK_SAVE :
                              Const.ActionURIs.STUDENT_FEEDBACK_QUESTION_SUBMISSION_EDIT_SAVE;
=======
        return isModeration ? Const.ActionURIs.INSTRUCTOR_EDIT_STUDENT_FEEDBACK_SAVE
                              : Const.ActionURIs.STUDENT_FEEDBACK_SUBMISSION_EDIT_SAVE;
>>>>>>> b40b0328
    }
    
    public boolean isSubmittable() {
        return isSessionOpenForSubmission || isModeration;
    }
<<<<<<< HEAD
=======
    
    public List<StudentFeedbackSubmissionEditQuestionsWithResponses> getQuestionsWithResponses() {
        return questionsWithResponses;
    }

    public void setModeratedQuestion(String moderatedQuestion) {
        this.moderatedQuestion = moderatedQuestion;
    }

    public void setSessionOpenForSubmission(boolean isSessionOpenForSubmission) {
        this.isSessionOpenForSubmission = isSessionOpenForSubmission;
    }

    public void setPreview(boolean isPreview) {
        this.isPreview = isPreview;
    }

    public void setModeration(boolean isModeration) {
        this.isModeration = isModeration;
    }

    public void setShowRealQuestionNumber(boolean isShowRealQuestionNumber) {
        this.isShowRealQuestionNumber = isShowRealQuestionNumber;
    }

    public void setHeaderHidden(boolean isHeaderHidden) {
        this.isHeaderHidden = isHeaderHidden;
    }

    public void setStudentToViewPageAs(StudentAttributes studentToViewPageAs) {
        this.studentToViewPageAs = studentToViewPageAs;
    }

    public void setPreviewInstructor(InstructorAttributes previewInstructor) {
        this.previewInstructor = previewInstructor;
    }

    public void setRegisterMessage(String registerMessage) {
        this.registerMessage = registerMessage;
    }
>>>>>>> b40b0328

    public List<String> getRecipientOptionsForQuestion(String feedbackQuestionId, String currentlySelectedOption) {
        ArrayList<String> result = new ArrayList<String>();
        
        if (this.bundle == null) {
            return null;
        }
        
        Map<String, String> emailNamePair = this.bundle.getSortedRecipientList(feedbackQuestionId);
        
        // Add an empty option first.
        result.add(
            "<option value=\"\" " +
            (currentlySelectedOption == null ? "selected=\"selected\">" : ">") +
            "</option>"
        );
        
        for (Map.Entry<String, String> pair : emailNamePair.entrySet()) {
            result.add(
                "<option value=\"" + pair.getKey() + "\"" 
                + (StringHelper.recoverFromSanitizedText(pair.getKey()).equals(currentlySelectedOption)  
                                                ? " selected=\"selected\"" : "")
                + ">" + sanitizeForHtml(pair.getValue()) 
                + "</option>"
            );
        }

        return result;
    }
    
    private void createQuestionsWithResponses() {
        questionsWithResponses = new ArrayList<StudentFeedbackSubmissionEditQuestionsWithResponses>();
        int qnIndx = 1;
        
        for (FeedbackQuestionAttributes questionAttributes : bundle.getSortedQuestions()) {
            int numOfResponseBoxes = questionAttributes.numberOfEntitiesToGiveFeedbackTo;
            int maxResponsesPossible = bundle.recipientList.get(questionAttributes.getId()).size();
            
            if (numOfResponseBoxes == Const.MAX_POSSIBLE_RECIPIENTS || numOfResponseBoxes > maxResponsesPossible) {
                numOfResponseBoxes = maxResponsesPossible;
            }
            
            if (numOfResponseBoxes > 0) {
                FeedbackSubmissionEditQuestion question = createQuestion(questionAttributes, qnIndx);
                List<FeedbackSubmissionEditResponse> responses = createResponses(questionAttributes, qnIndx, numOfResponseBoxes);
            
                questionsWithResponses.add(new StudentFeedbackSubmissionEditQuestionsWithResponses(
                                                question, responses, numOfResponseBoxes, maxResponsesPossible));
                qnIndx++;
            }
        }
    }

    private FeedbackSubmissionEditQuestion createQuestion(FeedbackQuestionAttributes questionAttributes, int qnIndx) {
        boolean isModeratedQuestion = String.valueOf(questionAttributes.questionNumber).equals(getModeratedQuestion());
        
        return new FeedbackSubmissionEditQuestion(questionAttributes, qnIndx, isModeratedQuestion);
    }

    private List<FeedbackSubmissionEditResponse> createResponses(
                                    FeedbackQuestionAttributes questionAttributes, int qnIndx, int numOfResponseBoxes) {
        List<FeedbackSubmissionEditResponse> responses = new ArrayList<FeedbackSubmissionEditResponse>();
        
        List<FeedbackResponseAttributes> existingResponses = bundle.questionResponseBundle.get(questionAttributes);
        int responseIndx = 0;
        
        for(FeedbackResponseAttributes existingResponse : existingResponses) {
            List<String> recipientOptionsForQuestion = getRecipientOptionsForQuestion(
                                                           questionAttributes.getId(), existingResponse.recipientEmail);
            
            String submissionFormHtml = questionAttributes.getQuestionDetails()
                                            .getQuestionWithExistingResponseSubmissionFormHtml(isSessionOpenForSubmission,
                                                                                               qnIndx, responseIndx, questionAttributes.courseId,
                                                                                               existingResponse.getResponseDetails());
            
            responses.add(new FeedbackSubmissionEditResponse(responseIndx, true, recipientOptionsForQuestion, 
                                                                 submissionFormHtml, existingResponse.getId()));
            responseIndx++;
        }
        
        while (responseIndx < numOfResponseBoxes) {
            List<String> recipientOptionsForQuestion = getRecipientOptionsForQuestion(questionAttributes.getId(), null);
            String submissionFormHtml = questionAttributes.getQuestionDetails()
                                            .getQuestionWithoutExistingResponseSubmissionFormHtml(isSessionOpenForSubmission,
                                                                                                  qnIndx, responseIndx, questionAttributes.courseId);
            
            responses.add(new FeedbackSubmissionEditResponse(responseIndx, false, recipientOptionsForQuestion, submissionFormHtml, ""));
            responseIndx++;
        }
        
        return responses;
    }
}<|MERGE_RESOLUTION|>--- conflicted
+++ resolved
@@ -13,20 +13,6 @@
 import teammates.common.util.Const;
 import teammates.common.util.StringHelper;
 import teammates.common.util.Url;
-<<<<<<< HEAD
-
-public class FeedbackSubmissionEditPageData extends PageData {
-    public FeedbackSessionQuestionsBundle bundle = null;
-    public String moderatedQuestion = null;
-    public boolean isSessionOpenForSubmission;
-    public boolean isPreview;
-    public boolean isModeration;
-    public boolean isShowRealQuestionNumber;
-    public boolean isHeaderHidden;
-    public StudentAttributes studentToViewPageAs;
-    public InstructorAttributes previewInstructor;    
-    private String registerMessage;
-=======
 import teammates.ui.template.FeedbackSubmissionEditQuestion;
 import teammates.ui.template.FeedbackSubmissionEditResponse;
 import teammates.ui.template.StudentFeedbackSubmissionEditQuestionsWithResponses;
@@ -43,7 +29,6 @@
     private InstructorAttributes previewInstructor;    
     private String registerMessage; 
     private List<StudentFeedbackSubmissionEditQuestionsWithResponses> questionsWithResponses;
->>>>>>> b40b0328
     
     public FeedbackSubmissionEditPageData(AccountAttributes account, StudentAttributes student) {
         super(account, student);
@@ -69,27 +54,8 @@
         return bundle;
     }
     
-<<<<<<< HEAD
-    public void init(String regKey, String email, String courseId) {
-        String joinUrl = new Url(Const.ActionURIs.STUDENT_COURSE_JOIN_NEW).
-                                        withRegistrationKey(regKey).
-                                        withStudentEmail(email).
-                                        withCourseId(courseId).
-                                        toString();
-        try {
-            registerMessage = String.format(Const.StatusMessages.UNREGISTERED_STUDENT, student.name, joinUrl);
-        } catch (NullPointerException e) {
-            registerMessage = "";
-        }
-        
-    }
-    
-    public FeedbackSessionQuestionsBundle getBundle() {
-        return bundle;
-=======
     public String getModeratedQuestion() {
         return moderatedQuestion;
->>>>>>> b40b0328
     }
    
     public boolean isSessionOpenForSubmission() {
@@ -103,13 +69,10 @@
     public boolean isModeration() {
         return isModeration;
     }
-<<<<<<< HEAD
-=======
     
     public boolean isShowRealQuestionNumber() {
         return isShowRealQuestionNumber;
     }
->>>>>>> b40b0328
 
     public boolean isHeaderHidden() {
         return isHeaderHidden;
@@ -123,8 +86,6 @@
         return account;
     }
     
-<<<<<<< HEAD
-=======
     public StudentAttributes getStudent() {
         return student;
     }
@@ -133,31 +94,18 @@
         return previewInstructor;
     }
     
->>>>>>> b40b0328
     public String getRegisterMessage() {
         return registerMessage;
     }
     
     public String getSubmitAction() {
-<<<<<<< HEAD
-        return isModeration ? Const.ActionURIs.INSTRUCTOR_EDIT_STUDENT_FEEDBACK_SAVE :
-                              Const.ActionURIs.STUDENT_FEEDBACK_SUBMISSION_EDIT_SAVE;
-    }
-    
-    public String getSubmitActionQuestion() {
-        return isModeration ? Const.ActionURIs.INSTRUCTOR_EDIT_STUDENT_FEEDBACK_SAVE :
-                              Const.ActionURIs.STUDENT_FEEDBACK_QUESTION_SUBMISSION_EDIT_SAVE;
-=======
         return isModeration ? Const.ActionURIs.INSTRUCTOR_EDIT_STUDENT_FEEDBACK_SAVE
                               : Const.ActionURIs.STUDENT_FEEDBACK_SUBMISSION_EDIT_SAVE;
->>>>>>> b40b0328
     }
     
     public boolean isSubmittable() {
         return isSessionOpenForSubmission || isModeration;
     }
-<<<<<<< HEAD
-=======
     
     public List<StudentFeedbackSubmissionEditQuestionsWithResponses> getQuestionsWithResponses() {
         return questionsWithResponses;
@@ -198,7 +146,6 @@
     public void setRegisterMessage(String registerMessage) {
         this.registerMessage = registerMessage;
     }
->>>>>>> b40b0328
 
     public List<String> getRecipientOptionsForQuestion(String feedbackQuestionId, String currentlySelectedOption) {
         ArrayList<String> result = new ArrayList<String>();
