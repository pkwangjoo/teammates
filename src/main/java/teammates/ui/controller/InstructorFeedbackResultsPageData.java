--- conflicted
+++ resolved
@@ -132,14 +132,9 @@
      * TODO: simplify the logic in this method
      */
     public void initForViewByGiverQuestionRecipient(InstructorAttributes instructor, 
-<<<<<<< HEAD
-                                    String selectedSection, String showStats, 
-                                    String groupByTeam) {
-        viewType = ViewType.GIVER_QUESTION_RECIPIENT;
-=======
                                                     String selectedSection, String showStats, 
                                                     String groupByTeam) {
->>>>>>> f503ce34
+        viewType = ViewType.GIVER_QUESTION_RECIPIENT;
         this.instructor = instructor;
         this.selectedSection = selectedSection;
         this.showStats = showStats;
@@ -293,11 +288,7 @@
                 }
                 
                 teamsWithResponses.add(currentTeam);
-<<<<<<< HEAD
-                if (!isChangeOfSection) { // add team to sectionPanel only if it's the correct section
-=======
                 if (!isDifferentSection) {
->>>>>>> f503ce34
                     sectionPanel.getIsTeamWithResponses().put(currentTeam, true);
                 }
             }
@@ -342,23 +333,12 @@
         
         
         teamsWithResponses.add(prevTeam);
-<<<<<<< HEAD
-        buildMissingTeamAndParticipantPanelsForSection(sectionPanel, prevSection, teamsWithResponses, viewType.isFirstGroupedByGiver());
+        buildMissingTeamAndParticipantPanelsForSection(sectionPanel, prevSection, teamsWithResponses);
         finalizeBuildingSectionPanel(sectionPanel, prevSection, responsesGroupedByTeam, teamsWithResponses);
         sectionPanels.put(prevSection, sectionPanel);
 
-        if (selectedSection.equals("All")) {
-            sectionsWithResponses.add(prevSection); // for the last section having responses
-=======
-        buildMissingTeamAndParticipantPanelsForSection(sectionPanel, prevSection, teamsWithResponses);
-        
-        finaliseBuildingSectionPanel(sectionPanel, prevSection, responsesGroupedByTeam, teamsWithResponses);
-        sectionPanels.put(prevSection, sectionPanel);
-
-        // TODO introduce enums for this, because this causes problems if there is a section named "All"
         if (isAllSectionsSelected()) {
             sectionsWithResponses.add(prevSection); // for the last section having responses 
->>>>>>> f503ce34
             buildSectionPanelsForMissingSections(sectionsWithResponses);
         }
     }
@@ -407,11 +387,7 @@
                 }
                 
                 teamsWithResponses.add(currentTeam);
-<<<<<<< HEAD
-                if (!isChangeOfSection) { // add team to sectionPanel only if it's the correct section
-=======
                 if (!isDifferentSection) {
->>>>>>> f503ce34
                     sectionPanel.getIsTeamWithResponses().put(currentTeam, true);
                 }
             }
@@ -461,18 +437,12 @@
         finalizeBuildingSectionPanel(sectionPanel, prevSection, responsesGroupedByTeam, teamsWithResponses);
         sectionPanels.put(prevSection, sectionPanel);        
 
-<<<<<<< HEAD
-        if (selectedSection.equals("All")) {
-=======
-        // TODO introduce enums for this, because this causes problems if there is a section named "All"
         if (isAllSectionsSelected()) {
->>>>>>> f503ce34
             sectionsWithResponses.add(prevSection); // for the last section having responses 
             buildSectionPanelsForMissingSections(sectionsWithResponses);
         }
     }
-<<<<<<< HEAD
-    
+
     private void buildSectionPanelsForRecipientGiverQuestion(
                                     Map<String, Map<String, List<FeedbackResponseAttributes>>> sortedResponses) {
         final String additionalInfoId = "giver-%s-recipient-%s";
@@ -643,8 +613,6 @@
         }
         return responsePanels;
     }
-=======
->>>>>>> f503ce34
 
     private InstructorFeedbackResultsGroupByQuestionPanel buildParticipantGroupByQuestionPanel(
                                     String participantIdentifier,
@@ -756,12 +724,7 @@
         
     }
 
-<<<<<<< HEAD
-
-    private String getCurrentTeam(FeedbackSessionResultsBundle bundle, String giverIdentifier) {
-=======
     private static String getCurrentTeam(FeedbackSessionResultsBundle bundle, String giverIdentifier) {
->>>>>>> f503ce34
         String currentTeam;
         if (bundle.isParticipantIdentifierInstructor(giverIdentifier)) {
             currentTeam = Const.USER_TEAM_FOR_INSTRUCTOR;
