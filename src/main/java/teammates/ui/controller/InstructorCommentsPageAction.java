package teammates.ui.controller;

import java.util.ArrayList;
import java.util.HashMap;
import java.util.Iterator;
import java.util.List;
import java.util.Map;
import java.util.TreeMap;

import teammates.common.datatransfer.CommentAttributes;
import teammates.common.datatransfer.CourseAttributes;
import teammates.common.datatransfer.CourseRoster;
import teammates.common.datatransfer.FeedbackQuestionAttributes;
import teammates.common.datatransfer.FeedbackResponseAttributes;
import teammates.common.datatransfer.FeedbackResponseCommentAttributes;
import teammates.common.datatransfer.FeedbackSessionAttributes;
import teammates.common.datatransfer.FeedbackSessionResultsBundle;
import teammates.common.datatransfer.InstructorAttributes;
import teammates.common.exception.EntityDoesNotExistException;
import teammates.common.util.Const;
import teammates.logic.api.GateKeeper;
import teammates.storage.api.InstructorsDb;
import teammates.storage.api.StudentsDb;

public class InstructorCommentsPageAction extends Action {

    public static final String COMMENT_PAGE_DISPLAY_ARCHIVE_SESSION = "comments_page_displayarchive";
    private static final Boolean IS_INCLUDE_RESPONSE_STATUS = true;
    
    private InstructorCommentsPageData data;
    private String courseId;
    private String isDisplayArchivedCourseString;
    private Boolean isDisplayArchivedCourse;
    private Boolean isViewingDraft;
    private String previousPageLink = "javascript:;";
    private String nextPageLink = "javascript:;";
    private InstructorAttributes instructor;
    
    @Override
    public ActionResult execute() throws EntityDoesNotExistException {
        
        //COURSE_ID can be null, if viewed by Draft
        courseId = getRequestParamValue(Const.ParamsNames.COURSE_ID);
        //DISPLAY_ARCHIVE can be null. Its value can be retrieved from session
        isDisplayArchivedCourseString = getRequestParamValue(Const.ParamsNames.DISPLAY_ARCHIVE); 
        //TODO: a param for draft page

        verifyAccessible();
        
        if(isDisplayArchivedCourseString != null){
            putDisplayArchivedOptionToSession();
        } else {
            getDisplayArchivedOptionFromSession();
        }
        
        List<String> coursePaginationList = new ArrayList<String>(); 
        String courseName = getCoursePaginationList(coursePaginationList);
        
        data = new InstructorCommentsPageData(account);
        data.isViewingDraft = isViewingDraft;
        data.currentInstructor = instructor;
        data.isDisplayArchive = isDisplayArchivedCourse;
        data.courseId = courseId;
        data.courseName = courseName;
        
        CourseRoster roster = null;
        Map<String, List<CommentAttributes>> giverEmailToCommentsMap = new HashMap<String, List<CommentAttributes>>();
        Map<String, FeedbackSessionResultsBundle> feedbackResultBundles = new HashMap<String, FeedbackSessionResultsBundle>();
        if(coursePaginationList.size() > 0){
        //Load details of students and instructors once and pass it to callee methods
        //  (rather than loading them many times).
            roster = new CourseRoster(
                    new StudentsDb().getStudentsForCourse(courseId),
                    new InstructorsDb().getInstructorsForCourse(courseId));

            giverEmailToCommentsMap = getGiverEmailToCommentsMap();
            feedbackResultBundles = getFeedbackResultBundles(roster);
        }
        
        data.coursePaginationList = coursePaginationList;
        data.comments = giverEmailToCommentsMap;
        data.roster = roster;
        data.feedbackResultBundles = feedbackResultBundles;
        data.instructorEmail = instructor != null? instructor.email : "no-email";
        data.previousPageLink = previousPageLink;
        data.nextPageLink = nextPageLink;
        
        statusToAdmin = "instructorComments Page Load<br>" + 
                "Viewing <span class=\"bold\">" + account.googleId + "'s</span> comment records " +
                "for Course <span class=\"bold\">[" + courseId + "]</span>";
            
        return createShowPageResult(Const.ViewURIs.INSTRUCTOR_COMMENTS, data);
    }

    private void verifyAccessible() {
        isViewingDraft = courseId == null;
        if(!isViewingDraft){//view by Course
            instructor = logic.getInstructorForGoogleId(courseId, account.googleId);
            new GateKeeper().verifyAccessible(instructor, logic.getCourse(courseId));
        } else {//view by Draft
            courseId = "";
            new GateKeeper().verifyInstructorPrivileges(account);
        }
        isViewingDraft = false;//TODO: handle the draft page
    }

    private void getDisplayArchivedOptionFromSession() {
        Boolean isDisplayBooleanInSession = (Boolean) session.getAttribute(COMMENT_PAGE_DISPLAY_ARCHIVE_SESSION);
        isDisplayArchivedCourse = isDisplayBooleanInSession != null? isDisplayBooleanInSession: false;
    }

    private void putDisplayArchivedOptionToSession() {
        isDisplayArchivedCourse = Boolean.parseBoolean(isDisplayArchivedCourseString);
        session.setAttribute(COMMENT_PAGE_DISPLAY_ARCHIVE_SESSION, isDisplayArchivedCourse);
    }

    private String getCoursePaginationList(List<String> coursePaginationList) 
            throws EntityDoesNotExistException {
        String courseName = "";
        List<CourseAttributes> courses = logic.getCoursesForInstructor(account.googleId);
        java.util.Collections.sort(courses);
        for(int i = 0; i < courses.size(); i++){
            CourseAttributes course = courses.get(i);
            if(isDisplayArchivedCourse || !course.isArchived || course.id.equals(courseId)){
                if(courseId == ""){
                    courseId = course.id;
                    instructor = logic.getInstructorForGoogleId(courseId, account.googleId);
                }
                coursePaginationList.add(course.id);
            }
            if(course.id.equals(courseId)){
                courseName = course.id + " : " + course.name;
                setPreviousPageLink(courses, i);
                setNextPageLink(courses, i);
            }
        }
        return courseName;
    }
    
    private void setPreviousPageLink(List<CourseAttributes> courses, int currentIndex){
        for(int i = currentIndex - 1; i >= 0; i--){
            CourseAttributes course = courses.get(i);
            if(isDisplayArchivedCourse || !course.isArchived){
                previousPageLink = new PageData(account).getInstructorCommentsLink() + "&courseid=" + course.id;
                break;
            }
        }
    }
    
    private void setNextPageLink(List<CourseAttributes> courses, int currentIndex){
        for(int i = currentIndex + 1; i < courses.size(); i++){
            CourseAttributes course = courses.get(i);
            if(isDisplayArchivedCourse || !course.isArchived){
                nextPageLink = new PageData(account).getInstructorCommentsLink() + "&courseid=" + course.id;
                break;
            }
        }
    }

    private Map<String, List<CommentAttributes>> getGiverEmailToCommentsMap()
            throws EntityDoesNotExistException {
        List<CommentAttributes> comments;
        if(isViewingDraft){//for comment drafts
            comments = logic.getCommentDrafts(account.email);
        } else {//for normal comments
            comments = logic.getCommentsForInstructor(instructor);
        }
        //group data by recipients
        Map<String, List<CommentAttributes>> giverEmailToCommentsMap = new TreeMap<String, List<CommentAttributes>>();
        for(CommentAttributes comment : comments){
<<<<<<< HEAD
            boolean isCurrentInstructorGiver = comment.giverEmail.equals(instructor.email);
            String key = isCurrentInstructorGiver ? COMMENT_GIVER_NAME_THAT_COMES_FIRST : comment.giverEmail;
=======
            String key = comment.giverEmail.equals(instructor.email)? InstructorCommentsPageData.COMMENT_GIVER_NAME_THAT_COMES_FIRST: comment.giverEmail;
>>>>>>> 88fa8ac3
            List<CommentAttributes> commentList = giverEmailToCommentsMap.get(key);
            if (commentList == null) {
                commentList = new ArrayList<CommentAttributes>();
                giverEmailToCommentsMap.put(key, commentList);
            }
            updateCommentList(comment, isCurrentInstructorGiver, commentList);
        }
        //TODO: sort the recipient by their newest comment
        //sort comments by created date
        for(List<CommentAttributes> commentList : giverEmailToCommentsMap.values()){
            java.util.Collections.sort(commentList);
        }
        return giverEmailToCommentsMap;
    }

    private void updateCommentList(CommentAttributes comment, boolean isCurrentInstructorGiver, List<CommentAttributes> commentList) {
        if (!isViewingDraft && !isCurrentInstructorGiver) { 
            if (data.isInstructorAllowedForPrivilegeOnComment(comment, Const.ParamsNames.INSTRUCTOR_PERMISSION_VIEW_COMMENT_IN_SECTIONS)) {
                commentList.add(comment);
            }
        } else {
            commentList.add(comment);
        }
    }

    private Map<String, FeedbackSessionResultsBundle> getFeedbackResultBundles(CourseRoster roster)
            throws EntityDoesNotExistException {
        Map<String, FeedbackSessionResultsBundle> feedbackResultBundles = new HashMap<String, FeedbackSessionResultsBundle>();
        if(!isViewingDraft){
            List<FeedbackSessionAttributes> fsList = logic.getFeedbackSessionsForCourse(courseId);
            for(FeedbackSessionAttributes fs : fsList){
                FeedbackSessionResultsBundle bundle = 
                        logic.getFeedbackSessionResultsForInstructor(
                                fs.feedbackSessionName, courseId, account.email, roster, !IS_INCLUDE_RESPONSE_STATUS);
                if(bundle != null){
                    removeQuestionsAndResponsesWithoutFeedbackResponseComment(bundle);
                    removeQuestionsAndResponsesIfNotAllowed(bundle);
                    if(bundle.questions.size() != 0){
                        feedbackResultBundles.put(fs.feedbackSessionName, bundle);
                    }
                }
            }
        }
        return feedbackResultBundles;
    }

    private void removeQuestionsAndResponsesIfNotAllowed(FeedbackSessionResultsBundle bundle) {
        Iterator<FeedbackResponseAttributes> iter = bundle.responses.iterator();
        while (iter.hasNext()) {
            FeedbackResponseAttributes fdr = iter.next();
            if (!(data.currentInstructor != null &&
                    data.currentInstructor.isAllowedForPrivilege(fdr.giverSection, 
                            fdr.feedbackSessionName, Const.ParamsNames.INSTRUCTOR_PERMISSION_VIEW_SESSION_IN_SECTIONS)
                    && data.currentInstructor.isAllowedForPrivilege(fdr.recipientSection, 
                            fdr.feedbackSessionName, Const.ParamsNames.INSTRUCTOR_PERMISSION_VIEW_SESSION_IN_SECTIONS))) {
                iter.remove();
            }
        }
    }

    private void removeQuestionsAndResponsesWithoutFeedbackResponseComment(FeedbackSessionResultsBundle bundle) {
        List<FeedbackResponseAttributes> responsesWithFeedbackResponseComment = new ArrayList<FeedbackResponseAttributes>();
        for(FeedbackResponseAttributes fr: bundle.responses){
            List<FeedbackResponseCommentAttributes> frComment = bundle.responseComments.get(fr.getId());
            if(frComment != null && frComment.size() != 0){
                responsesWithFeedbackResponseComment.add(fr);
            }
        }
        Map<String, FeedbackQuestionAttributes> questionsWithFeedbackResponseComment = new HashMap<String, FeedbackQuestionAttributes>();
        for(FeedbackResponseAttributes fr: responsesWithFeedbackResponseComment){
            FeedbackQuestionAttributes qn = bundle.questions.get(fr.feedbackQuestionId);
            if(questionsWithFeedbackResponseComment.get(qn.getId()) == null){
                questionsWithFeedbackResponseComment.put(qn.getId(), qn);
            }
        }
        bundle.questions = questionsWithFeedbackResponseComment;
        bundle.responses = responsesWithFeedbackResponseComment;
    }
}<|MERGE_RESOLUTION|>--- conflicted
+++ resolved
@@ -168,12 +168,8 @@
         //group data by recipients
         Map<String, List<CommentAttributes>> giverEmailToCommentsMap = new TreeMap<String, List<CommentAttributes>>();
         for(CommentAttributes comment : comments){
-<<<<<<< HEAD
             boolean isCurrentInstructorGiver = comment.giverEmail.equals(instructor.email);
             String key = isCurrentInstructorGiver ? COMMENT_GIVER_NAME_THAT_COMES_FIRST : comment.giverEmail;
-=======
-            String key = comment.giverEmail.equals(instructor.email)? InstructorCommentsPageData.COMMENT_GIVER_NAME_THAT_COMES_FIRST: comment.giverEmail;
->>>>>>> 88fa8ac3
             List<CommentAttributes> commentList = giverEmailToCommentsMap.get(key);
             if (commentList == null) {
                 commentList = new ArrayList<CommentAttributes>();
