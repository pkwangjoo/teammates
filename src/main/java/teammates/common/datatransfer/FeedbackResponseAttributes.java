--- conflicted
+++ resolved
@@ -109,11 +109,7 @@
         List<String> errors = new ArrayList<String>();
         String error;
         
-<<<<<<< HEAD
-        error= validator.getInvalidityInfoForFeedbackSessionName(feedbackSessionName);
-=======
-        error = validator.getInvalidityInfo(FieldType.FEEDBACK_SESSION_NAME, feedbackSessionName);
->>>>>>> ce0ae4b7
+        error = validator.getInvalidityInfoForFeedbackSessionName(feedbackSessionName);
         if(!error.isEmpty()) { errors.add(error); }
         
         error = validator.getInvalidityInfo(FieldType.COURSE_ID, courseId);
