--- conflicted
+++ resolved
@@ -1221,11 +1221,7 @@
                 }
                 responsesForOneRecipient = new LinkedHashMap<FeedbackQuestionAttributes, List<FeedbackResponseAttributes>>();
                 recipient = response.recipientEmail;
-<<<<<<< HEAD
-                recipientName = this.getRecipientNameForResponse(response);
-=======
                 
->>>>>>> 4ac50cf8
                 questionId = null;
             }
             if (questionId == null || !response.feedbackQuestionId.equals(questionId)) {
@@ -1425,11 +1421,7 @@
                 }
                 responsesFromOneGiver = new LinkedHashMap<FeedbackQuestionAttributes, List<FeedbackResponseAttributes>>();
                 giver = response.giverEmail;
-<<<<<<< HEAD
-                giverName = this.getGiverNameForResponse(response);
-=======
             
->>>>>>> 4ac50cf8
                 questionId = null;
             }
             if (questionId == null || !response.feedbackQuestionId.equals(questionId)) {
